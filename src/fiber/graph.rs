use super::history::{InternalResult, PaymentHistory, TimedResult};
use super::network::{get_chain_hash, SendPaymentData, SendPaymentResponse};
use super::path::NodeHeap;
use super::types::{ChannelAnnouncement, ChannelUpdate, Hash256, NodeAnnouncement};
use super::types::{Pubkey, TlcErr};
use crate::fiber::channel::CHANNEL_DISABLED_FLAG;
use crate::fiber::fee::calculate_tlc_forward_fee;
use crate::fiber::path::NodeHeapElement;
use crate::fiber::serde_utils::EntityHex;
use crate::fiber::types::PaymentHopData;
use crate::invoice::CkbInvoice;
use crate::now_timestamp;
use ckb_jsonrpc_types::JsonBytes;
use ckb_types::packed::{OutPoint, Script};
use serde::{Deserialize, Serialize};
use serde_with::serde_as;
use std::collections::{HashMap, HashSet};
use tentacle::secio::PeerId;
use thiserror::Error;
use tracing::log::error;
use tracing::{debug, info, warn};

const DEFAULT_MIN_PROBABILITY: f64 = 0.01;

#[serde_as]
#[derive(Clone, Debug, PartialEq, Serialize, Deserialize)]
/// Details about a node in the network, known from the network announcement.
pub struct NodeInfo {
    pub node_id: Pubkey,

    // The time when the node was last updated. This is the time of processing the message,
    // not the time of the NodeAnnouncement itself.
    pub timestamp: u64,

    pub anouncement_msg: NodeAnnouncement,
}

#[derive(Clone, Debug, PartialEq, Serialize, Deserialize)]
pub struct ChannelInfo {
    pub funding_tx_block_number: u64,
    pub funding_tx_index: u32,
    pub announcement_msg: ChannelAnnouncement,
    pub node1_to_node2: Option<ChannelUpdateInfo>,
    pub node2_to_node1: Option<ChannelUpdateInfo>,
    // The time that the channel was announced to the network.
    pub timestamp: u64,
}

impl ChannelInfo {
    pub fn out_point(&self) -> OutPoint {
        self.announcement_msg.channel_outpoint.clone()
    }

    pub fn node1(&self) -> Pubkey {
        self.announcement_msg.node1_id
    }

    pub fn node2(&self) -> Pubkey {
        self.announcement_msg.node2_id
    }

    pub fn node1_peerid(&self) -> PeerId {
        self.announcement_msg.node1_id.tentacle_peer_id()
    }

    pub fn node2_peerid(&self) -> PeerId {
        self.announcement_msg.node2_id.tentacle_peer_id()
    }

    pub fn channel_annoucement_timestamp(&self) -> u64 {
        self.timestamp
    }

    pub fn node1_to_node2_channel_update_flags(&self) -> u8 {
        1
    }

    pub fn node2_to_node1_channel_update_flags(&self) -> u8 {
        0
    }

    pub fn channel_update_node1_to_node2_timestamp(&self) -> Option<u64> {
        self.node1_to_node2.as_ref().map(|x| x.timestamp)
    }

    pub fn channel_update_node2_to_node1_timestamp(&self) -> Option<u64> {
        self.node2_to_node1.as_ref().map(|x| x.timestamp)
    }

    pub fn channel_last_update_time(&self) -> Option<u64> {
        self.node1_to_node2
            .as_ref()
            .map(|n| n.timestamp)
            .max(self.node2_to_node1.as_ref().map(|n| n.timestamp))
    }

    // Whether this channel is explicitly disabled in either direction.
    // TODO: we currently deem a channel as disabled if one direction is disabled.
    // Is it possible that one direction is disabled while the other is not?
    pub fn is_explicitly_disabled(&self) -> bool {
        dbg!(self.node1_to_node2.as_ref(), self.node2_to_node1.as_ref());
        match (&self.node1_to_node2, &self.node2_to_node1) {
            (Some(update1), _) if !update1.enabled => true,
            (_, Some(update2)) if !update2.enabled => true,
            _ => false,
        }
    }

    pub fn capacity(&self) -> u128 {
        self.announcement_msg.capacity
    }

    pub fn funding_tx_block_number(&self) -> u64 {
        self.funding_tx_block_number
    }

<<<<<<< HEAD
    fn get_channel_update_info_with_direction(&self, node: Pubkey) -> Option<&ChannelUpdateInfo> {
        eprintln!("from node1: {:?}", node);
        if self.node2() == node {
            eprintln!("now use node1_to_node2: {:?}", self.node1_to_node2);
            self.node1_to_node2.as_ref()
        } else if self.node1() == node {
            eprintln!("now use node2_to_node1: {:?}", self.node2_to_node1);
            self.node2_to_node1.as_ref()
        } else {
            eprintln!("get_update now use none");
=======
    fn get_update_info_with(&self, node: Pubkey) -> Option<&ChannelUpdateInfo> {
        if self.node2() == node {
            self.node1_to_node2.as_ref()
        } else if self.node1() == node {
            self.node2_to_node1.as_ref()
        } else {
>>>>>>> 0220e77d
            None
        }
    }
}

#[derive(Clone, Debug, PartialEq, Serialize, Deserialize)]
pub struct ChannelUpdateInfo {
    // The version is a number that represents the newness of the channel update.
    // It is set by the node that sends the channel update. Larger number means newer update.
    pub version: u64,
    // The timestamp is the time when the channel update was received by the node.
    pub timestamp: u64,
    /// Whether the channel can be currently used for payments (in this one direction).
    pub enabled: bool,
    /// The difference in htlc expiry values that you must have when routing through this channel (in milliseconds).
    pub htlc_expiry_delta: u64,
    /// The minimum value, which must be relayed to the next hop via the channel
    pub htlc_minimum_value: u128,
    /// The maximum value which may be relayed to the next hop via the channel.
    pub htlc_maximum_value: u128,
    pub fee_rate: u64,
    /// Most recent update for the channel received from the network
    /// Mostly redundant with the data we store in fields explicitly.
    /// Everything else is useful only for sending out for initial routing sync.
    /// Not stored if contains excess data to prevent DoS.
    pub last_update_message: ChannelUpdate,
}

#[derive(Clone, Debug)]
pub struct NetworkGraph<S> {
    source: Pubkey,
    channels: HashMap<OutPoint, ChannelInfo>,
    // This is the best height of the network graph, every time the
    // node restarts, we will try to sync the graph from this height - ASSUME_MAX_CHANNEL_HEIGHT_GAP.
    // We assume that we have already synced the graph up to this height - ASSUME_MAX_CHANNEL_HEIGHT_GAP.
    best_height: u64,
    // Similar to the best_height, this is the last update time of the network graph.
    // We assume that we have already synced the graph up to this time - ASSUME_MAX_MESSAGE_TIMESTAMP_GAP.
    last_update_timestamp: u64,
    nodes: HashMap<Pubkey, NodeInfo>,
    store: S,
    chain_hash: Hash256,
    history: PaymentHistory<S>,
}

#[derive(Error, Debug)]
pub enum PathFindError {
    #[error("Graph error: {0}")]
    Amount(String),
    #[error("PathFind error: {0}")]
    PathFind(String),
    #[error("Graph other error: {0}")]
    Other(String),
}

#[derive(Clone, Debug)]
pub struct PathEdge {
    pub target: Pubkey,
    pub channel_outpoint: OutPoint,
}

impl<S> NetworkGraph<S>
where
    S: NetworkGraphStateStore + Clone + Send + Sync + 'static,
{
    pub fn new(store: S, source: Pubkey) -> Self {
        let mut network_graph = Self {
            source,
            best_height: 0,
            last_update_timestamp: 0,
            channels: HashMap::new(),
            nodes: HashMap::new(),
            store: store.clone(),
            chain_hash: get_chain_hash(),
            history: PaymentHistory::new(source, None, store),
        };
        network_graph.load_from_store();
        network_graph
    }

    pub fn chain_hash(&self) -> Hash256 {
        self.chain_hash
    }

    pub(crate) fn load_from_store(&mut self) {
        let channels = self.store.get_channels(None);
        for channel in channels.iter() {
            if self.best_height < channel.funding_tx_block_number() {
                self.best_height = channel.funding_tx_block_number();
            }
            if self.last_update_timestamp < channel.timestamp {
                self.last_update_timestamp = channel.timestamp;
            }
            if let Some(channel_update) = channel.node1_to_node2.as_ref() {
                if self.last_update_timestamp < channel_update.timestamp {
                    self.last_update_timestamp = channel_update.timestamp;
                }
            }
            if let Some(channel_update) = channel.node2_to_node1.as_ref() {
                if self.last_update_timestamp < channel_update.timestamp {
                    self.last_update_timestamp = channel_update.timestamp;
                }
            }
            self.channels.insert(channel.out_point(), channel.clone());
        }
        let nodes = self.store.get_nodes(None);
        for node in nodes.iter() {
            if self.last_update_timestamp < node.timestamp {
                self.last_update_timestamp = node.timestamp;
            }
            self.nodes.insert(node.node_id, node.clone());
        }
    }

    pub fn get_best_height(&self) -> u64 {
        self.best_height
    }

    pub fn get_last_update_timestamp(&self) -> u64 {
        self.last_update_timestamp
    }

    pub(crate) fn process_node_announcement(&mut self, node_announcement: NodeAnnouncement) {
        let node_id = node_announcement.node_id;
        let node_info = NodeInfo {
            node_id,
            timestamp: std::time::UNIX_EPOCH
                .elapsed()
                .expect("Duration since unix epoch")
                .as_millis() as u64,
            anouncement_msg: node_announcement,
        };
        self.add_node(node_info);
    }

    pub fn add_node(&mut self, node_info: NodeInfo) {
        debug!("Adding node to network graph: {:?}", node_info);

        let node_id = node_info.node_id;
        if let Some(old_node) = self.nodes.get(&node_id) {
            if old_node.anouncement_msg.version > node_info.anouncement_msg.version {
                warn!(
                    "Ignoring adding an outdated node info because old node version {} > new node version {}, new node info {:?}, existing node {:?}",
                    old_node.anouncement_msg.version, node_info.anouncement_msg.version,
                    &node_info, &old_node
                );
                return;
            } else if old_node.anouncement_msg.version == node_info.anouncement_msg.version {
                debug!("Repeatedly adding node info, ignoring: {:?}", node_info);
                return;
            }
        }
        if self.last_update_timestamp < node_info.timestamp {
            self.last_update_timestamp = node_info.timestamp;
        }
        self.nodes.insert(node_id, node_info.clone());
        self.store.insert_node(node_info);
    }

    // TODO: If we are syncing with the peers for newest graph, we should
    // not process channels here. Because if the node may restart while syncing is
    // is still ongoing, the next time when the node starts, it may falsely believe
    // that we have already processed channels before the height of this channel.
    pub fn add_channel(&mut self, channel_info: ChannelInfo) {
        assert_ne!(channel_info.node1(), channel_info.node2());
        debug!("Adding channel to network graph: {:?}", channel_info);
        if self.best_height < channel_info.funding_tx_block_number {
            self.best_height = channel_info.funding_tx_block_number;
        }
        if self.last_update_timestamp < channel_info.timestamp {
            self.last_update_timestamp = channel_info.timestamp;
        }
        match self.channels.get(&channel_info.out_point()) {
            Some(channel) => {
                // If the channel already exists, we don't need to update it
                // FIXME: if other fields is different, we should consider it as malioucious and ban the node?
                if channel.node1_to_node2.is_some() || channel.node2_to_node1.is_some() {
                    debug!("channel already exists, ignoring: {:?}", &channel_info);
                    return;
                }
            }
            None => {
                debug!(
                    "Channel not found, saving it to database {:?}",
                    &channel_info
                );
            }
        }
        if let Some(node) = self.nodes.get(&channel_info.node1()) {
            self.store.insert_node(node.clone());
        } else {
            // It is possible that the node announcement is after broadcasted after the channel announcement.
            // So don't just ignore the channel even if we didn't find the node info here.
            warn!("Node1 not found for channel {:?}", &channel_info);
        }
        if let Some(node) = self.nodes.get(&channel_info.node2()) {
            self.store.insert_node(node.clone());
        } else {
            warn!("Node2 not found for channel {:?}", &channel_info);
        }

        let outpoint = channel_info.out_point();
        self.channels.insert(outpoint.clone(), channel_info.clone());
        self.store.insert_channel(channel_info);
        debug!("Successfully added channel {:?}", outpoint);
    }

    pub fn nodes(&self) -> impl Iterator<Item = &NodeInfo> {
        self.nodes.values()
    }

    pub fn get_nodes_with_params(
        &self,
        limit: usize,
        after: Option<JsonBytes>,
    ) -> (Vec<NodeInfo>, JsonBytes) {
        self.store.get_nodes_with_params(limit, after, None)
    }

    pub fn get_channels_with_params(
        &self,
        limit: usize,
        after: Option<JsonBytes>,
    ) -> (Vec<ChannelInfo>, JsonBytes) {
        self.store.get_channels_with_params(limit, after, None)
    }

    pub fn get_node(&self, node_id: Pubkey) -> Option<&NodeInfo> {
        self.nodes.get(&node_id)
    }

    pub fn channels(&self) -> impl Iterator<Item = &ChannelInfo> {
        self.channels.values()
    }

    pub fn get_channel(&self, outpoint: &OutPoint) -> Option<&ChannelInfo> {
        self.channels.get(outpoint)
    }

    pub fn get_channels_by_peer(&self, node_id: Pubkey) -> impl Iterator<Item = &ChannelInfo> {
        self.channels
            .values()
            .filter(move |channel| channel.node1() == node_id || channel.node2() == node_id)
    }

    pub fn get_mut_channels_by_peer(
        &mut self,
        node_id: Pubkey,
    ) -> impl Iterator<Item = &mut ChannelInfo> {
        self.channels
            .values_mut()
            .filter(move |channel| channel.node1() == node_id || channel.node2() == node_id)
    }

    pub fn get_channels_within_block_range(
        &self,
        start_block: u64,
        end_block: u64,
    ) -> (impl Iterator<Item = &ChannelInfo>, u64, bool) {
        (
            self.channels.values().filter(move |channel| {
                channel.funding_tx_block_number >= start_block
                    && channel.funding_tx_block_number < end_block
            }),
            end_block,
            self.channels.is_empty()
                || self
                    .channels
                    .values()
                    .any(|channel| channel.funding_tx_block_number >= end_block),
        )
    }

    pub fn process_channel_update(&mut self, update: ChannelUpdate) -> Result<(), PathFindError> {
        debug!("Processing channel update: {:?}", &update);
        let channel_outpoint = &update.channel_outpoint;
        let Some(channel) = self.channels.get_mut(channel_outpoint) else {
            return Err(PathFindError::Other("channel not found".to_string()));
        };
        debug!(
            "Found channel {:?} for channel update {:?}",
            &channel, &update
        );
        let update_info = if update.message_flags & 1 == 1 {
            debug!("now update node1_to_node2: {:?}", &update);
            &mut channel.node1_to_node2
        } else {
            debug!("now update node2_to_node1: {:?}", &update);
            &mut channel.node2_to_node1
        };

        if let Some(info) = update_info {
            if update.version <= info.version {
                // update.version == info.version happens most possibly because we received the
                // broadcast many times. Don't emit too many logs in that case.
                if update.version < info.version {
                    warn!(
                        "Ignoring updating with an outdated channel update {:?} for channel {:?}, current update info: {:?}",
                        &update, channel_outpoint, &info
                    );
                }
                return Ok(());
            }
        }
        let disabled = update.channel_flags & CHANNEL_DISABLED_FLAG == CHANNEL_DISABLED_FLAG;

        *update_info = Some(ChannelUpdateInfo {
            version: update.version,
            timestamp: std::time::UNIX_EPOCH
                .elapsed()
                .expect("Duration since unix epoch")
                .as_millis() as u64,
            enabled: !disabled,
            htlc_expiry_delta: update.tlc_expiry_delta,
            htlc_minimum_value: update.tlc_minimum_value,
            htlc_maximum_value: update.tlc_maximum_value,
            fee_rate: update.tlc_fee_proportional_millionths as u64,
            last_update_message: update.clone(),
        });

        info!("now new update_info: {:?}", *update_info);
        self.store.insert_channel(channel.to_owned());
        debug!(
            "Processed channel update: channel {:?}, update {:?}",
            &channel, &update
        );
        if disabled {
            self.channels.remove(channel_outpoint);
        }
        Ok(())
    }

    pub fn check_chain_hash(&self, chain_hash: Hash256) -> bool {
        self.chain_hash == chain_hash
    }

    pub fn get_node_inbounds(
        &self,
        node_id: Pubkey,
    ) -> impl Iterator<Item = (Pubkey, Pubkey, &ChannelInfo, &ChannelUpdateInfo)> {
        self.channels.values().filter_map(move |channel| {
            if let Some(info) = channel.node1_to_node2.as_ref() {
                if info.enabled && channel.node2() == node_id {
                    debug!("now use node1_to_node2: {:?}", info);
                    return Some((channel.node1(), channel.node2(), channel, info));
                }
            }

            if let Some(info) = channel.node2_to_node1.as_ref() {
                if info.enabled && channel.node1() == node_id {
                    debug!("now use node2_to_node1: {:?}", info);
                    return Some((channel.node2(), channel.node1(), channel, info));
                }
            }
            None
        })
    }

    pub fn get_source_pubkey(&self) -> Pubkey {
        self.source
    }

    pub(crate) fn mark_channel_failed(&mut self, channel_outpoint: &OutPoint) {
        if let Some(channel) = self.channels.get_mut(channel_outpoint) {
            if let Some(info) = channel.node1_to_node2.as_mut() {
                info.enabled = false;
            }
            if let Some(info) = channel.node2_to_node1.as_mut() {
                info.enabled = false;
            }
        }
    }

    pub(crate) fn mark_node_failed(&mut self, node_id: Pubkey) {
        for channel in self.get_mut_channels_by_peer(node_id) {
            if channel.node1() == node_id {
                if let Some(info) = channel.node1_to_node2.as_mut() {
                    info.enabled = false;
                }
            } else {
                if let Some(info) = channel.node2_to_node1.as_mut() {
                    info.enabled = false;
                }
            }
        }
    }

    pub(crate) fn record_payment_success(&mut self, mut payment_session: PaymentSession) {
        let session_route = &payment_session.route.nodes;
        let mut result = InternalResult::default();
        result.succeed_range_pairs(session_route, 0, session_route.len() - 1);
        self.history.apply_internal_result(result);
        payment_session.set_success_status();
        self.store.insert_payment_session(payment_session);
    }

    pub(crate) fn record_payment_fail(
        &mut self,
        payment_session: &PaymentSession,
        tlc_err: TlcErr,
    ) -> bool {
        let mut internal_result = InternalResult::default();
        let nodes = &payment_session.route.nodes;
        let need_to_retry = internal_result.record_payment_fail(nodes, tlc_err);
        self.history.apply_internal_result(internal_result);
        return need_to_retry && payment_session.can_retry();
    }

    #[cfg(test)]
    pub fn reset(&mut self) {
        self.channels.clear();
        self.nodes.clear();
        self.history.reset();
    }

    #[cfg(test)]
    pub fn set_source(&mut self, source: Pubkey) {
        self.source = source;
    }

    /// Returns a list of `PaymentHopData` for all nodes in the route,
    /// including the origin and the target node.
    pub fn build_route(
        &self,
        payment_data: SendPaymentData,
    ) -> Result<Vec<PaymentHopData>, PathFindError> {
        let source = self.get_source_pubkey();
        let target = payment_data.target_pubkey;
        let amount = payment_data.amount;
        let preimage = payment_data.preimage;
        let payment_hash = payment_data.payment_hash;
        let udt_type_script = payment_data.udt_type_script;
        let invoice = payment_data
            .invoice
            .map(|x| x.parse::<CkbInvoice>().expect("parse CKB invoice"));
        let hash_algorithm = invoice
            .as_ref()
            .and_then(|x| x.hash_algorithm().copied())
            .unwrap_or_default();

        info!(
            "build_route source: {:?} target: {:?} amount: {:?}, payment_hash: {:?}",
            source, target, amount, payment_hash
        );

        let allow_self_payment = payment_data.allow_self_payment;
        if source == target && !allow_self_payment {
            return Err(PathFindError::PathFind(
                "source and target are the same and allow_self_payment is not enable".to_string(),
            ));
        }

        let route = self.find_path(
            source,
            target,
            amount,
            payment_data.max_fee_amount,
            udt_type_script,
            allow_self_payment,
        )?;
        assert!(!route.is_empty());

        let mut current_amount = amount;
        let mut current_expiry = 0;
        let mut hops_data = vec![];
        for i in (0..route.len()).rev() {
            let is_last = i == route.len() - 1;
            let (next_hop, next_channel_outpoint) = if is_last {
                (None, None)
            } else {
                (
                    Some(route[i + 1].target),
                    Some(route[i + 1].channel_outpoint.clone()),
                )
            };
            let (fee, expiry) = if is_last {
                (0, 0)
            } else {
                let channel_info = self
                    .get_channel(&route[i].channel_outpoint)
                    .expect("channel not found");
<<<<<<< HEAD
                eprintln!("now use channel_info: {:?}", channel_info);
                let channel_update = channel_info
                    .get_channel_update_info_with_direction(route[i].target)
                    .expect("channel_update is none");
                eprintln!("now use channel_update: {:?}", channel_update);
=======
                let channel_update = channel_info
                    .get_update_info_with(route[i].target)
                    .expect("channel_update is none");
>>>>>>> 0220e77d
                let fee_rate = channel_update.fee_rate;
                let fee = calculate_tlc_forward_fee(current_amount, fee_rate as u128);
                let expiry = channel_update.htlc_expiry_delta;
                info!("debug fee: {:?}, expiry: {:?}", fee, expiry);
                (fee, expiry)
            };

            // make sure the final hop's amount is the same as the payment amount
            // the last hop will check the amount from TLC and the amount from the onion packet
            hops_data.push(PaymentHopData {
                amount: current_amount,
                payment_hash,
                next_hop,
                tlc_hash_algorithm: hash_algorithm,
                expiry: current_expiry,
                channel_outpoint: next_channel_outpoint,
                preimage: if is_last { preimage } else { None },
            });
            current_amount += fee;
            current_expiry += expiry;
        }
        // Add the first hop as the instruction for the current node, so the logic for send HTLC can be reused.
        hops_data.push(PaymentHopData {
            amount: current_amount,
            payment_hash,
            next_hop: Some(route[0].target),
            tlc_hash_algorithm: hash_algorithm,
            expiry: current_expiry,
            channel_outpoint: Some(route[0].channel_outpoint.clone()),
            preimage: None,
        });
        hops_data.reverse();
        assert_eq!(hops_data.len(), route.len() + 1);
        assert_eq!(hops_data[route.len()].amount, amount);
        // assert there is no duplicate node in the route
        assert_eq!(
            hops_data
                .iter()
                .filter_map(|x| x.next_hop)
                .collect::<HashSet<_>>()
                .len(),
            route.len()
        );

        Ok(hops_data)
    }

    // the algorithm works from target-to-source to find the shortest path
    pub fn find_path(
        &self,
        source: Pubkey,
        target: Pubkey,
        amount: u128,
        max_fee_amount: Option<u128>,
        udt_type_script: Option<Script>,
        allow_self: bool,
    ) -> Result<Vec<PathEdge>, PathFindError> {
        let started_time = std::time::Instant::now();
        let nodes_len = self.nodes.len();
        let route_to_self = source == target;

        let mut result = vec![];
        let mut nodes_visited = 0;
        let mut edges_expanded = 0;
        let mut nodes_heap = NodeHeap::new(nodes_len);
        let mut distances = HashMap::<Pubkey, NodeHeapElement>::new();
        // a map from node_id to the selected channel outpoint
        // suppose the scenario of A <-- channel_1 --> B <-- channel_2 --> A
        // when we starting iterate channels from A, we may considerting channel_1 and channel_2,
        // and we selected channel_1 according to weight
        // in this case, `last_hop_channels` stores (B -> channel_1) so that we can skip channel_1 when we iterate channels from B
        let mut last_hop_channels = HashMap::new();

        if amount == 0 {
            return Err(PathFindError::Amount(
                "amount must be greater than 0".to_string(),
            ));
        }

        if source == target && !allow_self {
            return Err(PathFindError::PathFind(
                "source and target are the same".to_string(),
            ));
        }

        let Some(source_node) = self.nodes.get(&source) else {
            return Err(PathFindError::PathFind(format!(
                "source node not found: {:?}",
                &source
            )));
        };
        let Some(_target_node) = self.nodes.get(&target) else {
            return Err(PathFindError::PathFind(format!(
                "target node not found: {:?}",
                &target
            )));
        };

        // initialize the target node
        nodes_heap.push(NodeHeapElement {
            node_id: target,
            weight: 0,
            distance: 0,
            amount_received: amount,
            fee_charged: 0,
            probability: 1.0,
            next_hop: None,
            incoming_htlc_expiry: 0,
        });

        while let Some(cur_hop) = nodes_heap.pop() {
            nodes_visited += 1;

            for (from, to, channel_info, channel_update) in self.get_node_inbounds(cur_hop.node_id)
            {
                if from == target && !route_to_self {
                    continue;
                }
                if udt_type_script != channel_info.announcement_msg.udt_type_script {
                    continue;
                }

                // if the channel is already visited in the last hop, skip it
                if last_hop_channels
                    .values()
                    .any(|x| x == &channel_info.out_point())
                {
                    continue;
                }

                edges_expanded += 1;

                let fee_rate = channel_update.fee_rate;
                let next_hop_received_amount = cur_hop.amount_received;
                let fee = calculate_tlc_forward_fee(next_hop_received_amount, fee_rate as u128);
                let amount_to_send = next_hop_received_amount + fee;

                // if the amount to send is greater than the amount we have, skip this edge
                if let Some(max_fee_amount) = max_fee_amount {
                    if amount_to_send > amount + max_fee_amount {
                        continue;
                    }
                }
                // check to make sure the current hop can send the amount
                // if `htlc_maximum_value` equals 0, it means there is no limit
                if amount_to_send > channel_info.capacity()
                    || (channel_update.htlc_maximum_value != 0
                        && amount_to_send > channel_update.htlc_maximum_value)
                {
                    continue;
                }
                if amount_to_send < channel_update.htlc_minimum_value {
                    continue;
                }
                let incoming_htlc_expiry = cur_hop.incoming_htlc_expiry
                    + if from == source {
                        0
                    } else {
                        channel_update.htlc_expiry_delta
                    };

                let probability = cur_hop.probability
                    * self.history.eval_probability(
                        from,
                        to,
                        amount_to_send,
                        channel_info.capacity(),
                    );

                if probability < DEFAULT_MIN_PROBABILITY {
                    continue;
                }
                let agg_weight =
                    self.edge_weight(amount_to_send, fee, channel_update.htlc_expiry_delta);
                let weight = cur_hop.weight + agg_weight;
                let distance = self.calculate_distance_based_probability(probability, weight);

                if let Some(node) = distances.get(&from) {
                    if distance >= node.distance {
                        continue;
                    }
                }
                eprintln!("\n\nfind_path from: {:?}, to: {:?}", from, to);
                eprintln!("add use channel_info: {:?}\n\n", channel_info);
                let node = NodeHeapElement {
                    node_id: from,
                    weight,
                    distance,
                    amount_received: amount_to_send,
                    incoming_htlc_expiry,
                    fee_charged: fee,
                    probability,
                    next_hop: Some((cur_hop.node_id, channel_info.out_point())),
                };
                last_hop_channels.insert(node.node_id, channel_info.out_point());
                distances.insert(node.node_id, node.clone());
                nodes_heap.push_or_fix(node);
            }
        }

        let mut current = source_node.node_id;
        while let Some(elem) = distances.remove(&current) {
            let (next_pubkey, next_out_point) = elem.next_hop.expect("next_hop is none");
            result.push(PathEdge {
                target: next_pubkey,
                channel_outpoint: next_out_point,
            });
            current = next_pubkey;
            if current == target {
                break;
            }
        }

        info!(
            "get_route: nodes visited: {}, edges expanded: {}, time: {:?} \nresult: {:?}",
            nodes_visited,
            edges_expanded,
            started_time.elapsed(),
            result
        );
        if result.is_empty() || current != target {
            return Err(PathFindError::PathFind("no path found".to_string()));
        }
        Ok(result)
    }

    fn edge_weight(&self, amount: u128, fee: u128, htlc_expiry_delta: u64) -> u128 {
        let risk_factor: u128 = 15;
        let time_lock_penalty = amount * htlc_expiry_delta as u128 * (risk_factor / 1000000000);
        fee + time_lock_penalty
    }

    fn calculate_distance_based_probability(&self, probability: f64, weight: u128) -> u128 {
        assert!(probability > 0.0);
        // FIXME: set this to configurable parameters
        let weight = weight as f64;
        let time_pref = 0.5_f64;
        let default_attemp_cost = 0.1_f64;
        let penalty = default_attemp_cost * (1.0 / (0.5 - time_pref / 2.0) - 1.0);
        weight as u128 + (penalty / probability) as u128
    }
}

pub trait NetworkGraphStateStore {
    fn get_channels(&self, outpoint: Option<OutPoint>) -> Vec<ChannelInfo>;
    fn get_nodes(&self, peer_id: Option<Pubkey>) -> Vec<NodeInfo>;
    fn get_nodes_with_params(
        &self,
        limit: usize,
        after: Option<JsonBytes>,
        node_id: Option<Pubkey>,
    ) -> (Vec<NodeInfo>, JsonBytes);
    fn get_channels_with_params(
        &self,
        limit: usize,
        after: Option<JsonBytes>,
        outpoint: Option<OutPoint>,
    ) -> (Vec<ChannelInfo>, JsonBytes);
    fn insert_channel(&self, channel: ChannelInfo);
    fn insert_node(&self, node: NodeInfo);
    fn get_payment_session(&self, payment_hash: Hash256) -> Option<PaymentSession>;
    fn insert_payment_session(&self, session: PaymentSession);
    fn insert_payment_history_result(&mut self, from: Pubkey, target: Pubkey, result: TimedResult);
    fn get_payment_history_result(&self) -> Vec<(Pubkey, Pubkey, TimedResult)>;
}

#[derive(Clone, Debug, PartialEq, Serialize, Deserialize)]
pub enum PaymentSessionStatus {
    // initial status, payment session is created, no HTLC is sent
    Created,
    // related HTLC is send and waiting for the response
    Inflight,
    // related HTLC is successfully settled
    Success,
    // related HTLC is failed
    Failed,
}

#[serde_as]
#[derive(Clone, Debug, Serialize, Deserialize)]
pub struct SessionRouteNode {
    pub pubkey: Pubkey,
    pub amount: u128,
    #[serde_as(as = "EntityHex")]
    pub channel_outpoint: OutPoint,
}

// The router is a list of nodes that the payment will go through.
// We store in the payment session and then will use it to track the payment history.
// The router is a list of nodes that the payment will go through.
// For example:
//    A(amount, channel) -> B -> C -> D means A will send `amount` with `channel` to B.
#[derive(Clone, Debug, Serialize, Deserialize, Default)]
pub struct SessionRoute {
    pub nodes: Vec<SessionRouteNode>,
}

impl SessionRoute {
    // Create a new route from the source to the target with the given payment hops.
    // The payment hops are the hops that the payment will go through.
    // for a payment route A -> B -> C -> D
    // the `payment_hops` is [B, C, D], which is a convinent way for onion routing.
    // here we need to create a session route with source, which is A -> B -> C -> D
    pub fn new(source: Pubkey, target: Pubkey, payment_hops: &[PaymentHopData]) -> Self {
        let nodes = std::iter::once(source)
            .chain(
                payment_hops
                    .iter()
                    .map(|hop| hop.next_hop.clone().unwrap_or(target)),
            )
            .zip(payment_hops)
            .map(|(pubkey, hop)| SessionRouteNode {
                pubkey,
                channel_outpoint: hop.channel_outpoint.clone().unwrap_or_default(),
                amount: hop.amount,
            })
            .collect();
        Self { nodes }
    }
}

#[serde_as]
#[derive(Clone, Debug, Serialize, Deserialize)]
pub struct PaymentSession {
    pub request: SendPaymentData,
    pub retried_times: u32,
    pub last_error: Option<String>,
    pub try_limit: u32,
    pub status: PaymentSessionStatus,
    pub created_at: u64,
    pub last_updated_at: u64,
    // The channel_outpoint and the tlc_id of the first hop
    #[serde_as(as = "Option<EntityHex>")]
    pub first_hop_channel_outpoint: Option<OutPoint>,
    pub first_hop_tlc_id: Option<u64>,
    pub route: SessionRoute,
}

impl PaymentSession {
    pub fn new(request: SendPaymentData, try_limit: u32) -> Self {
        let now = now_timestamp();
        Self {
            request,
            retried_times: 0,
            last_error: None,
            try_limit,
            status: PaymentSessionStatus::Created,
            created_at: now,
            last_updated_at: now,
            first_hop_channel_outpoint: None,
            first_hop_tlc_id: None,
            route: SessionRoute::default(),
        }
    }

    pub fn payment_hash(&self) -> Hash256 {
        self.request.payment_hash
    }

    fn set_status(&mut self, status: PaymentSessionStatus) {
        self.status = status;
        self.last_updated_at = now_timestamp();
    }

    pub fn set_inflight_status(&mut self, channel_outpoint: OutPoint, tlc_id: u64) {
        self.set_status(PaymentSessionStatus::Inflight);
        self.first_hop_channel_outpoint = Some(channel_outpoint);
        self.first_hop_tlc_id = Some(tlc_id);
    }

    pub fn set_success_status(&mut self) {
        self.set_status(PaymentSessionStatus::Success);
        self.last_error = None;
    }

    pub fn set_failed_status(&mut self, error: &str) {
        self.set_status(PaymentSessionStatus::Failed);
        self.last_error = Some(error.to_string());
    }

    pub fn can_retry(&self) -> bool {
        self.retried_times < self.try_limit
    }
}

impl From<PaymentSession> for SendPaymentResponse {
    fn from(session: PaymentSession) -> Self {
        Self {
            payment_hash: session.request.payment_hash,
            status: session.status,
            failed_error: session.last_error,
            created_at: session.created_at,
            last_updated_at: session.last_updated_at,
        }
    }
}<|MERGE_RESOLUTION|>--- conflicted
+++ resolved
@@ -114,25 +114,12 @@
         self.funding_tx_block_number
     }
 
-<<<<<<< HEAD
-    fn get_channel_update_info_with_direction(&self, node: Pubkey) -> Option<&ChannelUpdateInfo> {
-        eprintln!("from node1: {:?}", node);
-        if self.node2() == node {
-            eprintln!("now use node1_to_node2: {:?}", self.node1_to_node2);
-            self.node1_to_node2.as_ref()
-        } else if self.node1() == node {
-            eprintln!("now use node2_to_node1: {:?}", self.node2_to_node1);
-            self.node2_to_node1.as_ref()
-        } else {
-            eprintln!("get_update now use none");
-=======
     fn get_update_info_with(&self, node: Pubkey) -> Option<&ChannelUpdateInfo> {
         if self.node2() == node {
             self.node1_to_node2.as_ref()
         } else if self.node1() == node {
             self.node2_to_node1.as_ref()
         } else {
->>>>>>> 0220e77d
             None
         }
     }
@@ -614,17 +601,9 @@
                 let channel_info = self
                     .get_channel(&route[i].channel_outpoint)
                     .expect("channel not found");
-<<<<<<< HEAD
-                eprintln!("now use channel_info: {:?}", channel_info);
-                let channel_update = channel_info
-                    .get_channel_update_info_with_direction(route[i].target)
-                    .expect("channel_update is none");
-                eprintln!("now use channel_update: {:?}", channel_update);
-=======
                 let channel_update = channel_info
                     .get_update_info_with(route[i].target)
                     .expect("channel_update is none");
->>>>>>> 0220e77d
                 let fee_rate = channel_update.fee_rate;
                 let fee = calculate_tlc_forward_fee(current_amount, fee_rate as u128);
                 let expiry = channel_update.htlc_expiry_delta;
