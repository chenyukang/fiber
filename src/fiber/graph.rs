--- conflicted
+++ resolved
@@ -1,45 +1,31 @@
-<<<<<<< HEAD
 use super::config::AnnouncedNodeName;
 use super::gossip::GossipMessageStore;
+use super::history::{Direction, InternalResult, PaymentHistory, TimedResult};
 use super::network::{get_chain_hash, SendPaymentData, SendPaymentResponse};
 use super::path::NodeHeap;
 use super::types::{
     BroadcastMessageID, BroadcastMessageWithTimestamp, ChannelAnnouncement, ChannelUpdate, Hash256,
     NodeAnnouncement,
 };
-use super::types::{Cursor, Pubkey};
+use super::types::{Cursor, Pubkey, TlcErr};
 use crate::ckb::config::UdtCfgInfos;
-=======
-use super::history::{Direction, InternalResult, PaymentHistory, TimedResult};
-use super::network::{get_chain_hash, SendPaymentData, SendPaymentResponse};
-use super::path::NodeHeap;
-use super::types::{ChannelAnnouncement, ChannelUpdate, Hash256, NodeAnnouncement};
-use super::types::{Pubkey, TlcErr};
 use crate::fiber::channel::CHANNEL_DISABLED_FLAG;
->>>>>>> d72a274c
 use crate::fiber::fee::calculate_tlc_forward_fee;
 use crate::fiber::path::NodeHeapElement;
 use crate::fiber::serde_utils::EntityHex;
 use crate::fiber::types::PaymentHopData;
 use crate::invoice::CkbInvoice;
-<<<<<<< HEAD
-use ckb_types::packed::{OutPoint, Script};
-use serde::{Deserialize, Serialize};
-use serde_with::serde_as;
-use std::collections::HashMap;
-use tentacle::multiaddr::MultiAddr;
-=======
 use crate::now_timestamp_as_millis_u64;
 use ckb_jsonrpc_types::JsonBytes;
 use ckb_types::packed::{OutPoint, Script};
 use serde::{Deserialize, Serialize};
 use serde_with::serde_as;
 use std::collections::{HashMap, HashSet};
->>>>>>> d72a274c
+use tentacle::multiaddr::MultiAddr;
 use tentacle::secio::PeerId;
 use thiserror::Error;
 use tracing::log::error;
-use tracing::{debug, info, trace};
+use tracing::{debug, info, trace, warn};
 
 const DEFAULT_MIN_PROBABILITY: f64 = 0.01;
 
@@ -149,6 +135,16 @@
             _ => false,
         }
     }
+
+    fn get_update_info_with(&self, node: Pubkey) -> Option<&ChannelUpdateInfo> {
+        if self.node2() == node {
+            self.update_of_node2.as_ref()
+        } else if self.node1() == node {
+            self.update_of_node1.as_ref()
+        } else {
+            None
+        }
+    }
 }
 
 impl From<(u64, ChannelAnnouncement)> for ChannelInfo {
@@ -163,16 +159,6 @@
             udt_type_script: channel_announcement.udt_type_script,
             update_of_node2: None,
             update_of_node1: None,
-        }
-    }
-
-    fn get_update_info_with(&self, node: Pubkey) -> Option<&ChannelUpdateInfo> {
-        if self.node2() == node {
-            self.node1_to_node2.as_ref()
-        } else if self.node1() == node {
-            self.node2_to_node1.as_ref()
-        } else {
-            None
         }
     }
 }
@@ -203,9 +189,9 @@
         Self {
             timestamp: update.timestamp,
             enabled: !update.is_disabled(),
-            htlc_expiry_delta: update.tlc_expiry_delta,
-            htlc_minimum_value: update.tlc_minimum_value,
-            htlc_maximum_value: update.tlc_maximum_value,
+            tlc_expiry_delta: update.tlc_expiry_delta,
+            tlc_minimum_value: update.tlc_minimum_value,
+            tlc_maximum_value: update.tlc_maximum_value,
             fee_rate: update.tlc_fee_proportional_millionths as u64,
         }
     }
@@ -228,11 +214,7 @@
     // The formal use of the store is defined as a GossipMessageStore, while the latter is defined
     // as a NetworkGraphStateStore.
     store: S,
-<<<<<<< HEAD
-=======
-    chain_hash: Hash256,
     history: PaymentHistory<S>,
->>>>>>> d72a274c
 }
 
 #[derive(Error, Debug)]
@@ -260,14 +242,9 @@
             source,
             channels: HashMap::new(),
             nodes: HashMap::new(),
-<<<<<<< HEAD
             latest_cursor: Cursor::default(),
-            store,
-=======
             store: store.clone(),
-            chain_hash: get_chain_hash(),
             history: PaymentHistory::new(source, None, store),
->>>>>>> d72a274c
         };
         network_graph.load_from_store();
         network_graph
@@ -277,7 +254,6 @@
         &self.latest_cursor
     }
 
-<<<<<<< HEAD
     fn update_lastest_cursor(&mut self, cursor: Cursor) {
         if cursor > self.latest_cursor {
             self.latest_cursor = cursor;
@@ -311,15 +287,6 @@
                     get_chain_hash()
                 );
                 continue;
-=======
-    pub(crate) fn load_from_store(&mut self) {
-        for channel in self.store.get_channels(None).iter() {
-            if self.best_height < channel.funding_tx_block_number() {
-                self.best_height = channel.funding_tx_block_number();
-            }
-            if self.last_update_timestamp < channel.timestamp {
-                self.last_update_timestamp = channel.timestamp;
->>>>>>> d72a274c
             }
             debug!("Updating network graph for message: {:?}", &message);
             match message {
@@ -508,8 +475,6 @@
     }
 
     pub fn get_channel(&self, outpoint: &OutPoint) -> Option<&ChannelInfo> {
-        debug!("get_channel: {:?}", outpoint);
-        debug!("channels: {:?}", &self.channels);
         self.channels.get(outpoint)
     }
 
@@ -552,88 +517,6 @@
             .filter(move |channel| channel.node1() == node_id || channel.node2() == node_id)
     }
 
-<<<<<<< HEAD
-=======
-    pub fn get_channels_within_block_range(
-        &self,
-        start_block: u64,
-        end_block: u64,
-    ) -> (impl Iterator<Item = &ChannelInfo>, u64, bool) {
-        (
-            self.channels.values().filter(move |channel| {
-                channel.funding_tx_block_number >= start_block
-                    && channel.funding_tx_block_number < end_block
-            }),
-            end_block,
-            self.channels.is_empty()
-                || self
-                    .channels
-                    .values()
-                    .any(|channel| channel.funding_tx_block_number >= end_block),
-        )
-    }
-
-    pub fn process_channel_update(&mut self, update: ChannelUpdate) -> Result<(), PathFindError> {
-        debug!("Processing channel update: {:?}", &update);
-        let channel_outpoint = &update.channel_outpoint;
-        let Some(channel) = self.channels.get_mut(channel_outpoint) else {
-            return Err(PathFindError::Other("channel not found".to_string()));
-        };
-        debug!(
-            "Found channel {:?} for channel update {:?}",
-            &channel, &update
-        );
-        let update_info = if update.message_flags & 1 == 1 {
-            &mut channel.node1_to_node2
-        } else {
-            &mut channel.node2_to_node1
-        };
-
-        if let Some(info) = update_info {
-            if update.version <= info.version {
-                // update.version == info.version happens most possibly because we received the
-                // broadcast many times. Don't emit too many logs in that case.
-                if update.version < info.version {
-                    warn!(
-                        "Ignoring updating with an outdated channel update {:?} for channel {:?}, current update info: {:?}",
-                        &update, channel_outpoint, &info
-                    );
-                }
-                return Ok(());
-            }
-        }
-        let disabled = update.channel_flags & CHANNEL_DISABLED_FLAG == CHANNEL_DISABLED_FLAG;
-
-        *update_info = Some(ChannelUpdateInfo {
-            version: update.version,
-            timestamp: std::time::UNIX_EPOCH
-                .elapsed()
-                .expect("Duration since unix epoch")
-                .as_millis() as u64,
-            enabled: !disabled,
-            tlc_expiry_delta: update.tlc_expiry_delta,
-            tlc_minimum_value: update.tlc_minimum_value,
-            tlc_maximum_value: update.tlc_maximum_value,
-            fee_rate: update.tlc_fee_proportional_millionths as u64,
-            last_update_message: update.clone(),
-        });
-
-        self.store.insert_channel(channel.to_owned());
-        debug!(
-            "Processed channel update: channel {:?}, update {:?}",
-            &channel, &update
-        );
-        if disabled {
-            self.channels.remove(channel_outpoint);
-        }
-        Ok(())
-    }
-
-    pub fn check_chain_hash(&self, chain_hash: Hash256) -> bool {
-        self.chain_hash == chain_hash
-    }
-
->>>>>>> d72a274c
     pub fn get_node_inbounds(
         &self,
         node_id: Pubkey,
@@ -683,9 +566,6 @@
         }
     }
 
-<<<<<<< HEAD
-    /// Returns a list of `PaymentHopData` for all nodes in the route, including the origin and the target node.
-=======
     pub(crate) fn record_payment_success(&mut self, mut payment_session: PaymentSession) {
         let session_route = &payment_session.route.nodes;
         let mut result = InternalResult::default();
@@ -721,7 +601,6 @@
 
     /// Returns a list of `PaymentHopData` for all nodes in the route,
     /// including the origin and the target node.
->>>>>>> d72a274c
     pub fn build_route(
         &self,
         payment_data: SendPaymentData,
@@ -786,18 +665,9 @@
                 let channel_info = self
                     .get_channel(&route[i].channel_outpoint)
                     .expect("channel not found");
-<<<<<<< HEAD
-                let channel_update = &if channel_info.node1() == route[i + 1].target {
-                    channel_info.update_of_node1.as_ref()
-                } else {
-                    channel_info.update_of_node2.as_ref()
-                }
-                .expect("channel_update is none");
-=======
                 let channel_update = channel_info
                     .get_update_info_with(route[i].target)
                     .expect("channel_update is none");
->>>>>>> d72a274c
                 let fee_rate = channel_update.fee_rate;
                 let fee =
                     calculate_tlc_forward_fee(current_amount, fee_rate as u128).expect("fee is ok");
@@ -818,6 +688,7 @@
             });
             current_expiry += expiry;
             current_amount += fee;
+            current_expiry += expiry;
         }
         // Add the first hop as the instruction for the current node, so the logic for send HTLC can be reused.
         hops_data.push(PaymentHopData {
@@ -949,6 +820,11 @@
                 // if the amount to send is greater than the amount we have, skip this edge
                 if let Some(max_fee_amount) = max_fee_amount {
                     if amount_to_send > amount + max_fee_amount {
+                        debug!(
+                            "amount_to_send: {:?} is greater than sum_amount sum_amount: {:?}",
+                            amount_to_send,
+                            amount + max_fee_amount
+                        );
                         continue;
                     }
                 }
@@ -958,6 +834,12 @@
                     || (channel_update.tlc_maximum_value != 0
                         && amount_to_send > channel_update.tlc_maximum_value)
                 {
+                    debug!(
+                        "amount_to_send is greater than channel capacity: {:?} capacity: {:?}, htlc_max_value: {:?}",
+                        amount_to_send,
+                        channel_info.capacity(),
+                        channel_update.tlc_maximum_value
+                    );
                     continue;
                 }
                 if amount_to_send < channel_update.tlc_minimum_value {
@@ -985,6 +867,7 @@
                     );
 
                 if probability < DEFAULT_MIN_PROBABILITY {
+                    debug!("probability is too low: {:?}", probability);
                     continue;
                 }
                 let agg_weight =
