--- conflicted
+++ resolved
@@ -1061,18 +1061,6 @@
                 // Next forwarding channel will get the forward_fee and check if it's enough.
                 let forward_fee = received_amount.saturating_sub(forward_amount);
 
-<<<<<<< HEAD
-                let expected_fee = calculate_tlc_forward_fee(forward_amount, fee_rate);
-                if expected_fee.is_err() || forward_fee < expected_fee.clone().unwrap() {
-                    error!(
-                        "too low forward_fee: {}, expected_fee: {:?}",
-                        forward_fee, expected_fee
-                    );
-                    return Err(ProcessingChannelError::TlcForwardFeeIsTooLow);
-                }
-                eprintln!("ok fee: {}, expected_fee: {:?}", forward_fee, expected_fee);
-=======
->>>>>>> 2f12f40e
                 // if this is not the last hop, forward TLC to next hop
                 self.register_retryable_forward_tlc(
                     myself,
@@ -5303,19 +5291,13 @@
             removed_reason: None,
             onion_packet: command.onion_packet,
             shared_secret: command.shared_secret,
-<<<<<<< HEAD
-            previous_tlc: command
-                .previous_tlc
-                .map(|(channel_id, tlc_id)| (channel_id, TLCId::Received(tlc_id))),
-            removed_confirmed_at: None,
-=======
             previous_tlc: command.previous_tlc.map(|prev_tlc| {
                 (
                     prev_tlc.prev_channel_id,
                     TLCId::Received(prev_tlc.prev_tlc_id),
                 )
             }),
->>>>>>> 2f12f40e
+            removed_confirmed_at: None,
         }
     }
 
