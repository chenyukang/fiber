use bitflags::bitflags;
use ckb_jsonrpc_types::BlockNumber;
use futures::future::OptionFuture;
use secp256k1::XOnlyPublicKey;
use tracing::{debug, error, info, trace, warn};

use crate::fiber::serde_utils::U64Hex;
use crate::{
    fiber::{
        fee::calculate_tlc_forward_fee,
        network::{get_chain_hash, SendOnionPacketCommand},
        types::{
            BroadcastMessage, ChannelUpdate, PeeledPaymentOnionPacket, TlcErr, TlcErrPacket,
            TlcErrorCode,
        },
    },
    invoice::{CkbInvoice, CkbInvoiceStatus, InvoiceStore},
    now_timestamp_as_millis_u64,
};
use ckb_hash::{blake2b_256, new_blake2b};
use ckb_sdk::{Since, SinceType};
use ckb_types::{
    core::{
        Capacity, CapacityError, EpochNumberWithFraction, FeeRate, TransactionBuilder,
        TransactionView,
    },
    packed::{Bytes, CellInput, CellOutput, OutPoint, Script, Transaction},
    prelude::{AsTransactionBuilder, IntoTransactionView, Pack, Unpack},
};

use molecule::prelude::{Builder, Entity};
use musig2::{
    aggregate_partial_signatures,
    errors::{SigningError, VerifyError},
    secp::Point,
    sign_partial, verify_partial, AggNonce, CompactSignature, KeyAggContext, PartialSignature,
    PubNonce, SecNonce,
};
use ractor::{
    async_trait as rasync_trait, call, concurrency::Duration, Actor, ActorProcessingErr, ActorRef,
    OutputPort, RpcReplyPort, SpawnErr,
};

use serde::{Deserialize, Serialize};
use serde_with::serde_as;
use tentacle::secio::PeerId;
use thiserror::Error;
use tokio::sync::oneshot;

use std::{
    borrow::Borrow,
    collections::BTreeMap,
    fmt::Debug,
    sync::Arc,
    time::{SystemTime, UNIX_EPOCH},
    u128,
};

use crate::{
    ckb::{
        contracts::{get_cell_deps, get_script_by_contract, Contract},
        FundingRequest,
    },
    fiber::{
        fee::{calculate_commitment_tx_fee, shutdown_tx_size},
        network::sign_network_message,
        types::{AnnouncementSignatures, Shutdown},
    },
    NetworkServiceEvent,
};

use super::{
    config::{DEFAULT_MIN_SHUTDOWN_FEE, MAX_PAYMENT_TLC_EXPIRY_LIMIT, MIN_TLC_EXPIRY_DELTA},
    fee::calculate_shutdown_tx_fee,
    hash_algorithm::HashAlgorithm,
    key::blake2b_hash_with_salt,
    network::FiberMessageWithPeerId,
    serde_utils::{EntityHex, PubNonceAsBytes},
    types::{
        AcceptChannel, AddTlc, ChannelAnnouncement, ChannelReady, ClosingSigned, CommitmentSigned,
        EcdsaSignature, FiberChannelMessage, FiberMessage, Hash256, OpenChannel,
        PaymentOnionPacket, Privkey, Pubkey, ReestablishChannel, RemoveTlc, RemoveTlcFulfill,
        RemoveTlcReason, RevokeAndAck, TxCollaborationMsg, TxComplete, TxUpdate, NO_SHARED_SECRET,
    },
    NetworkActorCommand, NetworkActorEvent, NetworkActorMessage, ASSUME_NETWORK_ACTOR_ALIVE,
};

// - `empty_witness_args`: 16 bytes, fixed to 0x10000000100000001000000010000000, for compatibility with the xudt
// - `pubkey`: 32 bytes, x only aggregated public key
// - `signature`: 64 bytes, aggregated signature
pub const FUNDING_CELL_WITNESS_LEN: usize = 16 + 32 + 64;
// Some part of the code liberally gets previous commitment number, which is
// the current commitment number minus 1. We deliberately set initial commitment number to 1,
// so that we can get previous commitment point/number without checking if the channel
// is funded or not.
pub const INITIAL_COMMITMENT_NUMBER: u64 = 0;

// Whether we are receiving a channel update from node1 or node2.
// If the flag is set, it means the channel update is from node1, otherwise it is from node2.
pub const MESSAGE_OF_NODE1_FLAG: u32 = 0;

// Whether we are receiving a channel update from node1 or node2.
// If the flag is set, it means the channel update is from node2, otherwise it is from node1.
pub const MESSAGE_OF_NODE2_FLAG: u32 = 1;

// The channel is disabled, and no more tlcs can be added to the channel.
pub const CHANNEL_DISABLED_FLAG: u32 = 1;

const AUTO_SETDOWN_TLC_INTERVAL: Duration = Duration::from_secs(2);

#[derive(Debug)]
pub enum ChannelActorMessage {
    /// Command are the messages that are sent to the channel actor to perform some action.
    /// It is normally generated from a user request.
    Command(ChannelCommand),
    /// Some system events associated to a channel, such as the funding transaction confirmed.
    Event(ChannelEvent),
    /// PeerMessage are the messages sent from the peer.
    PeerMessage(FiberChannelMessage),
}

#[derive(Debug, Serialize, Deserialize)]
pub struct AddTlcResponse {
    pub tlc_id: u64,
}

#[derive(Clone)]
pub struct TlcNotification {
    pub channel_id: Hash256,
    pub tlc: AddTlcInfo,
    pub script: Script,
}

#[derive(Debug)]
pub enum ChannelCommand {
    TxCollaborationCommand(TxCollaborationCommand),
    // TODO: maybe we should automatically send commitment_signed message after receiving
    // tx_complete event.
    CommitmentSigned(),
    AddTlc(
        AddTlcCommand,
        RpcReplyPort<Result<AddTlcResponse, TlcErrPacket>>,
    ),
    RemoveTlc(RemoveTlcCommand, RpcReplyPort<Result<(), String>>),
    Shutdown(ShutdownCommand, RpcReplyPort<Result<(), String>>),
    Update(UpdateCommand, RpcReplyPort<Result<(), String>>),
}

#[derive(Debug)]
pub enum TxCollaborationCommand {
    TxUpdate(TxUpdateCommand),
    TxComplete(),
}

#[derive(Debug, Clone)]
pub struct AddTlcCommand {
    pub amount: u128,
    pub payment_hash: Hash256,
    pub expiry: u64,
    pub hash_algorithm: HashAlgorithm,
    /// Onion packet for the next node
    pub onion_packet: Option<PaymentOnionPacket>,
    /// Shared secret used in forwarding.
    ///
    /// Save it for outbound (offered) TLC to backward errors.
    /// Use all zeros when no shared secrets are available.
    pub shared_secret: [u8; 32],
    pub previous_tlc: Option<(Hash256, u64)>,
}

#[derive(Debug)]
pub struct RemoveTlcCommand {
    pub id: u64,
    pub reason: RemoveTlcReason,
}

#[derive(Debug)]
pub struct ShutdownCommand {
    pub close_script: Script,
    pub fee_rate: FeeRate,
    pub force: bool,
}

#[derive(Debug)]
pub struct UpdateCommand {
    pub enabled: Option<bool>,
    pub tlc_expiry_delta: Option<u64>,
    pub tlc_minimum_value: Option<u128>,
    pub tlc_fee_proportional_millionths: Option<u128>,
}

#[derive(Debug)]
pub struct ChannelCommandWithId {
    pub channel_id: Hash256,
    pub command: ChannelCommand,
}

pub const DEFAULT_FEE_RATE: u64 = 1_000;
pub const DEFAULT_COMMITMENT_FEE_RATE: u64 = 1_000;
// The default commitment delay is 6 epochs = 24 hours.
pub const DEFAULT_COMMITMENT_DELAY_EPOCHS: u64 = 6;
// The min commitment delay is 1 epoch = 4 hours.
pub const MIN_COMMITMENT_DELAY_EPOCHS: u64 = 1;
// The max commitment delay is 84 epochs = 14 days.
pub const MAX_COMMITMENT_DELAY_EPOCHS: u64 = 84;
pub const DEFAULT_MAX_TLC_VALUE_IN_FLIGHT: u128 = u128::MAX;
pub const DEFAULT_MAX_TLC_NUMBER_IN_FLIGHT: u64 = 30;
pub const DEFAULT_MIN_TLC_VALUE: u128 = 0;
pub const SYS_MAX_TLC_NUMBER_IN_FLIGHT: u64 = 253;
pub const MAX_TLC_NUMBER_IN_FLIGHT: u64 = 125;

#[derive(Debug)]
pub struct TxUpdateCommand {
    pub transaction: Transaction,
}

pub struct OpenChannelParameter {
    pub funding_amount: u128,
    pub seed: [u8; 32],
    pub public_channel_info: Option<PublicChannelInfo>,
    pub funding_udt_type_script: Option<Script>,
    pub shutdown_script: Script,
    pub channel_id_sender: oneshot::Sender<Hash256>,
    pub commitment_fee_rate: Option<u64>,
    pub commitment_delay_epoch: Option<EpochNumberWithFraction>,
    pub funding_fee_rate: Option<u64>,
    pub max_tlc_value_in_flight: u128,
    pub max_tlc_number_in_flight: u64,
}

pub struct AcceptChannelParameter {
    pub funding_amount: u128,
    pub reserved_ckb_amount: u64,
    pub public_channel_info: Option<PublicChannelInfo>,
    pub seed: [u8; 32],
    pub open_channel: OpenChannel,
    pub shutdown_script: Script,
    pub channel_id_sender: Option<oneshot::Sender<Hash256>>,
    pub max_tlc_value_in_flight: u128,
    pub max_tlc_number_in_flight: u64,
}

pub enum ChannelInitializationParameter {
    /// To open a new channel to another peer, the funding amount,
    /// the temporary channel id a unique channel seed to generate
    /// channel secrets must be given.
    OpenChannel(OpenChannelParameter),
    /// To accept a new channel from another peer, the funding amount,
    /// a unique channel seed to generate unique channel id,
    /// original OpenChannel message and an oneshot
    /// channel to receive the new channel ID must be given.
    AcceptChannel(AcceptChannelParameter),
    /// Reestablish a channel with given channel id.
    ReestablishChannel(Hash256),
}

#[derive(Clone)]
pub struct ChannelSubscribers {
    pub pending_received_tlcs_subscribers: Arc<OutputPort<TlcNotification>>,
    pub settled_tlcs_subscribers: Arc<OutputPort<TlcNotification>>,
}

impl Default for ChannelSubscribers {
    fn default() -> Self {
        Self {
            pending_received_tlcs_subscribers: Arc::new(OutputPort::default()),
            settled_tlcs_subscribers: Arc::new(OutputPort::default()),
        }
    }
}

pub struct ChannelActor<S> {
    local_pubkey: Pubkey,
    remote_pubkey: Pubkey,
    network: ActorRef<NetworkActorMessage>,
    store: S,
    subscribers: ChannelSubscribers,
}

impl<S> ChannelActor<S>
where
    S: InvoiceStore,
{
    pub fn new(
        local_pubkey: Pubkey,
        remote_pubkey: Pubkey,
        network: ActorRef<NetworkActorMessage>,
        store: S,
        subscribers: ChannelSubscribers,
    ) -> Self {
        Self {
            local_pubkey,
            remote_pubkey,
            network,
            store,
            subscribers,
        }
    }

    pub fn get_local_pubkey(&self) -> Pubkey {
        self.local_pubkey
    }

    pub fn get_remote_pubkey(&self) -> Pubkey {
        self.remote_pubkey
    }

    pub fn get_remote_peer_id(&self) -> PeerId {
        self.remote_pubkey.tentacle_peer_id()
    }

    pub async fn handle_peer_message(
        &self,
        myself: &ActorRef<ChannelActorMessage>,
        state: &mut ChannelActorState,
        message: FiberChannelMessage,
    ) -> Result<(), ProcessingChannelError> {
        if state.reestablishing {
            match message {
                FiberChannelMessage::ReestablishChannel(ref reestablish_channel) => {
                    state.handle_reestablish_channel_message(reestablish_channel, &self.network)?;
                }
                _ => {
                    debug!("Ignoring message while reestablishing: {:?}", message);
                }
            }
            return Ok(());
        }

        match message {
            FiberChannelMessage::AnnouncementSignatures(announcement_signatures) => {
                if !state.is_public() {
                    return Err(ProcessingChannelError::InvalidState(
                        "Received AnnouncementSignatures message, but the channel is not public"
                            .to_string(),
                    ));
                }
                match state.state {
                    ChannelState::ChannelReady() => {}
                    ChannelState::AwaitingChannelReady(flags)
                        if flags.contains(AwaitingChannelReadyFlags::CHANNEL_READY) => {}
                    _ => {
                        return Err(ProcessingChannelError::InvalidState(format!(
                                "Received unexpected AnnouncementSignatures message in state {:?}, expecting state AwaitingChannelReady::CHANNEL_READY or ChannelReady",
                                state.state
                            )));
                    }
                }

                // TODO: check announcement_signatures validity here.
                let AnnouncementSignatures {
                    node_signature,
                    partial_signature,
                    ..
                } = announcement_signatures;
                state.update_remote_channel_announcement_signature(
                    node_signature,
                    partial_signature,
                );
                state.maybe_public_channel_is_ready(&self.network).await;
                Ok(())
            }
            FiberChannelMessage::AcceptChannel(accept_channel) => {
                state.handle_accept_channel_message(accept_channel)?;
                let old_id = state.get_id();
                state.fill_in_channel_id();
                self.network
                    .send_message(NetworkActorMessage::new_event(
                        NetworkActorEvent::ChannelAccepted(
                            state.get_remote_peer_id(),
                            state.get_id(),
                            old_id,
                            state.to_local_amount,
                            state.to_remote_amount,
                            state.get_funding_lock_script(),
                            state.funding_udt_type_script.clone(),
                            state.local_reserved_ckb_amount,
                            state.remote_reserved_ckb_amount,
                            state.funding_fee_rate,
                        ),
                    ))
                    .expect(ASSUME_NETWORK_ACTOR_ALIVE);
                Ok(())
            }
            FiberChannelMessage::TxUpdate(tx) => {
                state.handle_tx_collaboration_msg(TxCollaborationMsg::TxUpdate(tx), &self.network)
            }
            FiberChannelMessage::TxComplete(tx) => {
                state.handle_tx_collaboration_msg(
                    TxCollaborationMsg::TxComplete(tx),
                    &self.network,
                )?;
                if let ChannelState::CollaboratingFundingTx(flags) = state.state {
                    if flags.contains(CollaboratingFundingTxFlags::COLLABRATION_COMPLETED) {
                        self.handle_commitment_signed_command(state)?;
                    }
                }
                Ok(())
            }
            FiberChannelMessage::CommitmentSigned(commitment_signed) => {
                self.handle_commitment_signed_peer_message(myself, state, commitment_signed)
                    .await
            }
            FiberChannelMessage::TxSignatures(tx_signatures) => {
                // We're the one who sent tx_signature first, and we received a tx_signature message.
                // This means that the tx_signature procedure is now completed. Just change state,
                // and exit.
                if state.should_local_send_tx_signatures_first() {
                    let new_witnesses: Vec<_> = tx_signatures
                        .witnesses
                        .into_iter()
                        .map(|x| x.pack())
                        .collect();
                    debug!(
                        "Updating funding tx witnesses of {:?} to {:?}",
                        state.must_get_funding_transaction().calc_tx_hash(),
                        new_witnesses.iter().map(|x| hex::encode(x.as_slice()))
                    );
                    state.funding_tx = Some(
                        state
                            .must_get_funding_transaction()
                            .as_advanced_builder()
                            .set_witnesses(new_witnesses)
                            .build()
                            .data(),
                    );
                    self.network
                        .send_message(NetworkActorMessage::new_event(
                            NetworkActorEvent::FundingTransactionPending(
                                state.must_get_funding_transaction().clone(),
                                state.must_get_funding_transaction_outpoint(),
                                state.get_id(),
                            ),
                        ))
                        .expect(ASSUME_NETWORK_ACTOR_ALIVE);

                    state.update_state(ChannelState::AwaitingChannelReady(
                        AwaitingChannelReadyFlags::empty(),
                    ));
                    return Ok(());
                };

                state.handle_tx_signatures(&self.network, Some(tx_signatures.witnesses))?;
                Ok(())
            }
            FiberChannelMessage::RevokeAndAck(revoke_and_ack) => {
                state.handle_revoke_and_ack_peer_message(&self.network, revoke_and_ack)?;
                Ok(())
            }
            FiberChannelMessage::ChannelReady(_channel_ready) => {
                let flags = match state.state {
                    ChannelState::AwaitingTxSignatures(flags) => {
                        if flags.contains(AwaitingTxSignaturesFlags::TX_SIGNATURES_SENT) {
                            AwaitingChannelReadyFlags::empty()
                        } else {
                            return Err(ProcessingChannelError::InvalidState(format!(
                                "received ChannelReady message, but we're not ready for ChannelReady, state is currently {:?}",
                                state.state
                            )));
                        }
                    }
                    ChannelState::AwaitingChannelReady(flags) => flags,
                    _ => {
                        return Err(ProcessingChannelError::InvalidState(format!(
                            "received ChannelReady message, but we're not ready for ChannelReady, state is currently {:?}", state.state
                        )));
                    }
                };
                let flags = flags | AwaitingChannelReadyFlags::THEIR_CHANNEL_READY;
                state.update_state(ChannelState::AwaitingChannelReady(flags));
                state.maybe_channel_is_ready(&self.network).await;
                Ok(())
            }
            FiberChannelMessage::AddTlc(add_tlc) => {
                self.handle_add_tlc_peer_message(state, add_tlc)
            }
            FiberChannelMessage::RemoveTlc(remove_tlc) => {
                self.handle_remove_tlc_peer_message(state, remove_tlc)
            }
            FiberChannelMessage::Shutdown(shutdown) => {
                let flags = match state.state {
                    ChannelState::ChannelReady() => ShuttingDownFlags::empty(),
                    ChannelState::ShuttingDown(flags)
                        if flags.contains(ShuttingDownFlags::THEIR_SHUTDOWN_SENT) =>
                    {
                        return Err(ProcessingChannelError::InvalidParameter(
                            "Received Shutdown message, but we're already in ShuttingDown state"
                                .to_string(),
                        ));
                    }
                    ChannelState::ShuttingDown(flags) => flags,
                    _ => {
                        return Err(ProcessingChannelError::InvalidState(format!(
                            "received Shutdown message, but we're not ready for Shutdown, state is currently {:?}",
                            state.state
                        )));
                    }
                };
                let shutdown_info = ShutdownInfo {
                    close_script: shutdown.close_script,
                    fee_rate: shutdown.fee_rate.as_u64(),
                    signature: None,
                };
                state.remote_shutdown_info = Some(shutdown_info);

                let mut flags = flags | ShuttingDownFlags::THEIR_SHUTDOWN_SENT;

                // Only automatically reply shutdown if only their shutdown message is sent.
                // If we are in a state other than only their shutdown is sent,
                // e.g. our shutdown message is also sent, or we are trying to force shutdown,
                // we should not reply.
                let should_we_reply_shutdown =
                    matches!(flags, ShuttingDownFlags::THEIR_SHUTDOWN_SENT);

                if state.check_valid_to_auto_accept_shutdown() && should_we_reply_shutdown {
                    let close_script = state.get_local_shutdown_script();
                    self.network
                        .send_message(NetworkActorMessage::new_command(
                            NetworkActorCommand::SendFiberMessage(FiberMessageWithPeerId::new(
                                state.get_remote_peer_id(),
                                FiberMessage::shutdown(Shutdown {
                                    channel_id: state.get_id(),
                                    close_script: close_script.clone(),
                                    fee_rate: FeeRate::from_u64(0),
                                }),
                            )),
                        ))
                        .expect(ASSUME_NETWORK_ACTOR_ALIVE);
                    let shutdown_info = ShutdownInfo {
                        close_script,
                        fee_rate: 0,
                        signature: None,
                    };
                    state.local_shutdown_info = Some(shutdown_info);
                    flags |= ShuttingDownFlags::OUR_SHUTDOWN_SENT;
                    debug!("Auto accept shutdown ...");
                }
                state.update_state(ChannelState::ShuttingDown(flags));
                state.maybe_transition_to_shutdown(&self.network)?;
                Ok(())
            }
            FiberChannelMessage::ClosingSigned(closing) => {
                let ClosingSigned {
                    partial_signature,
                    channel_id,
                } = closing;

                if channel_id != state.get_id() {
                    return Err(ProcessingChannelError::InvalidParameter(
                        "Channel id mismatch".to_string(),
                    ));
                }

                // Note that we don't check the validity of the signature here.
                // we will check the validity when we're about to build the shutdown tx.
                // This may be or may not be a problem.
                // We do this to simplify the handling of the message.
                // We may change this in the future.
                // We also didn't check the state here.
                if let Some(shutdown_info) = state.remote_shutdown_info.as_mut() {
                    shutdown_info.signature = Some(partial_signature);
                }

                state.maybe_transition_to_shutdown(&self.network)?;
                Ok(())
            }
            FiberChannelMessage::ReestablishChannel(ref reestablish_channel) => {
                state.handle_reestablish_channel_message(reestablish_channel, &self.network)?;
                Ok(())
            }
            FiberChannelMessage::TxAbort(_)
            | FiberChannelMessage::TxInitRBF(_)
            | FiberChannelMessage::TxAckRBF(_) => {
                warn!("Received unsupported message: {:?}", &message);
                Ok(())
            }
        }
    }

    async fn get_tlc_detail_error(
        &self,
        state: &mut ChannelActorState,
        error: &ProcessingChannelError,
    ) -> TlcErr {
        let error_code = match error {
            ProcessingChannelError::PeelingOnionPacketError(_) => TlcErrorCode::InvalidOnionPayload,
            ProcessingChannelError::TlcForwardFeeIsTooLow => TlcErrorCode::FeeInsufficient,
            ProcessingChannelError::TlcExpirySoon => TlcErrorCode::ExpiryTooSoon,
            ProcessingChannelError::TlcExpiryTooFar => TlcErrorCode::ExpiryTooFar,
            ProcessingChannelError::FinalInvoiceInvalid(status) => match status {
                CkbInvoiceStatus::Expired => TlcErrorCode::InvoiceExpired,
                CkbInvoiceStatus::Cancelled => TlcErrorCode::InvoiceCancelled,
                _ => TlcErrorCode::IncorrectOrUnknownPaymentDetails,
            },
            ProcessingChannelError::FinalIncorrectPreimage
            | ProcessingChannelError::FinalIncorrectPaymentHash => {
                TlcErrorCode::IncorrectOrUnknownPaymentDetails
            }
            ProcessingChannelError::FinalIncorrectHTLCAmount => {
                TlcErrorCode::FinalIncorrectTlcAmount
            }
            ProcessingChannelError::IncorrectTlcExpiry => TlcErrorCode::IncorrectTlcExpiry,
            ProcessingChannelError::IncorrectFinalTlcExpiry => {
                TlcErrorCode::FinalIncorrectExpiryDelta
            }
            ProcessingChannelError::TlcAmountIsTooLow => TlcErrorCode::AmountBelowMinimum,
            ProcessingChannelError::TlcNumberExceedLimit
            | ProcessingChannelError::TlcAmountExceedLimit
            | ProcessingChannelError::TlcValueInflightExceedLimit
            | ProcessingChannelError::WaitingTlcAck => TlcErrorCode::TemporaryChannelFailure,
            ProcessingChannelError::InvalidState(error) => match state.state {
                // we can not revert back up `ChannelReady` after `ShuttingDown`
                ChannelState::Closed(_) | ChannelState::ShuttingDown(_) => {
                    TlcErrorCode::PermanentChannelFailure
                }
                ChannelState::ChannelReady() => {
                    if error.contains("channel is not public or disabled") {
                        TlcErrorCode::TemporaryChannelFailure
                    } else {
                        // we expect `ChannelReady` will be both OK for tlc forwarding,
                        // so here are the unreachable point in normal workflow,
                        // set `TemporaryNodeFailure` for general temporary failure of the processing node here
                        assert!(false, "unreachable point in normal workflow");
                        TlcErrorCode::TemporaryNodeFailure
                    }
                }
                // otherwise, channel maybe not ready
                _ => TlcErrorCode::TemporaryChannelFailure,
            },
            ProcessingChannelError::RepeatedProcessing(_)
            | ProcessingChannelError::SpawnErr(_)
            | ProcessingChannelError::Musig2SigningError(_)
            | ProcessingChannelError::Musig2VerifyError(_)
            | ProcessingChannelError::CapacityError(_) => TlcErrorCode::TemporaryNodeFailure,
            ProcessingChannelError::InvalidParameter(_) => {
                TlcErrorCode::IncorrectOrUnknownPaymentDetails
            }
        };

        let channel_update = if error_code.is_update() {
            state.try_create_channel_update_message(&self.network).await
        } else {
            None
        };
        TlcErr::new_channel_fail(
            error_code,
            state.must_get_funding_transaction_outpoint(),
            channel_update,
        )
    }

    async fn handle_commitment_signed_peer_message(
        &self,
        myself: &ActorRef<ChannelActorMessage>,
        state: &mut ChannelActorState,
        commitment_signed: CommitmentSigned,
    ) -> Result<(), ProcessingChannelError> {
        // build commitment tx and verify signature from remote, if passed send ACK for partner
        state.verify_commitment_signed_and_send_ack(commitment_signed, &self.network)?;
        self.flush_staging_tlc_operations(myself, state).await;
        Ok(())
    }

    async fn flush_staging_tlc_operations(
        &self,
        myself: &ActorRef<ChannelActorMessage>,
        state: &mut ChannelActorState,
    ) {
        let pending_apply_tlcs = state.tlc_state.commit_remote_tlcs();
        for tlc_info in pending_apply_tlcs {
            match tlc_info {
                TlcKind::AddTlc(add_tlc) => {
                    assert!(add_tlc.is_received());
                    if let Err(e) = self.apply_add_tlc_operation(myself, state, &add_tlc).await {
                        let error_detail = self.get_tlc_detail_error(state, &e.source).await;
                        self.register_retryable_tlc_remove(
                            myself,
                            state,
                            add_tlc.tlc_id,
                            RemoveTlcReason::RemoveTlcFail(TlcErrPacket::new(
                                error_detail.clone(),
                                // There's no shared secret stored in the received TLC, use the one found in the peeled onion packet.
                                &e.shared_secret,
                            )),
                        )
                        .await;
                        self.network
                            .clone()
                            .send_message(NetworkActorMessage::new_notification(
                                NetworkServiceEvent::AddTlcFailed(
                                    state.get_local_peer_id(),
                                    add_tlc.payment_hash,
                                    error_detail,
                                ),
                            ))
                            .expect(ASSUME_NETWORK_ACTOR_ALIVE);
                    }
                }
                TlcKind::RemoveTlc(remove_tlc) => {
                    let _ = self
                        .apply_remove_tlc_operation(myself, state, remove_tlc)
                        .await
                        .map_err(|e| {
                            debug!("error happened in apply_remove_tlc_operation: {:?}", e);
                            error!("Error handling apply_remove_tlc_operation: {:?}", e);
                        });
                }
            }
        }
    }

    async fn try_to_relay_remove_tlc(
        &self,
        myself: &ActorRef<ChannelActorMessage>,
        state: &mut ChannelActorState,
        tlc_info: &AddTlcInfo,
        remove_reason: RemoveTlcReason,
    ) {
        assert!(tlc_info.is_offered());
        let (previous_channel_id, previous_tlc) =
            tlc_info.previous_tlc.expect("expect previous tlc");
        assert!(tlc_info.is_offered());
        assert!(previous_tlc.is_received());
        assert!(previous_channel_id != state.get_id());

        debug!(
            "begin to remove tlc from previous channel: {:?}",
            &previous_tlc
        );

        let remove_reason = remove_reason.clone().backward(&tlc_info.shared_secret);

        // TODO: encrypt the error to backward
        self.register_retryable_relay_tlc_remove(
            myself,
            state,
            previous_tlc.into(),
            previous_channel_id,
            remove_reason,
        )
        .await;
    }

    async fn try_to_settle_down_tlc(
        &self,
        myself: &ActorRef<ChannelActorMessage>,
        state: &mut ChannelActorState,
        tlc_id: u64,
    ) {
        let tlc_info = state.get_received_tlc(tlc_id).expect("expect tlc");
        let preimage = tlc_info
            .payment_preimage
            .or_else(|| self.store.get_invoice_preimage(&tlc_info.payment_hash));

        let preimage = if let Some(preimage) = preimage {
            preimage
        } else {
            return;
        };

        let mut remove_reason = RemoveTlcReason::RemoveTlcFulfill(RemoveTlcFulfill {
            payment_preimage: preimage,
        });
        let tlc = tlc_info.clone();
        if let Some(invoice) = self.store.get_invoice(&tlc.payment_hash) {
            let status = self.get_invoice_status(&invoice);
            match status {
                CkbInvoiceStatus::Expired | CkbInvoiceStatus::Cancelled => {
                    let error_code = match status {
                        CkbInvoiceStatus::Expired => TlcErrorCode::InvoiceExpired,
                        CkbInvoiceStatus::Cancelled => TlcErrorCode::InvoiceCancelled,
                        _ => unreachable!("unexpected invoice status"),
                    };
                    remove_reason = RemoveTlcReason::RemoveTlcFail(TlcErrPacket::new(
                        TlcErr::new(error_code),
                        &tlc.shared_secret,
                    ));
                }
                CkbInvoiceStatus::Paid => {
                    unreachable!("Paid invoice should not be paid again");
                }
                _ => {
                    self.store
                        .update_invoice_status(&tlc.payment_hash, CkbInvoiceStatus::Paid)
                        .expect("update invoice status error");
                }
            }
        }

        debug!(
            "register remove reason: {:?} with reason: {:?}",
            tlc.tlc_id, remove_reason
        );
        self.register_retryable_tlc_remove(myself, state, tlc.tlc_id, remove_reason)
            .await;
    }

    async fn apply_add_tlc_operation(
        &self,
        myself: &ActorRef<ChannelActorMessage>,
        state: &mut ChannelActorState,
        add_tlc: &AddTlcInfo,
    ) -> Result<(), ProcessingChannelErrorWithSharedSecret> {
        // If needed, shared secret also get be extracted from the encrypted onion packet:
        // - Extract public key from onion_packet[1..34]
        // - Obtain share secret using DH Key Exchange from the public key and the network private key stored in the network actor state.
        if let Some(peeled_onion_packet) = self
            .apply_add_tlc_operation_without_peeled_onion_packet(state, add_tlc)
            .await
            .map_err(ProcessingChannelError::without_shared_secret)?
        {
            let shared_secret = peeled_onion_packet.shared_secret.clone();
            self.apply_add_tlc_operation_with_peeled_onion_packet(
                state,
                add_tlc,
                peeled_onion_packet,
            )
            .await
            .map_err(move |err| err.with_shared_secret(shared_secret))?;
        }

        if let Some(ref udt_type_script) = state.funding_udt_type_script {
            self.subscribers
                .pending_received_tlcs_subscribers
                .send(TlcNotification {
                    tlc: add_tlc.clone(),
                    channel_id: state.get_id(),
                    script: udt_type_script.clone(),
                });
        }

        // we don't need to settle down the tlc if it is not the last hop here,
        // some e2e tests are calling AddTlc manually, so we can not use onion packet to
        // check whether it's the last hop here, maybe need to revisit in future.
        self.try_to_settle_down_tlc(myself, state, add_tlc.tlc_id.into())
            .await;

        warn!("finished check tlc for peer message: {:?}", &add_tlc.tlc_id);
        Ok(())
    }

    async fn apply_add_tlc_operation_without_peeled_onion_packet(
        &self,
        state: &mut ChannelActorState,
        add_tlc: &AddTlcInfo,
    ) -> Result<Option<PeeledPaymentOnionPacket>, ProcessingChannelError> {
        state.check_tlc_expiry(add_tlc.expiry)?;

        assert!(state.get_received_tlc(add_tlc.tlc_id.into()).is_some());

        Ok(
            OptionFuture::from(add_tlc.onion_packet.clone().map(|onion_packet| {
                self.peel_onion_packet(onion_packet, add_tlc.payment_hash.clone())
            }))
            .await
            .transpose()?,
        )
    }

    async fn apply_add_tlc_operation_with_peeled_onion_packet(
        &self,
        state: &mut ChannelActorState,
        add_tlc: &AddTlcInfo,
        peeled_onion_packet: PeeledPaymentOnionPacket,
    ) -> Result<(), ProcessingChannelError> {
        let payment_hash = add_tlc.payment_hash;
        let received_amount = add_tlc.amount;
        let forward_amount = peeled_onion_packet.current.amount;
        debug!(
            "received_amount: {} forward_amount: {}",
            add_tlc.amount, forward_amount
        );

        if peeled_onion_packet.is_last() {
            if forward_amount != add_tlc.amount {
                return Err(ProcessingChannelError::FinalIncorrectHTLCAmount);
            }

            if add_tlc.expiry < peeled_onion_packet.current.expiry {
                return Err(ProcessingChannelError::IncorrectFinalTlcExpiry);
            }
            if add_tlc.expiry < now_timestamp_as_millis_u64() + MIN_TLC_EXPIRY_DELTA {
                return Err(ProcessingChannelError::TlcExpirySoon);
            }

            if let Some(invoice) = self.store.get_invoice(&payment_hash) {
                let invoice_status = self.get_invoice_status(&invoice);
                if invoice_status != CkbInvoiceStatus::Open {
                    return Err(ProcessingChannelError::FinalInvoiceInvalid(invoice_status));
                }
                self.store
                    .update_invoice_status(&payment_hash, CkbInvoiceStatus::Received)
                    .expect("update invoice status failed");
            }

            // if this is the last hop, store the preimage.
            // though we will RemoveTlcFulfill the TLC in try_to_settle_down_tlc function,
            // here we can do error check early here for better error handling.
            let preimage = peeled_onion_packet
                .current
                .payment_preimage
                .or_else(|| self.store.get_invoice_preimage(&add_tlc.payment_hash));

            if let Some(preimage) = preimage {
                let filled_payment_hash: Hash256 = add_tlc.hash_algorithm.hash(preimage).into();
                if add_tlc.payment_hash != filled_payment_hash {
                    return Err(ProcessingChannelError::FinalIncorrectPreimage);
                }
                state.set_received_tlc_preimage(add_tlc.tlc_id.into(), Some(preimage));
            } else {
                return Err(ProcessingChannelError::FinalIncorrectPaymentHash);
            }
        } else {
            match state.public_channel_info.as_ref() {
                Some(public_channel_info) if public_channel_info.enabled => {
                    let min_tlc_value = public_channel_info.tlc_min_value;
                    if min_tlc_value > received_amount {
                        return Err(ProcessingChannelError::TlcAmountIsTooLow);
                    }

                    if add_tlc.expiry
                        < peeled_onion_packet.current.expiry + public_channel_info.tlc_expiry_delta
                    {
                        return Err(ProcessingChannelError::IncorrectTlcExpiry);
                    }

                    assert!(received_amount >= forward_amount);
                    let forward_fee = received_amount.saturating_sub(forward_amount);
                    let fee_rate: u128 = public_channel_info.tlc_fee_proportional_millionths;

                    let expected_fee = calculate_tlc_forward_fee(forward_amount, fee_rate);
                    if expected_fee.is_err() || forward_fee < expected_fee.clone().unwrap() {
                        error!(
                            "too low forward_fee: {}, expected_fee: {:?}",
                            forward_fee, expected_fee
                        );
                        return Err(ProcessingChannelError::TlcForwardFeeIsTooLow);
                    }
                    // if this is not the last hop, forward TLC to next hop
                    self.handle_forward_onion_packet(
                        state,
                        add_tlc.payment_hash,
                        peeled_onion_packet.clone(),
                        add_tlc.tlc_id.into(),
                    )
                    .await?;
                }
                _ => {
                    // if we don't have public channel info, we can not forward the TLC
                    // this may happended some malicious sender build a invalid onion router
                    return Err(ProcessingChannelError::InvalidState(
                        "Received AddTlc message, but the channel is not public or disabled"
                            .to_string(),
                    ));
                }
            }
        }
        Ok(())
    }

    fn handle_add_tlc_peer_message(
        &self,
        state: &mut ChannelActorState,
        add_tlc: AddTlc,
    ) -> Result<(), ProcessingChannelError> {
        // TODO: here we only check the error which sender didn't follow agreed rules,
        //       if any error happened here we need go to shutdown procedure

        state.check_for_tlc_update(Some(add_tlc.amount), false, false)?;
        let tlc_info = state.create_inbounding_tlc(add_tlc.clone())?;
        state.check_insert_tlc(&tlc_info)?;
        state
            .tlc_state
            .add_remote_tlc(TlcKind::AddTlc(tlc_info.clone()));
        state.increment_next_received_tlc_id();
        Ok(())
    }

    fn handle_remove_tlc_peer_message(
        &self,
        state: &mut ChannelActorState,
        remove_tlc: RemoveTlc,
    ) -> Result<(), ProcessingChannelError> {
        state.check_for_tlc_update(None, false, false)?;
        // TODO: here if we received a invalid remove tlc, it's maybe a malioucious peer,
        // maybe we need to go through shutdown process for this error
        state
            .check_remove_tlc_with_reason(TLCId::Offered(remove_tlc.tlc_id), &remove_tlc.reason)?;
        let tlc_kind = TlcKind::RemoveTlc(RemoveTlcInfo {
            tlc_id: TLCId::Offered(remove_tlc.tlc_id),
            channel_id: remove_tlc.channel_id,
            reason: remove_tlc.reason.clone(),
        });
        state.tlc_state.add_remote_tlc(tlc_kind.clone());
        Ok(())
    }

    async fn apply_remove_tlc_operation(
        &self,
        myself: &ActorRef<ChannelActorMessage>,
        state: &mut ChannelActorState,
        remove_tlc: RemoveTlcInfo,
    ) -> Result<(), ProcessingChannelError> {
        let channel_id = state.get_id();
        let remove_reason = remove_tlc.reason.clone();
        let tlc_info = state
            .remove_tlc_with_reason(remove_tlc.tlc_id, &remove_reason)
            .expect("expect remove tlc successfully");
        if let (
            Some(ref udt_type_script),
            RemoveTlcReason::RemoveTlcFulfill(RemoveTlcFulfill { payment_preimage }),
        ) = (state.funding_udt_type_script.clone(), &remove_reason)
        {
            let mut tlc = tlc_info.clone();
            tlc.payment_preimage = Some(*payment_preimage);
            self.subscribers
                .settled_tlcs_subscribers
                .send(TlcNotification {
                    tlc,
                    channel_id,
                    script: udt_type_script.clone(),
                });
        }
        if tlc_info.previous_tlc.is_none() {
            // only the original sender of the TLC should send `TlcRemoveReceived` event
            // because only the original sender cares about the TLC event to settle the payment
            self.network
                .send_message(NetworkActorMessage::new_event(
                    NetworkActorEvent::TlcRemoveReceived(
                        tlc_info.payment_hash,
                        remove_reason.clone(),
                    ),
                ))
                .expect("myself alive");
        } else {
            // relay RemoveTlc to previous channel if needed
            self.try_to_relay_remove_tlc(myself, state, &tlc_info, remove_reason)
                .await;
        }
        Ok(())
    }

    async fn handle_forward_onion_packet(
        &self,
        state: &mut ChannelActorState,
        payment_hash: Hash256,
        peeled_onion_packet: PeeledPaymentOnionPacket,
        added_tlc_id: u64,
    ) -> Result<(), ProcessingChannelError> {
        let (send, recv) = oneshot::channel::<Result<u64, TlcErrPacket>>();
        let rpc_reply = RpcReplyPort::from(send);
        self.network
            .send_message(NetworkActorMessage::Command(
                NetworkActorCommand::SendPaymentOnionPacket(
                    SendOnionPacketCommand {
                        peeled_onion_packet,
                        previous_tlc: Some((state.get_id(), added_tlc_id)),
                        payment_hash,
                    },
                    rpc_reply,
                ),
            ))
            .expect(ASSUME_NETWORK_ACTOR_ALIVE);

        // If we failed to forward the onion packet, we should remove the tlc.
        if let Err(_res) = recv.await.expect("expect command replied") {
            return Err(ProcessingChannelError::PeelingOnionPacketError(
                "failed to forward".to_string(),
            ));
        }
        Ok(())
    }

    pub fn handle_commitment_signed_command(
        &self,
        state: &mut ChannelActorState,
    ) -> ProcessingChannelResult {
        let flags = match state.state {
            ChannelState::CollaboratingFundingTx(flags)
                if !flags.contains(CollaboratingFundingTxFlags::COLLABRATION_COMPLETED) =>
            {
                return Err(ProcessingChannelError::InvalidState(format!(
                    "Unable to process commitment_signed command in state {:?}, as collaboration is not completed yet.",
                    &state.state
                )));
            }
            ChannelState::CollaboratingFundingTx(_) => {
                debug!(
                    "Processing commitment_signed command in from CollaboratingFundingTx state {:?}",
                    &state.state
                );
                CommitmentSignedFlags::SigningCommitment(SigningCommitmentFlags::empty())
            }
            ChannelState::SigningCommitment(flags)
                if flags.contains(SigningCommitmentFlags::OUR_COMMITMENT_SIGNED_SENT) =>
            {
                return Err(ProcessingChannelError::InvalidState(format!(
                    "Unable to process commitment_signed command in state {:?}, as we have already sent our commitment_signed message.",
                    &state.state
                )));
            }
            ChannelState::SigningCommitment(flags) => {
                debug!(
                    "Processing commitment_signed command in from SigningCommitment state {:?}",
                    &state.state
                );
                CommitmentSignedFlags::SigningCommitment(flags)
            }
            ChannelState::ChannelReady() => CommitmentSignedFlags::ChannelReady(),
            ChannelState::ShuttingDown(flags) => {
                if flags.contains(ShuttingDownFlags::AWAITING_PENDING_TLCS) {
                    debug!(
                        "Signing commitment transactions while shutdown is pending, current state {:?}",
                        &state.state
                    );
                    CommitmentSignedFlags::PendingShutdown(flags)
                } else {
                    return Err(ProcessingChannelError::InvalidState(format!(
                        "Unable to process commitment_signed message in shutdowning state with flags {:?}",
                        &flags
                    )));
                }
            }
            _ => {
                return Err(ProcessingChannelError::InvalidState(format!(
                    "Unable to send commitment signed message in state {:?}",
                    &state.state
                )));
            }
        };

        debug!(
            "Building and signing commitment tx for state {:?}",
            &state.state
        );
        let PartiallySignedCommitmentTransaction {
            version,
            commitment_tx,
            funding_tx_partial_signature,
            commitment_tx_partial_signature,
        } = state.build_and_sign_commitment_tx()?;

        debug!(
            "Sending next local nonce {:?} (previous nonce {:?})",
            state.get_next_local_nonce(),
            state.get_local_nonce().borrow()
        );
        let commitment_signed = CommitmentSigned {
            channel_id: state.get_id(),
            funding_tx_partial_signature,
            commitment_tx_partial_signature,
            next_local_nonce: state.get_next_local_nonce(),
        };
        debug!(
            "Sending built commitment_signed message: {:?}",
            &commitment_signed
        );
        self.network
            .send_message(NetworkActorMessage::new_command(
                NetworkActorCommand::SendFiberMessage(FiberMessageWithPeerId::new(
                    state.get_remote_peer_id(),
                    FiberMessage::commitment_signed(commitment_signed),
                )),
            ))
            .expect(ASSUME_NETWORK_ACTOR_ALIVE);
        self.network
            .send_message(NetworkActorMessage::new_notification(
                NetworkServiceEvent::LocalCommitmentSigned(
                    state.get_remote_peer_id(),
                    state.get_id(),
                    version,
                    commitment_tx,
                ),
            ))
            .expect("myself alive");

        state.save_remote_nonce_for_raa();

        match flags {
            CommitmentSignedFlags::SigningCommitment(flags) => {
                let flags = flags | SigningCommitmentFlags::OUR_COMMITMENT_SIGNED_SENT;
                state.update_state(ChannelState::SigningCommitment(flags));
                state.maybe_transition_to_tx_signatures(flags, &self.network)?;
            }
            CommitmentSignedFlags::ChannelReady() => {}
            CommitmentSignedFlags::PendingShutdown(_) => {
                state.maybe_transition_to_shutdown(&self.network)?;
            }
        }
        Ok(())
    }

    pub fn handle_add_tlc_command(
        &self,
        state: &mut ChannelActorState,
        command: AddTlcCommand,
    ) -> Result<u64, ProcessingChannelError> {
        state.check_for_tlc_update(Some(command.amount), true, true)?;
        state.check_tlc_expiry(command.expiry)?;
        let tlc = state.create_outbounding_tlc(command.clone());
        state.check_insert_tlc(tlc.as_add_tlc())?;
        state.tlc_state.add_local_tlc(tlc.clone());
        state.increment_next_offered_tlc_id();

        debug!("Inserted tlc into channel state: {:?}", &tlc);
        let add_tlc = AddTlc {
            channel_id: state.get_id(),
            tlc_id: tlc.tlc_id().into(),
            amount: command.amount,
            payment_hash: tlc.payment_hash(),
            expiry: command.expiry,
            hash_algorithm: command.hash_algorithm,
            onion_packet: command.onion_packet,
        };

        // Send tlc update message to peer.
        let msg =
            FiberMessageWithPeerId::new(state.get_remote_peer_id(), FiberMessage::add_tlc(add_tlc));
        debug!("Sending AddTlc message: {:?}", &msg);

        self.network
            .send_message(NetworkActorMessage::new_command(
                NetworkActorCommand::SendFiberMessage(msg),
            ))
            .expect(ASSUME_NETWORK_ACTOR_ALIVE);

        self.handle_commitment_signed_command(state)?;
        state.tlc_state.set_waiting_ack(true);
        Ok(tlc.tlc_id().into())
    }

    pub fn handle_remove_tlc_command(
        &self,
        state: &mut ChannelActorState,
        command: RemoveTlcCommand,
    ) -> ProcessingChannelResult {
        state.check_for_tlc_update(None, true, false)?;
        state.check_remove_tlc_with_reason(TLCId::Received(command.id), &command.reason)?;
        let tlc_kind = TlcKind::RemoveTlc(RemoveTlcInfo {
            channel_id: state.get_id(),
            tlc_id: TLCId::Received(command.id),
            reason: command.reason.clone(),
        });
        state.tlc_state.add_local_tlc(tlc_kind.clone());
        let msg = FiberMessageWithPeerId::new(
            state.get_remote_peer_id(),
            FiberMessage::remove_tlc(RemoveTlc {
                channel_id: state.get_id(),
                tlc_id: command.id,
                reason: command.reason,
            }),
        );
        self.network
            .send_message(NetworkActorMessage::new_command(
                NetworkActorCommand::SendFiberMessage(msg),
            ))
            .expect(ASSUME_NETWORK_ACTOR_ALIVE);

        debug!(
            "Channel ({:?}) balance after removing tlc {:?}: local balance: {}, remote balance: {}",
            state.get_id(),
            tlc_kind,
            state.to_local_amount,
            state.to_remote_amount
        );
        state.maybe_transition_to_shutdown(&self.network)?;
        self.handle_commitment_signed_command(state)?;
        state.tlc_state.set_waiting_ack(true);
        Ok(())
    }

    pub fn handle_shutdown_command(
        &self,
        state: &mut ChannelActorState,
        command: ShutdownCommand,
    ) -> ProcessingChannelResult {
        // The force shutdown command has been handled speically in the `NetworkActorState#send_command_to_channel` function.
        // We only need to handle the normal shutdown command here.
        debug!("Handling shutdown command: {:?}", &command);
        let flags = match state.state {
            ChannelState::ChannelReady() => {
                debug!("Handling shutdown command in ChannelReady state");
                ShuttingDownFlags::empty()
            }
            _ => {
                debug!("Handling shutdown command in state {:?}", &state.state);
                return Err(ProcessingChannelError::InvalidState(format!(
                    "Trying to send shutdown message while in invalid state {:?}",
                    &state.state
                )));
            }
        };

        state.check_shutdown_fee_rate(command.fee_rate, &command.close_script)?;
        self.network
            .send_message(NetworkActorMessage::new_command(
                NetworkActorCommand::SendFiberMessage(FiberMessageWithPeerId::new(
                    self.get_remote_peer_id(),
                    FiberMessage::shutdown(Shutdown {
                        channel_id: state.get_id(),
                        close_script: command.close_script.clone(),
                        fee_rate: command.fee_rate,
                    }),
                )),
            ))
            .expect(ASSUME_NETWORK_ACTOR_ALIVE);

        let shutdown_info = ShutdownInfo {
            close_script: command.close_script,
            fee_rate: command.fee_rate.as_u64(),
            signature: None,
        };
        state.local_shutdown_info = Some(shutdown_info);
        state.update_state(ChannelState::ShuttingDown(
            flags | ShuttingDownFlags::OUR_SHUTDOWN_SENT,
        ));
        debug!(
            "Channel state updated to {:?} after processing shutdown command",
            &state.state
        );

        state.maybe_transition_to_shutdown(&self.network)
    }

    pub async fn handle_update_command(
        &self,
        state: &mut ChannelActorState,
        command: UpdateCommand,
    ) -> ProcessingChannelResult {
        if !state.is_public() {
            return Err(ProcessingChannelError::InvalidState(
                "Only public channel can be updated".to_string(),
            ));
        }

        let UpdateCommand {
            enabled,
            tlc_expiry_delta,
            tlc_minimum_value,
            tlc_fee_proportional_millionths,
        } = command;

        let mut updated = false;

        if let Some(enabled) = enabled {
            updated |= state.update_our_enabled(enabled);
        }

        if let Some(delta) = tlc_expiry_delta {
            if delta < MIN_TLC_EXPIRY_DELTA {
                return Err(ProcessingChannelError::InvalidParameter(format!(
                    "TLC expiry delta is too small, expect larger than {}",
                    MIN_TLC_EXPIRY_DELTA
                )));
            }
            updated |= state.update_our_tlc_expiry_delta(delta);
        }

        if let Some(value) = tlc_minimum_value {
            updated |= state.update_our_tlc_min_value(value);
        }

        if let Some(fee) = tlc_fee_proportional_millionths {
            updated |= state.update_our_tlc_fee_proportional_millionths(fee);
        }

        if updated {
            state
                .generate_and_broadcast_channel_update(&self.network)
                .await;
        }

        Ok(())
    }

    pub async fn register_retryable_tlc_remove(
        &self,
        myself: &ActorRef<ChannelActorMessage>,
        state: &mut ChannelActorState,
        tlc_id: TLCId,
        reason: RemoveTlcReason,
    ) {
        state.tlc_state.set_tlc_pending_remove(tlc_id, reason);
        self.check_and_apply_retryable_remove_tlcs(myself, state)
            .await;
    }

    pub async fn register_retryable_relay_tlc_remove(
        &self,
        myself: &ActorRef<ChannelActorMessage>,
        state: &mut ChannelActorState,
        tlc_id: u64,
        channel_id: Hash256,
        reason: RemoveTlcReason,
    ) {
        state
            .tlc_state
            .insert_relay_tlc_remove(channel_id, tlc_id, reason);
        self.check_and_apply_retryable_remove_tlcs(myself, state)
            .await;
    }

    pub async fn check_and_apply_retryable_remove_tlcs(
        &self,
        myself: &ActorRef<ChannelActorMessage>,
        state: &mut ChannelActorState,
    ) {
        let pending_removes = state.tlc_state.get_pending_remove();
        for retryable_remove in pending_removes.into_iter() {
            match retryable_remove {
                RetryableRemoveTlc::RemoveTlc(tlc_id, ref reason) => {
                    let command = RemoveTlcCommand {
                        id: tlc_id.into(),
                        reason: reason.clone(),
                    };

                    match self.handle_remove_tlc_command(state, command) {
                        Ok(_) | Err(ProcessingChannelError::RepeatedProcessing(_)) => {
                            state.tlc_state.remove_pending_remove_tlc(&retryable_remove);
                        }
                        Err(ProcessingChannelError::WaitingTlcAck) => {
                            error!(
                                "Failed to remove tlc: {:?} because of WaitingTlcAck, retry it later",
                                &retryable_remove
                            );
                        }
                        Err(err) => {
                            error!(
                                "Failed to remove tlc: {:?} with reason: {:?}, will not retry",
                                &retryable_remove, err
                            );
                            state.tlc_state.remove_pending_remove_tlc(&retryable_remove);
                        }
                    }
                }
                RetryableRemoveTlc::RelayRemoveTlc(channel_id, tlc_id, ref reason) => {
                    let (send, recv) = oneshot::channel::<Result<(), String>>();
                    let port = RpcReplyPort::from(send);
                    self.network
                        .send_message(NetworkActorMessage::new_command(
                            NetworkActorCommand::ControlFiberChannel(ChannelCommandWithId {
                                channel_id: channel_id,
                                command: ChannelCommand::RemoveTlc(
                                    RemoveTlcCommand {
                                        id: tlc_id,
                                        reason: reason.clone(),
                                    },
                                    port,
                                ),
                            }),
                        ))
                        .expect(ASSUME_NETWORK_ACTOR_ALIVE);
                    let res = recv.await.expect("remove tlc replied");
                    match res {
                        Ok(_) => {
                            state.tlc_state.remove_pending_remove_tlc(&retryable_remove);
                        }
                        Err(err) if err.contains("WaitingTlcAck") => {
                            error!(
                                "Failed to relay remove tlc: {:?} because of WaitingTlcAck, retry it later",
                                &retryable_remove
                            );
                        }
                        Err(err) => {
                            error!(
                                "Failed to relay remove tlc: {:?} with reason: {:?}, will not retry",
                                &retryable_remove, err
                            );
                            state.tlc_state.remove_pending_remove_tlc(&retryable_remove);
                        }
                    }
                }
            }
        }
        // If there are more pending removes, we will retry it later
        if !state.tlc_state.get_pending_remove().is_empty() {
            myself.send_after(AUTO_SETDOWN_TLC_INTERVAL, || {
                ChannelActorMessage::Event(ChannelEvent::CheckTlcSetdown)
            });
        }
    }

    // This is the dual of `handle_tx_collaboration_msg`. Any logic error here is likely
    // to present in the other function as well.
    pub fn handle_tx_collaboration_command(
        &self,
        state: &mut ChannelActorState,
        command: TxCollaborationCommand,
    ) -> Result<(), ProcessingChannelError> {
        debug!("Handling tx collaboration command: {:?}", &command);
        let is_complete_command = matches!(command, TxCollaborationCommand::TxComplete());
        let is_waiting_for_remote = match state.state {
            ChannelState::CollaboratingFundingTx(flags) => {
                flags.contains(CollaboratingFundingTxFlags::AWAITING_REMOTE_TX_COLLABORATION_MSG)
            }
            _ => false,
        };

        // We first exclude below cases that are invalid for tx collaboration,
        // and then process the commands.
        let flags = match state.state {
            ChannelState::NegotiatingFunding(NegotiatingFundingFlags::INIT_SENT)
                if state.is_acceptor =>
            {
                return Err(ProcessingChannelError::InvalidState(
                    "Acceptor tries to start sending tx collaboration message".to_string(),
                ));
            }
            ChannelState::NegotiatingFunding(_) => {
                debug!("Beginning processing tx collaboration command, and transitioning from {:?} to CollaboratingFundingTx state", state.state);
                state.state =
                    ChannelState::CollaboratingFundingTx(CollaboratingFundingTxFlags::empty());
                CollaboratingFundingTxFlags::empty()
            }
            ChannelState::CollaboratingFundingTx(_)
                if !is_complete_command && is_waiting_for_remote =>
            {
                return Err(ProcessingChannelError::InvalidState(format!(
                    "Trying to process command {:?} while in {:?} (should only send non-complete message after received response from peer)",
                    &command, state.state
                )));
            }
            ChannelState::CollaboratingFundingTx(flags) => {
                debug!(
                    "Processing tx collaboration command {:?} for state {:?}",
                    &command, &state.state
                );
                flags
            }
            _ => {
                return Err(ProcessingChannelError::InvalidState(format!(
                    "Invalid tx collaboration command {:?} for state {:?}",
                    &command, state.state
                )));
            }
        };

        // TODO: Note that we may deadlock here if send_tx_collaboration_command does successfully send the message,
        // as in that case both us and the remote are waiting for each other to send the message.
        match command {
            TxCollaborationCommand::TxUpdate(tx_update) => {
                let fiber_message = FiberMessage::tx_update(TxUpdate {
                    channel_id: state.get_id(),
                    tx: tx_update.transaction.clone(),
                });
                self.network
                    .send_message(NetworkActorMessage::new_command(
                        NetworkActorCommand::SendFiberMessage(FiberMessageWithPeerId::new(
                            state.get_remote_peer_id(),
                            fiber_message,
                        )),
                    ))
                    .expect(ASSUME_NETWORK_ACTOR_ALIVE);

                state.update_state(ChannelState::CollaboratingFundingTx(
                    CollaboratingFundingTxFlags::AWAITING_REMOTE_TX_COLLABORATION_MSG,
                ));
                state.funding_tx = Some(tx_update.transaction.clone());
                state.maybe_complete_tx_collaboration(tx_update.transaction, &self.network)?;
            }
            TxCollaborationCommand::TxComplete() => {
                state.check_tx_complete_preconditions()?;
                let fiber_message = FiberMessage::tx_complete(TxComplete {
                    channel_id: state.get_id(),
                });
                self.network
                    .send_message(NetworkActorMessage::new_command(
                        NetworkActorCommand::SendFiberMessage(FiberMessageWithPeerId::new(
                            state.get_remote_peer_id(),
                            fiber_message,
                        )),
                    ))
                    .expect(ASSUME_NETWORK_ACTOR_ALIVE);

                state.update_state(ChannelState::CollaboratingFundingTx(
                    flags | CollaboratingFundingTxFlags::OUR_TX_COMPLETE_SENT,
                ));
            }
        }

        Ok(())
    }

    pub async fn handle_command(
        &self,
        state: &mut ChannelActorState,
        command: ChannelCommand,
    ) -> Result<(), ProcessingChannelError> {
        match command {
            ChannelCommand::TxCollaborationCommand(tx_collaboration_command) => {
                self.handle_tx_collaboration_command(state, tx_collaboration_command)
            }
            ChannelCommand::CommitmentSigned() => self.handle_commitment_signed_command(state),
            ChannelCommand::AddTlc(command, reply) => {
                let shared_secret = command.shared_secret.clone();
                match self.handle_add_tlc_command(state, command) {
                    Ok(tlc_id) => {
                        let _ = reply.send(Ok(AddTlcResponse { tlc_id }));
                        Ok(())
                    }
                    Err(err) => {
                        eprintln!("Error processing AddTlc command: {:?}", &err);
                        let error_detail = self.get_tlc_detail_error(state, &err).await;
                        let _ = reply.send(Err(TlcErrPacket::new(error_detail, &shared_secret)));
                        Err(err)
                    }
                }
            }
            ChannelCommand::RemoveTlc(command, reply) => {
                match self.handle_remove_tlc_command(state, command) {
                    Ok(_) => {
                        let _ = reply.send(Ok(()));
                        Ok(())
                    }
                    Err(err) => {
                        let _ = reply.send(Err(err.to_string()));
                        Err(err)
                    }
                }
            }
            ChannelCommand::Shutdown(command, reply) => {
                match self.handle_shutdown_command(state, command) {
                    Ok(_) => {
                        debug!("Shutdown command processed successfully");
                        let _ = reply.send(Ok(()));
                        Ok(())
                    }
                    Err(err) => {
                        debug!("Error processing shutdown command: {:?}", &err);
                        let _ = reply.send(Err(err.to_string()));
                        Err(err)
                    }
                }
            }
            ChannelCommand::Update(command, reply) => {
                match self.handle_update_command(state, command).await {
                    Ok(_) => {
                        debug!("Update command processed successfully");
                        let _ = reply.send(Ok(()));
                        Ok(())
                    }
                    Err(err) => {
                        debug!("Error processing update command: {:?}", &err);
                        let _ = reply.send(Err(err.to_string()));
                        Err(err)
                    }
                }
            }
        }
    }

    pub async fn handle_event(
        &self,
        myself: &ActorRef<ChannelActorMessage>,
        state: &mut ChannelActorState,
        event: ChannelEvent,
    ) -> Result<(), ProcessingChannelError> {
        match event {
            ChannelEvent::FundingTransactionConfirmed(block_number, tx_index) => {
                debug!("Funding transaction confirmed");
                let flags = match state.state {
                    ChannelState::AwaitingChannelReady(flags) => flags,
                    ChannelState::AwaitingTxSignatures(f)
                        if f.contains(AwaitingTxSignaturesFlags::TX_SIGNATURES_SENT) =>
                    {
                        AwaitingChannelReadyFlags::empty()
                    }
                    _ => {
                        return Err(ProcessingChannelError::InvalidState(format!(
                            "Expecting funding transaction confirmed event in state AwaitingChannelReady or after TX_SIGNATURES_SENT, but got state {:?}", &state.state)));
                    }
                };
                state.funding_tx_confirmed_at = Some((block_number, tx_index));
                self.network
                    .send_message(NetworkActorMessage::new_command(
                        NetworkActorCommand::SendFiberMessage(FiberMessageWithPeerId::new(
                            state.get_remote_peer_id(),
                            FiberMessage::channel_ready(ChannelReady {
                                channel_id: state.get_id(),
                            }),
                        )),
                    ))
                    .expect(ASSUME_NETWORK_ACTOR_ALIVE);
                let flags = flags | AwaitingChannelReadyFlags::OUR_CHANNEL_READY;
                state.update_state(ChannelState::AwaitingChannelReady(flags));
                state.maybe_channel_is_ready(&self.network).await;
            }
            ChannelEvent::CommitmentTransactionConfirmed => {
                match state.state {
                    ChannelState::ShuttingDown(flags)
                        if flags.contains(ShuttingDownFlags::WAITING_COMMITMENT_CONFIRMATION) => {}
                    _ => {
                        return Err(ProcessingChannelError::InvalidState(format!(
                            "Expecting commitment transaction confirmed event in state ShuttingDown, but got state {:?}", &state.state)
                        ));
                    }
                };
                state.update_state(ChannelState::Closed(CloseFlags::UNCOOPERATIVE));
                debug!("Channel closed with uncooperative close");
            }
            ChannelEvent::CheckTlcSetdown => {
                self.check_and_apply_retryable_remove_tlcs(myself, state)
                    .await;
            }
            ChannelEvent::PeerDisconnected => {
                myself.stop(Some("PeerDisconnected".to_string()));
            }
            ChannelEvent::ClosingTransactionConfirmed => {
                // Broadcast the channel update message which disables the channel.
                let update = state.generate_disabled_channel_update(&self.network).await;

                self.network
                    .send_message(NetworkActorMessage::new_command(
                        NetworkActorCommand::BroadcastMessages(vec![
                            BroadcastMessage::ChannelUpdate(update),
                        ]),
                    ))
                    .expect(ASSUME_NETWORK_ACTOR_ALIVE);

                myself.stop(Some("ChannelClosed".to_string()));
            }
        }
        Ok(())
    }

    fn get_invoice_status(&self, invoice: &CkbInvoice) -> CkbInvoiceStatus {
        match self
            .store
            .get_invoice_status(&invoice.payment_hash())
            .expect("no invoice status found")
        {
            CkbInvoiceStatus::Open if invoice.is_expired() => CkbInvoiceStatus::Expired,
            status => status,
        }
    }

    async fn peel_onion_packet(
        &self,
        onion_packet: PaymentOnionPacket,
        payment_hash: Hash256,
    ) -> Result<PeeledPaymentOnionPacket, ProcessingChannelError> {
        call!(self.network, |tx| NetworkActorMessage::Command(
            NetworkActorCommand::PeelPaymentOnionPacket(onion_packet, payment_hash, tx)
        ))
        .expect(ASSUME_NETWORK_ACTOR_ALIVE)
        .map_err(|err| ProcessingChannelError::PeelingOnionPacketError(err))
    }
}

#[rasync_trait]
impl<S> Actor for ChannelActor<S>
where
    S: ChannelActorStateStore + InvoiceStore + Send + Sync + 'static,
{
    type Msg = ChannelActorMessage;
    type State = ChannelActorState;
    type Arguments = ChannelInitializationParameter;

    async fn pre_start(
        &self,
        _myself: ActorRef<Self::Msg>,
        args: Self::Arguments,
    ) -> Result<Self::State, ActorProcessingErr> {
        // startup the event processing
        match args {
            ChannelInitializationParameter::AcceptChannel(AcceptChannelParameter {
                funding_amount: local_funding_amount,
                reserved_ckb_amount: local_reserved_ckb_amount,
                shutdown_script: local_shutdown_script,
                public_channel_info,
                seed,
                open_channel,
                channel_id_sender,
                max_tlc_number_in_flight,
                max_tlc_value_in_flight,
            }) => {
                let peer_id = self.get_remote_peer_id();
                debug!(
                    "Accepting channel {:?} to peer {:?}",
                    &open_channel, &peer_id
                );

                let counterpart_pubkeys = (&open_channel).into();
                let public = open_channel.is_public();
                let OpenChannel {
                    channel_id,
                    chain_hash,
                    commitment_fee_rate,
                    commitment_delay_epoch,
                    funding_fee_rate,
                    funding_udt_type_script,
                    funding_amount,
                    shutdown_script,
                    reserved_ckb_amount,
                    first_per_commitment_point,
                    second_per_commitment_point,
                    next_local_nonce,
                    max_tlc_value_in_flight: remote_max_tlc_value_in_flight,
                    max_tlc_number_in_flight: remote_max_tlc_number_in_flight,
                    channel_announcement_nonce,
                    ..
                } = &open_channel;

                if *chain_hash != get_chain_hash() {
                    return Err(Box::new(ProcessingChannelError::InvalidParameter(format!(
                        "Invalid chain hash {:?}",
                        chain_hash
                    ))));
                }

                // TODO: we may reject the channel opening request here
                // if the peer want to open a public channel, but we don't want to.
                if public && channel_announcement_nonce.is_none()
                    || public && public_channel_info.is_none()
                {
                    return Err(Box::new(ProcessingChannelError::InvalidParameter(
                        "Public channel should have channel announcement nonce and public channel info".to_string(),
                    )));
                }

                let mut state = ChannelActorState::new_inbound_channel(
                    *channel_id,
                    public_channel_info,
                    local_funding_amount,
                    local_reserved_ckb_amount,
                    *commitment_fee_rate,
                    *commitment_delay_epoch,
                    *funding_fee_rate,
                    funding_udt_type_script.clone(),
                    &seed,
                    self.get_local_pubkey(),
                    self.get_remote_pubkey(),
                    local_shutdown_script.clone(),
                    shutdown_script.clone(),
                    *funding_amount,
                    *reserved_ckb_amount,
                    counterpart_pubkeys,
                    next_local_nonce.clone(),
                    channel_announcement_nonce.clone(),
                    *first_per_commitment_point,
                    *second_per_commitment_point,
                    *remote_max_tlc_value_in_flight,
                    *remote_max_tlc_number_in_flight,
                    max_tlc_number_in_flight,
                    max_tlc_value_in_flight,
                );
                state.check_accept_channel_parameters()?;

                let commitment_number = INITIAL_COMMITMENT_NUMBER;

                let channel_announcement_nonce = if public {
                    Some(state.get_channel_announcement_musig2_pubnonce())
                } else {
                    None
                };
                let accept_channel = AcceptChannel {
                    channel_id: *channel_id,
                    funding_amount: local_funding_amount,
                    shutdown_script: local_shutdown_script,
                    reserved_ckb_amount: local_reserved_ckb_amount,
                    max_tlc_value_in_flight,
                    max_tlc_number_in_flight,
                    funding_pubkey: state.signer.funding_key.pubkey(),
                    tlc_basepoint: state.signer.tlc_base_key.pubkey(),
                    first_per_commitment_point: state
                        .signer
                        .get_commitment_point(commitment_number),
                    second_per_commitment_point: state
                        .signer
                        .get_commitment_point(commitment_number + 1),
                    channel_announcement_nonce,
                    next_local_nonce: state.get_local_musig2_pubnonce(),
                };

                let command = FiberMessageWithPeerId::new(
                    peer_id,
                    FiberMessage::accept_channel(accept_channel),
                );
                // TODO: maybe we should not use try_send here.
                self.network
                    .send_message(NetworkActorMessage::new_command(
                        NetworkActorCommand::SendFiberMessage(command),
                    ))
                    .expect(ASSUME_NETWORK_ACTOR_ALIVE);

                state.update_state(ChannelState::NegotiatingFunding(
                    NegotiatingFundingFlags::INIT_SENT,
                ));
                if let Some(sender) = channel_id_sender {
                    sender.send(state.get_id()).expect("Receive not dropped");
                }
                Ok(state)
            }
            ChannelInitializationParameter::OpenChannel(OpenChannelParameter {
                funding_amount,
                seed,
                public_channel_info,
                funding_udt_type_script,
                shutdown_script,
                channel_id_sender,
                commitment_fee_rate,
                commitment_delay_epoch,
                funding_fee_rate,
                max_tlc_number_in_flight,
                max_tlc_value_in_flight,
            }) => {
                let public = public_channel_info.is_some();
                let peer_id = self.get_remote_peer_id();
                info!("Trying to open a channel to {:?}", &peer_id);

                let commitment_fee_rate =
                    commitment_fee_rate.unwrap_or(DEFAULT_COMMITMENT_FEE_RATE);
                let funding_fee_rate = funding_fee_rate.unwrap_or(DEFAULT_FEE_RATE);

                let (to_local_amount, reserved_ckb_amount) = get_funding_and_reserved_amount(
                    funding_amount,
                    &shutdown_script,
                    &funding_udt_type_script,
                )?;

                let mut channel = ChannelActorState::new_outbound_channel(
                    public_channel_info,
                    &seed,
                    self.get_local_pubkey(),
                    self.get_remote_pubkey(),
                    to_local_amount,
                    reserved_ckb_amount,
                    commitment_fee_rate,
                    commitment_delay_epoch
                        .unwrap_or(EpochNumberWithFraction::new(
                            DEFAULT_COMMITMENT_DELAY_EPOCHS,
                            0,
                            1,
                        ))
                        .full_value(),
                    funding_fee_rate,
                    funding_udt_type_script.clone(),
                    shutdown_script.clone(),
                    max_tlc_value_in_flight,
                    max_tlc_number_in_flight,
                );

                channel.check_open_channel_parameters()?;

                let channel_flags = if public {
                    ChannelFlags::PUBLIC
                } else {
                    ChannelFlags::empty()
                };
                let channel_announcement_nonce = if public {
                    Some(channel.get_channel_announcement_musig2_pubnonce())
                } else {
                    None
                };
                let commitment_number = INITIAL_COMMITMENT_NUMBER;
                let message = FiberMessage::ChannelInitialization(OpenChannel {
                    chain_hash: get_chain_hash(),
                    channel_id: channel.get_id(),
                    funding_udt_type_script,
                    funding_amount: channel.to_local_amount,
                    shutdown_script,
                    reserved_ckb_amount: channel.local_reserved_ckb_amount,
                    funding_fee_rate,
                    commitment_fee_rate,
                    commitment_delay_epoch: channel.commitment_delay_epoch,
                    max_tlc_value_in_flight: channel.local_constraints.max_tlc_value_in_flight,
                    max_tlc_number_in_flight: channel.local_constraints.max_tlc_number_in_flight,
                    channel_flags,
                    first_per_commitment_point: channel
                        .signer
                        .get_commitment_point(commitment_number),
                    second_per_commitment_point: channel
                        .signer
                        .get_commitment_point(commitment_number + 1),
                    funding_pubkey: channel.get_local_channel_public_keys().funding_pubkey,
                    tlc_basepoint: channel.get_local_channel_public_keys().tlc_base_key,
                    next_local_nonce: channel.get_local_musig2_pubnonce(),
                    channel_announcement_nonce,
                });

                debug!(
                    "Created OpenChannel message to {:?}: {:?}",
                    &peer_id, &message
                );
                self.network
                    .send_message(NetworkActorMessage::new_command(
                        NetworkActorCommand::SendFiberMessage(FiberMessageWithPeerId {
                            peer_id: peer_id.clone(),
                            message,
                        }),
                    ))
                    .expect(ASSUME_NETWORK_ACTOR_ALIVE);
                // TODO: note that we can't actually guarantee that this OpenChannel message is sent here.
                // It is even possible that the peer_id is bogus, and we can't send a message to it.
                // We need some book-keeping service to remove all the OUR_INIT_SENT channels.
                channel.update_state(ChannelState::NegotiatingFunding(
                    NegotiatingFundingFlags::OUR_INIT_SENT,
                ));
                debug!(
                    "Channel to peer {:?} with id {:?} created",
                    &peer_id,
                    &channel.get_id()
                );

                channel_id_sender
                    .send(channel.get_id())
                    .expect("Receive not dropped");
                Ok(channel)
            }
            ChannelInitializationParameter::ReestablishChannel(channel_id) => {
                let mut channel = self
                    .store
                    .get_channel_actor_state(&channel_id)
                    .expect("channel should exist");
                channel.reestablishing = true;

                let reestablish_channel = ReestablishChannel {
                    channel_id,
                    local_commitment_number: channel.get_current_commitment_number(true),
                    remote_commitment_number: channel.get_current_commitment_number(false),
                };

                let command = FiberMessageWithPeerId::new(
                    self.get_remote_peer_id(),
                    FiberMessage::reestablish_channel(reestablish_channel),
                );

                self.network
                    .send_message(NetworkActorMessage::new_command(
                        NetworkActorCommand::SendFiberMessage(command),
                    ))
                    .expect(ASSUME_NETWORK_ACTOR_ALIVE);

                // If the channel is already ready, we should notify the network actor.
                // so that we update the network.outpoint_channel_map
                if matches!(channel.state, ChannelState::ChannelReady()) {
                    self.network
                        .send_message(NetworkActorMessage::new_event(
                            NetworkActorEvent::ChannelReady(
                                channel.get_id(),
                                channel.get_remote_peer_id(),
                                channel.must_get_funding_transaction_outpoint(),
                            ),
                        ))
                        .expect(ASSUME_NETWORK_ACTOR_ALIVE);
                }
                Ok(channel)
            }
        }
    }

    async fn handle(
        &self,
        myself: ActorRef<Self::Msg>,
        message: Self::Msg,
        state: &mut Self::State,
    ) -> Result<(), ActorProcessingErr> {
        trace!(
            "Channel actor processing message: id: {:?}, state: {:?}, message: {:?}",
            &state.get_id(),
            &message,
            &state.state
        );
        match message {
            ChannelActorMessage::PeerMessage(message) => {
                if let Err(error) = self.handle_peer_message(&myself, state, message).await {
                    error!("Error while processing channel message: {:?}", error);
                }
            }
            ChannelActorMessage::Command(command) => {
                if let Err(err) = self.handle_command(state, command).await {
                    error!("Error while processing channel command: {:?}", err);
                }
            }
            ChannelActorMessage::Event(e) => {
                if let Err(err) = self.handle_event(&myself, state, e).await {
                    error!("Error while processing channel event: {:?}", err);
                }
            }
        }

        self.store.insert_channel_actor_state(state.clone());
        Ok(())
    }
}

#[derive(Copy, Clone, Debug, PartialEq, Eq, Serialize, Deserialize)]
pub struct CommitmentNumbers {
    pub local: u64,
    pub remote: u64,
}

impl Default for CommitmentNumbers {
    fn default() -> Self {
        Self::new()
    }
}

impl CommitmentNumbers {
    pub fn new() -> Self {
        Self {
            local: INITIAL_COMMITMENT_NUMBER,
            remote: INITIAL_COMMITMENT_NUMBER,
        }
    }

    pub fn get_local(&self) -> u64 {
        self.local
    }

    pub fn get_remote(&self) -> u64 {
        self.remote
    }

    pub fn increment_local(&mut self) {
        self.local += 1;
    }

    pub fn increment_remote(&mut self) {
        self.remote += 1;
    }

    pub fn flip(&self) -> Self {
        Self {
            local: self.remote,
            remote: self.local,
        }
    }
}

#[derive(Copy, Clone, Debug, PartialEq, Eq, Serialize, Deserialize, PartialOrd, Ord)]
pub enum TLCId {
    Offered(u64),
    Received(u64),
}

impl From<TLCId> for u64 {
    fn from(id: TLCId) -> u64 {
        match id {
            TLCId::Offered(id) => id,
            TLCId::Received(id) => id,
        }
    }
}

impl TLCId {
    pub fn is_offered(&self) -> bool {
        matches!(self, TLCId::Offered(_))
    }

    pub fn is_received(&self) -> bool {
        !self.is_offered()
    }

    pub fn flip(&self) -> Self {
        match self {
            TLCId::Offered(id) => TLCId::Received(*id),
            TLCId::Received(id) => TLCId::Offered(*id),
        }
    }

    pub fn flip_mut(&mut self) {
        *self = self.flip();
    }
}

#[derive(Debug, Clone, Serialize, Deserialize, Eq, PartialEq)]
pub enum TlcKind {
    AddTlc(AddTlcInfo),
    RemoveTlc(RemoveTlcInfo),
}

impl TlcKind {
    pub fn log(&self) -> String {
        match self {
            TlcKind::AddTlc(add_tlc) => {
                format!("{:?}", &add_tlc.tlc_id)
            }
            TlcKind::RemoveTlc(remove_tlc) => {
                format!("RemoveTlc({:?})", &remove_tlc.tlc_id)
            }
        }
    }
}

#[derive(Debug, Clone, Serialize, Deserialize, Eq, PartialEq)]
pub struct AddTlcInfo {
    pub channel_id: Hash256,
    pub tlc_id: TLCId,
    pub amount: u128,
    pub payment_hash: Hash256,
    pub expiry: u64,
    pub hash_algorithm: HashAlgorithm,
    // the onion packet for multi-hop payment
    pub onion_packet: Option<PaymentOnionPacket>,
    /// Shared secret used in forwarding.
    ///
    /// Save it to backward errors. Use all zeros when no shared secrets are available.
    pub shared_secret: [u8; 32],
    pub created_at: CommitmentNumbers,
    pub removed_at: Option<(CommitmentNumbers, RemoveTlcReason)>,
    pub payment_preimage: Option<Hash256>,

    /// Note: `previous_tlc` is used to track the tlc chain for a multi-tlc payment,
    ///       we need to know previous when removing tlc backwardly.
    ///
    /// Node A ---------> Node B ------------> Node C ----------> Node D
    ///  tlc_1 <---> (tlc_1) (tlc_2) <---> (tlc_2) (tlc_3) <----> tlc_3
    ///                ^^^^                 ^^^^
    ///
    pub previous_tlc: Option<(Hash256, TLCId)>,
}

impl AddTlcInfo {
    pub fn is_offered(&self) -> bool {
        self.tlc_id.is_offered()
    }

    pub fn is_received(&self) -> bool {
        !self.is_offered()
    }

    pub fn get_commitment_numbers(&self) -> CommitmentNumbers {
        self.created_at
    }

    pub fn flip_mut(&mut self) {
        self.tlc_id.flip_mut();
    }

    /// Get the value for the field `htlc_type` in commitment lock witness.
    /// - Lowest 1 bit: 0 if the tlc is offered by the remote party, 1 otherwise.
    /// - High 7 bits:
    ///     - 0: ckb hash
    ///     - 1: sha256
    pub fn get_htlc_type(&self) -> u8 {
        let offered_flag = if self.is_offered() { 0u8 } else { 1u8 };
        ((self.hash_algorithm as u8) << 1) + offered_flag
    }

    fn get_hash(&self) -> ShortHash {
        self.payment_hash.as_ref()[..20]
            .try_into()
            .expect("short hash from payment hash")
    }
}

#[derive(Clone, Debug, Serialize, Deserialize, Eq, PartialEq)]
pub struct RemoveTlcInfo {
    pub channel_id: Hash256,
    pub tlc_id: TLCId,
    pub reason: RemoveTlcReason,
}

impl TlcKind {
    pub fn tlc_id_u64(&self) -> u64 {
        match self {
            TlcKind::AddTlc(add_tlc) => add_tlc.tlc_id.into(),
            TlcKind::RemoveTlc(remove_tlc) => remove_tlc.tlc_id.into(),
        }
    }

    pub fn tlc_id(&self) -> TLCId {
        match self {
            TlcKind::AddTlc(info) => info.tlc_id,
            TlcKind::RemoveTlc(remove_tlc) => remove_tlc.tlc_id,
        }
    }

    pub fn is_offered(&self) -> bool {
        self.tlc_id().is_offered()
    }

    pub fn is_received(&self) -> bool {
        !self.is_offered()
    }

    pub fn flip_mut(&mut self) {
        match self {
            TlcKind::AddTlc(info) => info.tlc_id.flip_mut(),
            TlcKind::RemoveTlc(_) => {
                unreachable!("RemoveTlc should not flip")
            }
        }
    }

    pub fn amount(&self) -> u128 {
        match self {
            TlcKind::AddTlc(add_tlc) => add_tlc.amount,
            TlcKind::RemoveTlc(..) => {
                unreachable!("RemoveTlc should not have amount")
            }
        }
    }

    pub fn payment_hash(&self) -> Hash256 {
        match self {
            TlcKind::AddTlc(add_tlc) => add_tlc.payment_hash,
            TlcKind::RemoveTlc(..) => {
                unreachable!("RemoveTlc should not have payment hash")
            }
        }
    }

    pub fn as_add_tlc(&self) -> &AddTlcInfo {
        match self {
            TlcKind::AddTlc(add_tlc) => &add_tlc,
            TlcKind::RemoveTlc(..) => {
                unreachable!("RemoveTlc should not be AddTlc")
            }
        }
    }
}

#[derive(Default, Clone, Debug, Serialize, Deserialize)]
pub struct PendingTlcs {
    tlcs: Vec<TlcKind>,
    committed_index: usize,
    next_tlc_id: u64,
}

impl PendingTlcs {
    pub fn new() -> Self {
        Self {
            tlcs: Vec::new(),
            committed_index: 0,
            next_tlc_id: 0,
        }
    }

    #[cfg(test)]
    pub fn print(&self, prefix: &str) {
        debug!(
            "{} pending tlcs: {:?}, committed_index: {:?}",
            prefix,
            self.tlcs.iter().map(|t| t.log()).collect::<Vec<_>>(),
            self.committed_index
        );
    }

    pub fn next_tlc_id(&self) -> u64 {
        self.next_tlc_id
    }

    pub fn increment_next_tlc_id(&mut self) {
        self.next_tlc_id += 1;
    }

    pub fn add_tlc_operation(&mut self, tlc_op: TlcKind) {
        self.tlcs.push(tlc_op);
    }

    pub fn get_staging_tlcs(&self) -> &[TlcKind] {
        &self.tlcs[self.committed_index..]
    }

    pub fn get_committed_tlcs(&self) -> &[TlcKind] {
        &self.tlcs[..self.committed_index]
    }

    pub fn get_committed_tlcs_mut(&mut self) -> &mut [TlcKind] {
        &mut self.tlcs[..self.committed_index]
    }

    pub fn tlcs(&self) -> &[TlcKind] {
        &self.tlcs
    }

    pub fn tlcs_mut(&mut self) -> &mut Vec<TlcKind> {
        &mut self.tlcs
    }

    pub fn push(&mut self, tlc: TlcKind) {
        assert!(!self.is_tlc_present(&tlc));
        self.tlcs.push(tlc);
    }

    fn is_tlc_present(&self, tlc: &TlcKind) -> bool {
        self.tlcs.iter().any(|t| match (t, tlc) {
            (TlcKind::AddTlc(info1), TlcKind::AddTlc(info2)) => info1.tlc_id == info2.tlc_id,
            (TlcKind::RemoveTlc(info1), TlcKind::RemoveTlc(info2)) => info1.tlc_id == info2.tlc_id,
            _ => false,
        })
    }

    pub fn commit_tlcs(&mut self, committed_tlcs: &[TlcKind]) -> Vec<TlcKind> {
        let staging_tlcs = self.get_staging_tlcs().to_vec();
        for tlc in committed_tlcs {
            if !self.is_tlc_present(tlc) {
                self.tlcs.push(tlc.clone());
            }
        }
        self.committed_index = self.tlcs.len();
        return staging_tlcs;
    }

    pub fn get_mut(&mut self, tlc_id: &TLCId) -> Option<&mut AddTlcInfo> {
        self.tlcs.iter_mut().find_map(|tlc| match tlc {
            TlcKind::AddTlc(info) if info.tlc_id == *tlc_id => Some(info),
            _ => None,
        })
    }

    pub fn drop_remove_tlc(&mut self, tlc_id: &TLCId) {
        self.tlcs.retain(|tlc| match tlc {
            TlcKind::RemoveTlc(info) => info.tlc_id != *tlc_id,
            _ => true,
        });
        self.committed_index = self.tlcs.len();
    }

    pub fn shrink_removed_tlc(&mut self) {
        assert_eq!(self.committed_index, self.tlcs.len());
        let new_committed_index = self
            .get_committed_tlcs()
            .iter()
            .filter(|tlc| match tlc {
                TlcKind::AddTlc(info) => info.removed_at.is_none(),
                _ => true,
            })
            .count();
        self.tlcs.retain(|tlc| match tlc {
            TlcKind::AddTlc(info) => info.removed_at.is_none(),
            _ => true,
        });
        self.committed_index = new_committed_index;
    }
}

#[derive(Debug, Clone, Serialize, Deserialize, Eq, PartialEq)]
pub enum RetryableRemoveTlc {
    RemoveTlc(TLCId, RemoveTlcReason),
    RelayRemoveTlc(Hash256, u64, RemoveTlcReason),
}

#[derive(Default, Clone, Debug, Serialize, Deserialize)]
pub struct TlcState {
    local_pending_tlcs: PendingTlcs,
    remote_pending_tlcs: PendingTlcs,
    // if the tlc is pending to be removed, the reason will be stored here
    // this will only used for retrying remove TLC
    retryable_remove_tlcs: Vec<RetryableRemoveTlc>,
    waiting_ack: bool,
}

impl TlcState {
    pub fn get_next_offering(&self) -> u64 {
        self.local_pending_tlcs.next_tlc_id()
    }

    pub fn get_next_received(&self) -> u64 {
        self.remote_pending_tlcs.next_tlc_id()
    }

    pub fn increment_offering(&mut self) {
        self.local_pending_tlcs.increment_next_tlc_id();
    }

    pub fn increment_received(&mut self) {
        self.remote_pending_tlcs.increment_next_tlc_id();
    }

    pub fn set_waiting_ack(&mut self, waiting_ack: bool) {
        self.waiting_ack = waiting_ack;
    }

    pub fn set_tlc_pending_remove(&mut self, tlc_id: TLCId, reason: RemoveTlcReason) {
        self.retryable_remove_tlcs
            .push(RetryableRemoveTlc::RemoveTlc(tlc_id, reason));
    }

    pub fn insert_relay_tlc_remove(
        &mut self,
        channel_id: Hash256,
        tlc_id: u64,
        reason: RemoveTlcReason,
    ) {
        self.retryable_remove_tlcs
            .push(RetryableRemoveTlc::RelayRemoveTlc(
                channel_id, tlc_id, reason,
            ));
    }

    pub fn get_pending_remove(&self) -> Vec<RetryableRemoveTlc> {
        self.retryable_remove_tlcs.clone()
    }

    pub fn remove_pending_remove_tlc(&mut self, retryable_remove: &RetryableRemoveTlc) {
        self.retryable_remove_tlcs
            .retain(|remove| remove != retryable_remove);
    }

    pub fn get(&self, id: &TLCId) -> Option<&AddTlcInfo> {
        match id {
            TLCId::Offered(_id) => {
                self.local_pending_tlcs
                    .tlcs()
                    .iter()
                    .find_map(|tlc| match tlc {
                        TlcKind::AddTlc(info) if info.tlc_id == *id => Some(info),
                        _ => None,
                    })
            }
            TLCId::Received(_id) => {
                self.remote_pending_tlcs
                    .tlcs()
                    .iter()
                    .find_map(|tlc| match tlc {
                        TlcKind::AddTlc(info) if info.tlc_id == *id => Some(info),
                        _ => None,
                    })
            }
        }
    }

    pub fn get_mut(&mut self, id: &TLCId) -> Option<&mut AddTlcInfo> {
        match id {
            TLCId::Offered(_id) => {
                self.local_pending_tlcs
                    .tlcs
                    .iter_mut()
                    .find_map(|tlc| match tlc {
                        TlcKind::AddTlc(info) if info.tlc_id == *id => Some(info),
                        _ => None,
                    })
            }
            TLCId::Received(_id) => {
                self.remote_pending_tlcs
                    .tlcs
                    .iter_mut()
                    .find_map(|tlc| match tlc {
                        TlcKind::AddTlc(info) if info.tlc_id == *id => Some(info),
                        _ => None,
                    })
            }
        }
    }

    pub fn add_local_tlc(&mut self, tlc_info: TlcKind) {
        self.local_pending_tlcs.push(tlc_info);
    }

    pub fn add_remote_tlc(&mut self, tlc_info: TlcKind) {
        self.remote_pending_tlcs.push(tlc_info);
    }

    pub fn next_local_tlc_id(&self) -> u64 {
        self.local_pending_tlcs.next_tlc_id()
    }

    pub fn increment_local_tlc_id(&mut self) {
        self.local_pending_tlcs.increment_next_tlc_id();
    }

    pub fn next_remote_tlc_id(&self) -> u64 {
        self.remote_pending_tlcs.next_tlc_id()
    }

    pub fn increment_remote_tlc_id(&mut self) {
        self.remote_pending_tlcs.increment_next_tlc_id();
    }

    fn unify_tlcs<'a>(
        &self,
        staging_tlcs: impl Iterator<Item = &'a TlcKind>,
        committed_tlcs: impl Iterator<Item = &'a TlcKind>,
    ) -> Vec<TlcKind> {
        let mut add_tlcs: BTreeMap<TLCId, TlcKind> = Default::default();
        let mut remove_tlcs = vec![];
        for tlc in committed_tlcs {
            match tlc {
                TlcKind::AddTlc(info) => {
                    if info.removed_at.is_none() {
                        let _ = add_tlcs.insert(tlc.tlc_id(), tlc.clone());
                    }
                }
                TlcKind::RemoveTlc(..) => {
                    unreachable!("RemoveTlc should not be in committed tlcs")
                }
            }
        }
        for tlc in staging_tlcs {
            match tlc {
                TlcKind::AddTlc(_info) => {
                    // If the tlc is already in the committed tlcs, we should not add it again.
                    // committed tlcs always have the latest tlc information
                    if add_tlcs.contains_key(&tlc.tlc_id()) {
                        continue;
                    }
                    let _ = add_tlcs.insert(tlc.tlc_id(), tlc.clone());
                }
                TlcKind::RemoveTlc(..) => remove_tlcs.push(tlc.clone()),
            }
        }
        for tlc in remove_tlcs {
            let tlc_id = tlc.tlc_id();
            let _ = add_tlcs.remove(&tlc_id);
        }
        add_tlcs.values().map(|tlc| tlc.clone()).collect()
    }

    pub fn get_tlcs_for_local(&self) -> Vec<TlcKind> {
        self.unify_tlcs(
            self.local_pending_tlcs.get_staging_tlcs().into_iter(),
            self.local_pending_tlcs
                .get_committed_tlcs()
                .into_iter()
                .chain(self.remote_pending_tlcs.get_committed_tlcs().into_iter()),
        )
    }

    pub fn get_tlcs_for_remote(&self) -> Vec<TlcKind> {
        self.unify_tlcs(
            self.remote_pending_tlcs.get_staging_tlcs().into_iter(),
            self.remote_pending_tlcs
                .get_committed_tlcs()
                .into_iter()
                .chain(self.local_pending_tlcs.get_committed_tlcs().into_iter()),
        )
    }

    pub fn get_tlcs_with(&self, local_commitment: bool) -> Vec<TlcKind> {
        if local_commitment {
            self.get_tlcs_for_local()
        } else {
            self.get_tlcs_for_remote()
        }
    }

    pub fn commit_local_tlcs(&mut self) -> Vec<TlcKind> {
        self.local_pending_tlcs
            .commit_tlcs(self.remote_pending_tlcs.get_committed_tlcs())
    }

    pub fn commit_remote_tlcs(&mut self) -> Vec<TlcKind> {
        self.remote_pending_tlcs
            .commit_tlcs(self.local_pending_tlcs.get_committed_tlcs())
    }

    fn filter_add_tlcs<'a, I>(tlcs: I) -> impl Iterator<Item = &'a AddTlcInfo>
    where
        I: Iterator<Item = &'a TlcKind>,
    {
        tlcs.filter_map(|tlc| match tlc {
            TlcKind::AddTlc(info) => {
                if info.removed_at.is_some() {
                    None
                } else {
                    Some((info.tlc_id, info))
                }
            }
            TlcKind::RemoveTlc(..) => None,
        })
        .collect::<BTreeMap<_, _>>()
        .into_iter()
        .map(|(_, v)| v)
    }

    pub fn all_commited_tlcs(&self) -> impl Iterator<Item = &AddTlcInfo> {
        Self::filter_add_tlcs(
            self.local_pending_tlcs
                .get_committed_tlcs()
                .into_iter()
                .chain(self.remote_pending_tlcs.get_committed_tlcs().into_iter()),
        )
    }

    pub fn all_tlcs(&self) -> impl Iterator<Item = &AddTlcInfo> {
        Self::filter_add_tlcs(
            self.local_pending_tlcs
                .tlcs()
                .into_iter()
                .chain(self.remote_pending_tlcs.tlcs().into_iter()),
        )
    }

    pub fn mark_tlc_remove(
        &mut self,
        tlc_id: TLCId,
        removed_at: CommitmentNumbers,
        reason: RemoveTlcReason,
    ) {
        // we don't consider RemoveTLC in the pending TLCS when build commitment signature
        // so it's safe to remove them all from remote and local pending TLCS
        self.local_pending_tlcs.drop_remove_tlc(&tlc_id);
        self.remote_pending_tlcs.drop_remove_tlc(&tlc_id);
        if let Some(tlc) = self.local_pending_tlcs.get_mut(&tlc_id) {
            tlc.removed_at = Some((removed_at, reason.clone()));
        }
        if let Some(tlc) = self.remote_pending_tlcs.get_mut(&tlc_id) {
            tlc.removed_at = Some((removed_at, reason));
        }
    }

    pub fn apply_remove_tlc(
        &mut self,
        tlc_id: TLCId,
        removed_at: CommitmentNumbers,
        reason: RemoveTlcReason,
    ) {
        self.mark_tlc_remove(tlc_id, removed_at, reason);
        // it's safe to remove multiple removed tlcs from pending TLCS,
        // just make sure the two partners are operating on correct pending list,
        // in other words, when one is remove from local TLCS,
        // the peer should remove it from remote TLCS
        if tlc_id.is_offered() {
            self.local_pending_tlcs.shrink_removed_tlc();
        } else {
            self.remote_pending_tlcs.shrink_removed_tlc();
        }
    }
}

#[derive(Debug, Clone, Serialize, Deserialize, Eq, PartialEq, Default)]
pub struct ChannelConstraints {
    // The maximum value can be in pending
    pub max_tlc_value_in_flight: u128,
    // The maximum number of tlcs that we can accept.
    pub max_tlc_number_in_flight: u64,
}

impl ChannelConstraints {
    pub fn new(max_tlc_value_in_flight: u128, max_tlc_number_in_flight: u64) -> Self {
        Self {
            max_tlc_value_in_flight,
            max_tlc_number_in_flight,
        }
    }

    pub fn default() -> Self {
        Self::new(
            DEFAULT_MAX_TLC_VALUE_IN_FLIGHT,
            DEFAULT_MAX_TLC_NUMBER_IN_FLIGHT,
        )
    }
}

#[serde_as]
#[derive(Clone, Serialize, Deserialize)]
pub struct ChannelActorState {
    pub state: ChannelState,
    // The data below are only relevant if the channel is public.
    pub public_channel_info: Option<PublicChannelInfo>,

    // The local public key used to establish p2p network connection.
    pub local_pubkey: Pubkey,
    // The remote public key used to establish p2p network connection.
    pub remote_pubkey: Pubkey,

    pub id: Hash256,
    #[serde_as(as = "Option<EntityHex>")]
    pub funding_tx: Option<Transaction>,

    pub funding_tx_confirmed_at: Option<(BlockNumber, u32)>,

    #[serde_as(as = "Option<EntityHex>")]
    pub funding_udt_type_script: Option<Script>,

    // Is this channel initially inbound?
    // An inbound channel is one where the counterparty is the funder of the channel.
    pub is_acceptor: bool,

    // TODO: consider transaction fee while building the commitment transaction.
    // The invariant here is that the sum of `to_local_amount` and `to_remote_amount`
    // should be equal to the total amount of the channel.
    // The changes of both `to_local_amount` and `to_remote_amount`
    // will always happen after a revoke_and_ack message is sent/received.
    // This means that while calculating the amounts for commitment transactions,
    // processing add_tlc command and messages, we need to take into account that
    // the amounts are not decremented/incremented yet.

    // The amount of CKB/UDT that we own in the channel.
    // This value will only change after we have resolved a tlc.
    pub to_local_amount: u128,
    // The amount of CKB/UDT that the remote owns in the channel.
    // This value will only change after we have resolved a tlc.
    pub to_remote_amount: u128,

    // these two amounts used to keep the minimal ckb amount for the two parties
    // TLC operations will not affect these two amounts, only used to keep the commitment transactions
    // to be valid, so that any party can close the channel at any time.
    // Note: the values are different for the UDT scenario
    pub local_reserved_ckb_amount: u64,
    pub remote_reserved_ckb_amount: u64,

    // The commitment fee rate is used to calculate the fee for the commitment transactions.
    // The side who want to submit the commitment transaction will pay fee
    pub commitment_fee_rate: u64,

    // The delay time for the commitment transaction, this value is set by the initiator of the channel.
    // It must be a relative EpochNumberWithFraction in u64 format.
    pub commitment_delay_epoch: u64,

    // The fee rate used for funding transaction, the initiator may set it as `funding_fee_rate` option,
    // if it's not set, DEFAULT_FEE_RATE will be used as default value, two sides will use the same fee rate
    pub funding_fee_rate: u64,

    // Signer is used to sign the commitment transactions.
    pub signer: InMemorySigner,

    // Cached channel public keys for easier of access.
    pub local_channel_public_keys: ChannelBasePublicKeys,

    // Commitment numbers that are used to derive keys.
    // This value is guaranteed to be 0 when channel is just created.
    pub commitment_numbers: CommitmentNumbers,

    pub local_constraints: ChannelConstraints,
    pub remote_constraints: ChannelConstraints,

    // Below are fields that are only usable after the channel is funded,
    // (or at some point of the state).

    // all the TLC related information
    pub tlc_state: TlcState,

    // The remote and local lock script for close channel, they are setup during the channel establishment.
    #[serde_as(as = "Option<EntityHex>")]
    pub remote_shutdown_script: Option<Script>,
    #[serde_as(as = "EntityHex")]
    pub local_shutdown_script: Script,

    // While building a CommitmentSigned message, we use a nonce sent by the counterparty
    // to partially sign the commitment transaction. This nonce is also used while handling the revoke_and_ack
    // message from the peer. We need to save this nonce because the counterparty may send other nonces during
    // the period when our CommitmentSigned is sent and the counterparty's RevokeAndAck is received.
    #[serde_as(as = "Option<PubNonceAsBytes>")]
    pub last_used_nonce_in_commitment_signed: Option<PubNonce>,

    // The nonces that are sent by the counterparty, the length is at most 2
    #[serde_as(as = "Vec<(U64Hex, PubNonceAsBytes)>")]
    pub remote_nonces: Vec<(u64, PubNonce)>,

    // The latest commitment transaction we're holding
    #[serde_as(as = "Option<EntityHex>")]
    pub latest_commitment_transaction: Option<Transaction>,

    // All the commitment point that are sent from the counterparty.
    // We need to save all these points to derive the keys for the commitment transactions.
    // The length of this vector is at most the maximum number of flighting tlcs.
    pub remote_commitment_points: Vec<(u64, Pubkey)>,
    pub remote_channel_public_keys: Option<ChannelBasePublicKeys>,

    // The shutdown info for both local and remote, they are setup by the shutdown command or message.
    pub local_shutdown_info: Option<ShutdownInfo>,
    pub remote_shutdown_info: Option<ShutdownInfo>,

    // A flag to indicate whether the channel is reestablishing, we won't process any messages until the channel is reestablished.
    pub reestablishing: bool,

    pub created_at: SystemTime,
}

#[serde_as]
#[derive(Clone, Serialize, Deserialize, Eq, PartialEq, Debug)]
pub struct ShutdownInfo {
    #[serde_as(as = "EntityHex")]
    pub close_script: Script,
    pub fee_rate: u64,
    pub signature: Option<PartialSignature>,
}

// This struct holds the channel information that are only relevant when the channel
// is public. The information includes signatures to the channel announcement message,
// our config for the channel that will be published to the network (via ChannelUpdate).
// For ChannelUpdate config, only information on our side are saved here because we have no
// control to the config on the counterparty side. And they will publish
// the config to the network via another ChannelUpdate message.
#[serde_as]
#[derive(Default, Clone, Debug, Serialize, Deserialize)]
pub struct PublicChannelInfo {
    pub enabled: bool,
    // The fee rate for tlc transfers. We only have these values set when
    // this is a public channel. Both sides may set this value differently.
    // This is a fee that is paid by the sender of the tlc.
    // The detailed calculation for the fee of forwarding tlcs is
    // `fee = round_above(tlc_fee_proportional_millionths * tlc_value / 1,000,000)`.
    pub tlc_fee_proportional_millionths: u128,

    // The expiry delta timestamp, in milliseconds, for the tlc.
    pub tlc_expiry_delta: u64,

    /// The minimal tcl value we can receive in relay tlc
    pub tlc_min_value: u128,

    // Channel announcement signatures, may be empty for private channel.
    pub local_channel_announcement_signature: Option<(EcdsaSignature, PartialSignature)>,
    pub remote_channel_announcement_signature: Option<(EcdsaSignature, PartialSignature)>,

    #[serde_as(as = "Option<PubNonceAsBytes>")]
    pub remote_channel_announcement_nonce: Option<PubNonce>,

    pub channel_announcement: Option<ChannelAnnouncement>,
    pub channel_update: Option<ChannelUpdate>,
}

impl PublicChannelInfo {
    pub fn new(
        tlc_min_value: u128,
        tlc_expiry_delta: u64,
        tlc_fee_proportional_millionths: u128,
    ) -> Self {
        Self {
            tlc_min_value,
            tlc_expiry_delta,
            tlc_fee_proportional_millionths,
            enabled: true,
            ..Default::default()
        }
    }
}

#[derive(PartialEq, Eq, Clone, Debug)]
pub struct ClosedChannel {}

#[derive(Debug)]
pub enum ChannelEvent {
    PeerDisconnected,
    FundingTransactionConfirmed(BlockNumber, u32),
    CommitmentTransactionConfirmed,
    ClosingTransactionConfirmed,
    CheckTlcSetdown,
}

pub type ProcessingChannelResult = Result<(), ProcessingChannelError>;

#[derive(Error, Debug)]
pub enum ProcessingChannelError {
    #[error("Invalid state: {0}")]
    InvalidState(String),
    #[error("Repeated processing message: {0}")]
    RepeatedProcessing(String),
    #[error("Invalid parameter: {0}")]
    InvalidParameter(String),
    #[error("Capacity error: {0}")]
    CapacityError(#[from] CapacityError),
    #[error("Failed to spawn actor: {0}")]
    SpawnErr(#[from] SpawnErr),
    #[error("Musig2 VerifyError: {0}")]
    Musig2VerifyError(#[from] VerifyError),
    #[error("Musig2 SigningError: {0}")]
    Musig2SigningError(#[from] SigningError),
    #[error("Unable to handle TLC command in waiting TLC ACK state")]
    WaitingTlcAck,
    #[error("Failed to peel onion packet: {0}")]
    PeelingOnionPacketError(String),
    #[error("Forwarding node has tampered with the intended HTLC values or origin node has an obsolete cltv_expiry_delta")]
    IncorrectTlcExpiry,
    #[error("Upstream node set CLTV to less than the CLTV set by the sender")]
    IncorrectFinalTlcExpiry,
    #[error("The amount in the HTLC is not expected")]
    FinalIncorrectHTLCAmount,
    #[error("The payment_hash is not expected for final hop")]
    FinalIncorrectPaymentHash,
    #[error("The payment_hash and preimage does not match for final hop")]
    FinalIncorrectPreimage,
    #[error("The tlc forward fee is tow low")]
    TlcForwardFeeIsTooLow,
    #[error("The invoice status is invalid")]
    FinalInvoiceInvalid(CkbInvoiceStatus),
    #[error("The tlc number exceed limit of this channel")]
    TlcNumberExceedLimit,
    #[error("The tlc flight value exceed limit of this channel")]
    TlcValueInflightExceedLimit,
    #[error("The tlc amount below minimal")]
    TlcAmountIsTooLow,
    #[error("The tlc amount exceed maximal")]
    TlcAmountExceedLimit,
    #[error("The tlc expiry soon")]
    TlcExpirySoon,
    #[error("The tlc expiry too far")]
    TlcExpiryTooFar,
}

/// ProcessingChannelError which brings the shared secret used in forwarding onion packet.
/// The shared secret is required to obfuscate the error message.
#[derive(Error, Debug)]
#[error("{source}")]
pub struct ProcessingChannelErrorWithSharedSecret {
    pub source: ProcessingChannelError,
    /// Shared secret used in forwarding.
    ///
    /// Save it to backward errors. Use all zeros when no shared secrets are available.
    pub shared_secret: [u8; 32],
}

impl ProcessingChannelError {
    pub fn with_shared_secret(
        self,
        shared_secret: [u8; 32],
    ) -> ProcessingChannelErrorWithSharedSecret {
        ProcessingChannelErrorWithSharedSecret {
            source: self,
            shared_secret,
        }
    }

    pub fn without_shared_secret(self) -> ProcessingChannelErrorWithSharedSecret {
        self.with_shared_secret(NO_SHARED_SECRET.clone())
    }
}

bitflags! {
    #[derive(Copy, Clone, Debug, PartialEq, Eq, Serialize, Deserialize)]
    #[serde(transparent)]
    pub struct ChannelFlags: u8 {
        const PUBLIC = 1;
    }

    #[derive(Copy, Clone, Debug, PartialEq, Eq, Serialize, Deserialize)]
    #[serde(transparent)]
    pub struct NegotiatingFundingFlags: u32 {
        const OUR_INIT_SENT = 1;
        const THEIR_INIT_SENT = 1 << 1;
        const INIT_SENT = NegotiatingFundingFlags::OUR_INIT_SENT.bits() | NegotiatingFundingFlags::THEIR_INIT_SENT.bits();
    }

    #[derive(Copy, Clone, Debug, PartialEq, Eq, Serialize, Deserialize)]
    #[serde(transparent)]
    pub struct CollaboratingFundingTxFlags: u32 {
        const AWAITING_REMOTE_TX_COLLABORATION_MSG = 1;
        const PREPARING_LOCAL_TX_COLLABORATION_MSG = 1 << 1;
        const OUR_TX_COMPLETE_SENT = 1 << 2;
        const THEIR_TX_COMPLETE_SENT = 1 << 3;
        const COLLABRATION_COMPLETED = CollaboratingFundingTxFlags::OUR_TX_COMPLETE_SENT.bits() | CollaboratingFundingTxFlags::THEIR_TX_COMPLETE_SENT.bits();
    }

    #[derive(Copy, Clone, Debug, PartialEq, Eq, Serialize, Deserialize)]
    #[serde(transparent)]
    pub struct SigningCommitmentFlags: u32 {
        const OUR_COMMITMENT_SIGNED_SENT = 1;
        const THEIR_COMMITMENT_SIGNED_SENT = 1 << 1;
        const COMMITMENT_SIGNED_SENT = SigningCommitmentFlags::OUR_COMMITMENT_SIGNED_SENT.bits() | SigningCommitmentFlags::THEIR_COMMITMENT_SIGNED_SENT.bits();
    }

    #[derive(Copy, Clone, Debug, PartialEq, Eq, Serialize, Deserialize)]
    #[serde(transparent)]
    pub struct AwaitingTxSignaturesFlags: u32 {
        const OUR_TX_SIGNATURES_SENT = 1;
        const THEIR_TX_SIGNATURES_SENT = 1 << 1;
        const TX_SIGNATURES_SENT = AwaitingTxSignaturesFlags::OUR_TX_SIGNATURES_SENT.bits() | AwaitingTxSignaturesFlags::THEIR_TX_SIGNATURES_SENT.bits();
    }

    #[derive(Copy, Clone, Debug, PartialEq, Eq, Serialize, Deserialize)]
    #[serde(transparent)]
    pub struct AwaitingChannelReadyFlags: u32 {
        const OUR_CHANNEL_READY = 1;
        const THEIR_CHANNEL_READY = 1 << 1;
        const CHANNEL_READY = AwaitingChannelReadyFlags::OUR_CHANNEL_READY.bits() | AwaitingChannelReadyFlags::THEIR_CHANNEL_READY.bits();
    }

    #[derive(Copy, Clone, Debug, PartialEq, Eq, Serialize, Deserialize)]
    #[serde(transparent)]
    pub struct ShuttingDownFlags: u32 {
        /// Indicates that we have sent a `shutdown` message.
        const OUR_SHUTDOWN_SENT = 1;
        /// Indicates that they have sent a `shutdown` message.
        const THEIR_SHUTDOWN_SENT = 1 << 1;
        /// Indicates that both we and they have sent `shutdown` messages,
        /// but some HTLCs are still pending to be resolved.
        const AWAITING_PENDING_TLCS = ShuttingDownFlags::OUR_SHUTDOWN_SENT.bits() | ShuttingDownFlags::THEIR_SHUTDOWN_SENT.bits();
        /// Indicates all pending HTLCs are resolved, and this channel will be dropped.
        const DROPPING_PENDING = 1 << 2;
        /// Indicates we have submitted a commitment transaction, waiting for confirmation
        const WAITING_COMMITMENT_CONFIRMATION = 1 << 3;
    }

    #[derive(Copy, Clone, Debug, PartialEq, Eq, Serialize, Deserialize)]
    #[serde(transparent)]
    pub struct CloseFlags: u32 {
        /// Indicates that channel is closed cooperatively.
        const COOPERATIVE = 1;
        /// Indicates that channel is closed uncooperatively, initiated by one party forcely.
        const UNCOOPERATIVE = 1 << 1;
    }
}

// Depending on the state of the channel, we may process the commitment_signed command differently.
// Below are all the channel state flags variants that we may encounter
// in normal commitment_signed processing flow.
#[derive(Debug)]
enum CommitmentSignedFlags {
    SigningCommitment(SigningCommitmentFlags),
    PendingShutdown(ShuttingDownFlags),
    ChannelReady(),
}

#[derive(Copy, Clone, Debug, PartialEq, Eq, Serialize, Deserialize)]
pub enum ChannelState {
    /// We are negotiating the parameters required for the channel prior to funding it.
    NegotiatingFunding(NegotiatingFundingFlags),
    /// We're collaborating with the other party on the funding transaction.
    CollaboratingFundingTx(CollaboratingFundingTxFlags),
    /// We have collaborated over the funding and are now waiting for CommitmentSigned messages.
    SigningCommitment(SigningCommitmentFlags),
    /// We've received and sent `commitment_signed` and are now waiting for both
    /// party to collaborate on creating a valid funding transaction.
    AwaitingTxSignatures(AwaitingTxSignaturesFlags),
    /// We've received/sent `funding_created` and `funding_signed` and are thus now waiting on the
    /// funding transaction to confirm.
    AwaitingChannelReady(AwaitingChannelReadyFlags),
    /// Both we and our counterparty consider the funding transaction confirmed and the channel is
    /// now operational.
    ChannelReady(),
    /// We've successfully negotiated a `closing_signed` dance. At this point, the `ChannelManager`
    /// is about to drop us, but we store this anyway.
    ShuttingDown(ShuttingDownFlags),
    /// This channel is closed.
    Closed(CloseFlags),
}

impl ChannelState {
    fn is_closed(&self) -> bool {
        matches!(self, ChannelState::Closed(_))
    }
}

fn new_channel_id_from_seed(seed: &[u8]) -> Hash256 {
    blake2b_256(seed).into()
}

fn derive_channel_id_from_tlc_keys(tlc_basepoint1: &Pubkey, tlc_basepoint2: &Pubkey) -> Hash256 {
    let mut preimage = [tlc_basepoint1.0.serialize(), tlc_basepoint2.0.serialize()];
    preimage.sort();
    new_channel_id_from_seed(&preimage.concat())
}

fn derive_temp_channel_id_from_tlc_key(tlc_basepoint: &Pubkey) -> Hash256 {
    let preimage = [tlc_basepoint.0.serialize(), [0; 33]].concat();
    new_channel_id_from_seed(&preimage)
}

pub fn get_commitment_secret(commitment_seed: &[u8; 32], commitment_number: u64) -> [u8; 32] {
    // Note that here, we hold the same assumption to bolts for commitment number,
    // i.e. this number should be in the range [0, 2^48).
    let mut res: [u8; 32] = *commitment_seed;
    for i in 0..48 {
        let bitpos = 47 - i;
        if commitment_number & (1 << bitpos) == (1 << bitpos) {
            res[bitpos / 8] ^= 1 << (bitpos & 7);
            res = blake2b_256(res);
        }
    }
    res
}

pub fn get_commitment_point(commitment_seed: &[u8; 32], commitment_number: u64) -> Pubkey {
    Privkey::from(&get_commitment_secret(commitment_seed, commitment_number)).pubkey()
}

pub(crate) fn get_funding_and_reserved_amount(
    total_amount: u128,
    shutdown_script: &Script,
    udt_type_script: &Option<Script>,
) -> Result<(u128, u64), ProcessingChannelError> {
    let reserved_capacity = reserved_capacity(shutdown_script, udt_type_script)?.as_u64();
    if udt_type_script.is_none() {
        if total_amount < reserved_capacity as u128 {
            return Err(ProcessingChannelError::InvalidParameter(format!(
                "The funding amount ({}) should be greater than or equal to {}",
                total_amount, reserved_capacity
            )));
        }
        if total_amount >= u64::MAX as u128 {
            return Err(ProcessingChannelError::InvalidParameter(format!(
                "The funding amount ({}) should be less than {}",
                total_amount,
                u64::MAX
            )));
        }
        Ok((total_amount - reserved_capacity as u128, reserved_capacity))
    } else {
        Ok((total_amount, reserved_capacity))
    }
}

pub(crate) fn reserved_capacity(
    shutdown_script: &Script,
    udt_type_script: &Option<Script>,
) -> Result<Capacity, CapacityError> {
    occupied_capacity(shutdown_script, udt_type_script)?
        .safe_add(Capacity::shannons(DEFAULT_MIN_SHUTDOWN_FEE))
}

pub(crate) fn occupied_capacity(
    shutdown_script: &Script,
    udt_type_script: &Option<Script>,
) -> Result<Capacity, CapacityError> {
    let cell_output = CellOutput::new_builder()
        .lock(shutdown_script.clone())
        .type_(udt_type_script.clone().pack())
        .build();

    if udt_type_script.is_some() {
        // 16 bytes for udt data
        cell_output.occupied_capacity(Capacity::bytes(16)?)
    } else {
        cell_output.occupied_capacity(Capacity::bytes(0)?)
    }
}

impl From<&ChannelActorState> for Musig2SignContext {
    fn from(value: &ChannelActorState) -> Self {
        Musig2SignContext {
            key_agg_ctx: value.get_musig2_agg_context(),
            agg_nonce: value.get_musig2_agg_pubnonce(),
            seckey: value.signer.funding_key.clone(),
            secnonce: value.get_local_musig2_secnonce(),
        }
    }
}

impl From<&ChannelActorState> for Musig2VerifyContext {
    fn from(value: &ChannelActorState) -> Self {
        Musig2VerifyContext {
            key_agg_ctx: value.get_musig2_agg_context(),
            agg_nonce: value.get_musig2_agg_pubnonce(),
            pubkey: *value.get_remote_funding_pubkey(),
            pubnonce: value.get_remote_nonce().clone(),
        }
    }
}

impl From<(&ChannelActorState, bool)> for Musig2SignContext {
    fn from(value: (&ChannelActorState, bool)) -> Self {
        let (channel, local) = value;
        let local_pubkey = channel.get_local_channel_public_keys().funding_pubkey;
        let remote_pubkey = channel.get_remote_channel_public_keys().funding_pubkey;
        let pubkeys = if local {
            [local_pubkey, remote_pubkey]
        } else {
            [remote_pubkey, local_pubkey]
        };
        let key_agg_ctx = KeyAggContext::new(pubkeys).expect("Valid pubkeys");

        let local_nonce = channel.get_local_nonce();
        let remote_nonce = channel.get_remote_nonce();
        let nonces = if local {
            [local_nonce, remote_nonce]
        } else {
            [remote_nonce, local_nonce]
        };
        let agg_nonce = AggNonce::sum(nonces);

        Musig2SignContext {
            key_agg_ctx,
            agg_nonce,
            seckey: channel.signer.funding_key.clone(),
            secnonce: channel.get_local_musig2_secnonce(),
        }
    }
}

impl From<(&ChannelActorState, bool)> for Musig2VerifyContext {
    fn from(value: (&ChannelActorState, bool)) -> Self {
        let (channel, local) = value;
        let local_pubkey = channel.get_local_channel_public_keys().funding_pubkey;
        let remote_pubkey = channel.get_remote_channel_public_keys().funding_pubkey;
        let pubkeys = if local {
            [local_pubkey, remote_pubkey]
        } else {
            [remote_pubkey, local_pubkey]
        };
        let key_agg_ctx = KeyAggContext::new(pubkeys).expect("Valid pubkeys");

        let local_nonce = channel.get_local_nonce();
        let remote_nonce = channel.get_remote_nonce();
        let nonces = if local {
            [local_nonce, remote_nonce]
        } else {
            [remote_nonce, local_nonce]
        };
        let agg_nonce = AggNonce::sum(nonces);

        Musig2VerifyContext {
            key_agg_ctx,
            agg_nonce,
            pubkey: *channel.get_remote_funding_pubkey(),
            pubnonce: channel.get_remote_nonce(),
        }
    }
}

// Constructors for the channel actor state.
#[allow(clippy::too_many_arguments)]
impl ChannelActorState {
    pub fn is_public(&self) -> bool {
        self.public_channel_info.is_some()
    }

    pub async fn try_create_channel_messages(
        &mut self,
        network: &ActorRef<NetworkActorMessage>,
    ) -> Option<(ChannelAnnouncement, ChannelUpdate)> {
        let channel_announcement = self
            .try_create_channel_announcement_message(network)
            .await?;
        let channel_update = self.try_create_channel_update_message(network).await?;
        Some((channel_announcement, channel_update))
    }

    pub async fn try_create_channel_announcement_message(
        &mut self,
        network: &ActorRef<NetworkActorMessage>,
    ) -> Option<ChannelAnnouncement> {
        if !self.is_public() {
            debug!("Ignoring non-public channel announcement");
            return None;
        }

        let mut channel_announcement = match self
            .public_channel_info
            .as_ref()
            .and_then(|state| state.channel_announcement.clone())
        {
            // Skipping creating new signed channel announcement if it exists
            Some(x) if x.is_signed() => return Some(x),
            // We have created a channel announcement, but it's not signed by the other
            // party yet. We should try to complete the signatures next.
            Some(x) => x,
            // We have not created a channel announcement yet.
            None => {
                let channel_outpoint = self.must_get_funding_transaction_outpoint();
                let capacity = if self.funding_udt_type_script.is_some() {
                    self.get_total_udt_amount()
                } else {
                    self.get_total_ckb_amount() as u128
                };

                let (node1_id, node2_id) = if self.local_is_node1() {
                    (self.local_pubkey, self.remote_pubkey)
                } else {
                    (self.remote_pubkey, self.local_pubkey)
                };
                let channel_announcement = ChannelAnnouncement::new_unsigned(
                    &node1_id,
                    &node2_id,
                    channel_outpoint,
                    get_chain_hash(),
                    &self.get_funding_lock_script_xonly_key(),
                    capacity,
                    self.funding_udt_type_script.clone(),
                );
                debug!(
                    "Created unsigned channel announcement for channel {:?}: {:?}",
                    &self.get_id(),
                    &channel_announcement,
                );
                channel_announcement
            }
        };

        debug!(
            "Trying to complete channel announcement signatures for channel {:?}: {:?}",
            &self.get_id(),
            channel_announcement,
        );

        let local_nonce = self
            .get_channel_announcement_musig2_secnonce()
            .public_nonce();
        debug!(
            "Local nonce: {:?}, remote nonce: {:?}, remote signatures: {:?}",
            &local_nonce,
            self.get_remote_channel_announcement_nonce(),
            self.get_remote_channel_announcement_signature()
        );
        let remote_nonce = self.get_remote_channel_announcement_nonce()?;
        let agg_nonce =
            AggNonce::sum(self.order_things_for_musig2(local_nonce, remote_nonce.clone()));

        let key_agg_ctx = self.get_musig2_agg_context();

        let message = channel_announcement.message_to_sign();

        let (local_node_signature, local_partial_signature) = self
            .get_or_create_local_channel_announcement_signature(
                remote_nonce.clone(),
                message,
                network,
            )
            .await;

        let (remote_node_signature, remote_partial_signature) =
            self.get_remote_channel_announcement_signature()?;

        debug!("Aggregating partial signatures for channel {:?}", &self.id);

        if self.local_is_node1() {
            channel_announcement.node1_signature = Some(local_node_signature);
            channel_announcement.node2_signature = Some(remote_node_signature);
        } else {
            channel_announcement.node1_signature = Some(remote_node_signature);
            channel_announcement.node2_signature = Some(local_node_signature);
        }

        let partial_signatures =
            self.order_things_for_musig2(local_partial_signature, remote_partial_signature);

        let signature =
            aggregate_partial_signatures(&key_agg_ctx, &agg_nonce, partial_signatures, message)
                .expect("aggregate partial signatures");

        channel_announcement.ckb_signature = Some(signature);

        self.public_channel_state_mut().channel_announcement = Some(channel_announcement.clone());

        Some(channel_announcement)
    }

    async fn do_generate_channel_update(
        &mut self,
        network: &ActorRef<NetworkActorMessage>,
        // The function that would change the channel update parameters.
        f: impl FnOnce(&mut ChannelUpdate),
    ) -> ChannelUpdate {
        let mut channel_update = self
            .get_unsigned_channel_update_message()
            .expect("public channel can generate channel update message");
        f(&mut channel_update);
        debug!(
            "Generated channel update message for channel {:?}: {:?}",
            &self.get_id(),
            &channel_update
        );
        let node_signature =
            sign_network_message(network.clone(), channel_update.message_to_sign())
                .await
                .expect(ASSUME_NETWORK_ACTOR_ALIVE);

        channel_update.signature = Some(node_signature);
        self.public_channel_state_mut().channel_update = Some(channel_update.clone());
        channel_update
    }

    async fn generate_channel_update(
        &mut self,
        network: &ActorRef<NetworkActorMessage>,
    ) -> ChannelUpdate {
        self.do_generate_channel_update(network, |_update| {}).await
    }

    async fn generate_disabled_channel_update(
        &mut self,
        network: &ActorRef<NetworkActorMessage>,
    ) -> ChannelUpdate {
        self.do_generate_channel_update(network, |update| {
            update.channel_flags = CHANNEL_DISABLED_FLAG
        })
        .await
    }

    pub async fn generate_and_broadcast_channel_update(
        &mut self,
        network: &ActorRef<NetworkActorMessage>,
    ) {
        let channel_update = self.generate_channel_update(network).await;

        debug!(
            "Broadcasting channel update message to peers: {:?}",
            &channel_update
        );

        network
            .send_message(NetworkActorMessage::new_command(
                NetworkActorCommand::BroadcastMessages(vec![BroadcastMessage::ChannelUpdate(
                    channel_update,
                )]),
            ))
            .expect(ASSUME_NETWORK_ACTOR_ALIVE);
    }

    pub async fn try_create_channel_update_message(
        &mut self,
        network: &ActorRef<NetworkActorMessage>,
    ) -> Option<ChannelUpdate> {
        if !self.is_public() {
            debug!("Ignoring non-public channel update");
            return None;
        }

        match self
            .public_channel_info
            .as_ref()
            .and_then(|state| state.channel_update.clone())
        {
            Some(x) => return Some(x),
            _ => {}
        };

        Some(self.generate_channel_update(network).await)
    }

    pub fn get_unsigned_channel_update_message(&self) -> Option<ChannelUpdate> {
        let local_is_node1 = self.local_is_node1();
        let message_flags = if local_is_node1 { 0 } else { 1 };

        self.public_channel_info.as_ref().and_then(|info| {
            Some(ChannelUpdate::new_unsigned(
                Default::default(),
                self.must_get_funding_transaction_outpoint(),
                std::time::UNIX_EPOCH
                    .elapsed()
                    .expect("Duration since unix epoch")
                    .as_secs(),
                message_flags,
                0,
                info.tlc_expiry_delta,
                info.tlc_min_value,
                info.tlc_fee_proportional_millionths,
<<<<<<< HEAD
            ) {
                (
                    Some(expiry_delta),
                    Some(min_value),
                    Some(max_value),
                    Some(fee_proportional_millionths),
                ) => Some(ChannelUpdate::new_unsigned(
                    get_chain_hash(),
                    self.must_get_funding_transaction_outpoint(),
                    now_timestamp_as_millis_u64(),
                    message_flags,
                    0,
                    expiry_delta,
                    min_value,
                    max_value,
                    fee_proportional_millionths,
                )),
                _ => {
                    warn!("Missing channel update parameters, cannot create channel update message: public_channel_info={:?}", info);
                    None
                }
            }
=======
            ))
>>>>>>> 7e761c89
        })
    }

    pub fn new_inbound_channel<'a>(
        temp_channel_id: Hash256,
        public_channel_info: Option<PublicChannelInfo>,
        local_value: u128,
        local_reserved_ckb_amount: u64,
        commitment_fee_rate: u64,
        commitment_delay_epoch: u64,
        funding_fee_rate: u64,
        funding_udt_type_script: Option<Script>,
        seed: &[u8],
        local_pubkey: Pubkey,
        remote_pubkey: Pubkey,
        local_shutdown_script: Script,
        remote_shutdown_script: Script,
        remote_value: u128,
        remote_reserved_ckb_amount: u64,
        remote_pubkeys: ChannelBasePublicKeys,
        remote_nonce: PubNonce,
        remote_channel_announcement_nonce: Option<PubNonce>,
        first_commitment_point: Pubkey,
        second_commitment_point: Pubkey,
        remote_max_tlc_value_in_flight: u128,
        remote_max_tlc_number_in_flight: u64,
        local_max_tlc_number_in_flight: u64,
        local_max_tlc_value_in_flight: u128,
    ) -> Self {
        let signer = InMemorySigner::generate_from_seed(seed);
        let local_base_pubkeys = signer.get_base_public_keys();

        let channel_id = derive_channel_id_from_tlc_keys(
            &local_base_pubkeys.tlc_base_key,
            &remote_pubkeys.tlc_base_key,
        );

        debug!(
            "Generated channel id ({:?}) for temporary channel {:?}",
            &channel_id, &temp_channel_id,
        );

        let mut state = Self {
            state: ChannelState::NegotiatingFunding(NegotiatingFundingFlags::THEIR_INIT_SENT),
            public_channel_info,
            local_pubkey,
            remote_pubkey,
            funding_tx: None,
            funding_tx_confirmed_at: None,
            is_acceptor: true,
            funding_udt_type_script,
            to_local_amount: local_value,
            to_remote_amount: remote_value,
            commitment_fee_rate,
            commitment_delay_epoch,
            funding_fee_rate,
            id: channel_id,
            tlc_state: Default::default(),
            local_shutdown_script: local_shutdown_script,
            local_channel_public_keys: local_base_pubkeys,
            signer,
            remote_channel_public_keys: Some(remote_pubkeys),
            commitment_numbers: Default::default(),
            remote_shutdown_script: Some(remote_shutdown_script),
            last_used_nonce_in_commitment_signed: None,
            remote_nonces: vec![(0, remote_nonce)],
            remote_commitment_points: vec![
                (0, first_commitment_point),
                (1, second_commitment_point),
            ],
            local_shutdown_info: None,
            remote_shutdown_info: None,
            local_reserved_ckb_amount,
            remote_reserved_ckb_amount,
            latest_commitment_transaction: None,
            local_constraints: ChannelConstraints::new(
                local_max_tlc_value_in_flight,
                local_max_tlc_number_in_flight,
            ),
            remote_constraints: ChannelConstraints::new(
                remote_max_tlc_value_in_flight,
                remote_max_tlc_number_in_flight,
            ),
            reestablishing: false,
            created_at: SystemTime::now(),
        };
        if let Some(nonce) = remote_channel_announcement_nonce {
            state.update_remote_channel_announcement_nonce(&nonce);
        }
        state
    }

    #[allow(clippy::too_many_arguments)]
    pub fn new_outbound_channel(
        public_channel_info: Option<PublicChannelInfo>,
        seed: &[u8],
        local_pubkey: Pubkey,
        remote_pubkey: Pubkey,
        to_local_amount: u128,
        local_reserved_ckb_amount: u64,
        commitment_fee_rate: u64,
        commitment_delay_epoch: u64,
        funding_fee_rate: u64,
        funding_udt_type_script: Option<Script>,
        shutdown_script: Script,
        local_max_tlc_value_in_flight: u128,
        local_max_tlc_number_in_flight: u64,
    ) -> Self {
        let signer = InMemorySigner::generate_from_seed(seed);
        let local_pubkeys = signer.get_base_public_keys();
        let temp_channel_id = derive_temp_channel_id_from_tlc_key(&local_pubkeys.tlc_base_key);
        Self {
            state: ChannelState::NegotiatingFunding(NegotiatingFundingFlags::empty()),
            public_channel_info,
            local_pubkey,
            remote_pubkey,
            funding_tx: None,
            funding_tx_confirmed_at: None,
            funding_udt_type_script,
            is_acceptor: false,
            to_local_amount,
            to_remote_amount: 0,
            commitment_fee_rate,
            commitment_delay_epoch,
            funding_fee_rate,
            id: temp_channel_id,
            tlc_state: Default::default(),
            signer,
            local_channel_public_keys: local_pubkeys,
            local_constraints: ChannelConstraints::new(
                local_max_tlc_value_in_flight,
                local_max_tlc_number_in_flight,
            ),
            // these values will update after accept channel peer message handled
            remote_constraints: ChannelConstraints::default(),
            remote_channel_public_keys: None,
            last_used_nonce_in_commitment_signed: None,
            remote_nonces: vec![],
            commitment_numbers: Default::default(),
            remote_commitment_points: vec![],
            local_shutdown_script: shutdown_script,
            remote_shutdown_script: None,
            local_shutdown_info: None,
            remote_shutdown_info: None,
            local_reserved_ckb_amount,
            remote_reserved_ckb_amount: 0,
            latest_commitment_transaction: None,
            reestablishing: false,
            created_at: SystemTime::now(),
        }
    }

    // TODO: this fn is duplicated with NetworkActorState::check_open_channel_parameters, but is not easy to refactor, just keep it for now.
    fn check_open_channel_parameters(&self) -> ProcessingChannelResult {
        let udt_type_script = &self.funding_udt_type_script;

        // reserved_ckb_amount
        let occupied_capacity =
            occupied_capacity(&self.local_shutdown_script, udt_type_script)?.as_u64();
        if self.local_reserved_ckb_amount < occupied_capacity {
            return Err(ProcessingChannelError::InvalidParameter(format!(
                "Reserved CKB amount {} is less than {}",
                self.local_reserved_ckb_amount, occupied_capacity,
            )));
        }

        // funding_fee_rate
        if self.funding_fee_rate < DEFAULT_FEE_RATE {
            return Err(ProcessingChannelError::InvalidParameter(format!(
                "Funding fee rate is less than {}",
                DEFAULT_FEE_RATE,
            )));
        }

        // commitment_fee_rate
        if self.commitment_fee_rate < DEFAULT_COMMITMENT_FEE_RATE {
            return Err(ProcessingChannelError::InvalidParameter(format!(
                "Commitment fee rate is less than {}",
                DEFAULT_COMMITMENT_FEE_RATE,
            )));
        }
        let commitment_fee = calculate_commitment_tx_fee(self.commitment_fee_rate, udt_type_script);
        let reserved_fee = self.local_reserved_ckb_amount - occupied_capacity;
        if commitment_fee * 2 > reserved_fee {
            return Err(ProcessingChannelError::InvalidParameter(format!(
                "Commitment fee {} which caculated by commitment fee rate {} is larger than half of reserved fee {}",
                commitment_fee, self.commitment_fee_rate, reserved_fee
            )));
        }

        // commitment_delay_epoch
        let epoch = EpochNumberWithFraction::from_full_value_unchecked(self.commitment_delay_epoch);
        if !epoch.is_well_formed() {
            return Err(ProcessingChannelError::InvalidParameter(format!(
                "Commitment delay epoch {} is not a valid value",
                self.commitment_delay_epoch,
            )));
        }

        let min = EpochNumberWithFraction::new(MIN_COMMITMENT_DELAY_EPOCHS, 0, 1);
        if epoch < min {
            return Err(ProcessingChannelError::InvalidParameter(format!(
                "Commitment delay epoch {} is less than the minimal value {}",
                epoch, min
            )));
        }

        let max = EpochNumberWithFraction::new(MAX_COMMITMENT_DELAY_EPOCHS, 0, 1);
        if epoch > max {
            return Err(ProcessingChannelError::InvalidParameter(format!(
                "Commitment delay epoch {} is greater than the maximal value {}",
                epoch, max
            )));
        }

        // max_tlc_number_in_flight
        if self.local_constraints.max_tlc_number_in_flight > SYS_MAX_TLC_NUMBER_IN_FLIGHT {
            return Err(ProcessingChannelError::InvalidParameter(format!(
                "Local max TLC number in flight {} is greater than the system maximal value {}",
                self.local_constraints.max_tlc_number_in_flight, SYS_MAX_TLC_NUMBER_IN_FLIGHT
            )));
        }

        Ok(())
    }

    fn check_accept_channel_parameters(&self) -> Result<(), ProcessingChannelError> {
        if self.remote_constraints.max_tlc_number_in_flight > MAX_TLC_NUMBER_IN_FLIGHT {
            return Err(ProcessingChannelError::InvalidParameter(format!(
                "Remote max TLC number in flight {} is greater than the system maximal value {}",
                self.remote_constraints.max_tlc_number_in_flight, MAX_TLC_NUMBER_IN_FLIGHT
            )));
        }

        let udt_type_script = &self.funding_udt_type_script;

        // reserved_ckb_amount
        let occupied_capacity =
            occupied_capacity(&self.get_remote_shutdown_script(), udt_type_script)?.as_u64();
        if self.remote_reserved_ckb_amount < occupied_capacity {
            return Err(ProcessingChannelError::InvalidParameter(format!(
                "Reserved CKB amount {} is less than {}",
                self.remote_reserved_ckb_amount, occupied_capacity,
            )));
        }

        // commitment_fee_rate
        let commitment_fee = calculate_commitment_tx_fee(self.commitment_fee_rate, udt_type_script);
        let reserved_fee = self.remote_reserved_ckb_amount - occupied_capacity;
        if commitment_fee * 2 > reserved_fee {
            return Err(ProcessingChannelError::InvalidParameter(format!(
                "Commitment fee {} which caculated by commitment fee rate {} is larger than half of reserved fee {}",
                commitment_fee, self.commitment_fee_rate, reserved_fee
            )));
        }

        Ok(())
    }

    fn check_shutdown_fee_rate(
        &self,
        fee_rate: FeeRate,
        close_script: &Script,
    ) -> ProcessingChannelResult {
        if fee_rate.as_u64() < self.commitment_fee_rate {
            return Err(ProcessingChannelError::InvalidParameter(format!(
                "Fee rate {} is less than commitment fee rate {}",
                fee_rate, self.commitment_fee_rate
            )));
        }

        let fee = calculate_shutdown_tx_fee(
            fee_rate.as_u64(),
            &self.funding_udt_type_script,
            (self.get_remote_shutdown_script(), close_script.clone()),
        );

        let occupied_capacity =
            occupied_capacity(close_script, &self.funding_udt_type_script)?.as_u64();
        let available_max_fee = if self.funding_udt_type_script.is_none() {
            (self.to_local_amount as u64 + self.local_reserved_ckb_amount)
                .saturating_sub(occupied_capacity)
        } else {
            self.local_reserved_ckb_amount
                .saturating_sub(occupied_capacity)
        };

        if fee > available_max_fee {
            return Err(ProcessingChannelError::InvalidParameter(format!(
                "Local balance is not enough to pay the fee, expect fee {} <= available_max_fee {}",
                fee, available_max_fee
            )));
        }
        Ok(())
    }

    pub fn get_local_balance(&self) -> u128 {
        self.to_local_amount
    }

    pub fn get_remote_balance(&self) -> u128 {
        self.to_remote_amount
    }

    pub fn get_offered_tlc_balance(&self) -> u128 {
        self.get_all_offer_tlcs()
            .map(|tlc| tlc.amount)
            .sum::<u128>()
    }

    pub fn get_received_tlc_balance(&self) -> u128 {
        self.get_all_received_tlcs()
            .map(|tlc| tlc.amount)
            .sum::<u128>()
    }

    pub fn get_created_at_in_millis(&self) -> u64 {
        self.created_at
            .duration_since(UNIX_EPOCH)
            .expect("Duration since unix epoch")
            .as_millis() as u64
    }

    pub fn is_closed(&self) -> bool {
        self.state.is_closed()
    }

    pub(crate) fn update_state(&mut self, new_state: ChannelState) {
        debug!(
            "Updating channel state from {:?} to {:?}",
            &self.state, &new_state
        );
        self.state = new_state;
    }

    fn local_is_node1(&self) -> bool {
        self.local_pubkey < self.remote_pubkey
    }

    async fn get_or_create_local_channel_announcement_signature(
        &mut self,
        remote_nonce: PubNonce,
        message: [u8; 32],
        network: &ActorRef<NetworkActorMessage>,
    ) -> (EcdsaSignature, PartialSignature) {
        if let Some(local_channel_announcement_signature) = self
            .public_channel_info
            .as_ref()
            .and_then(|channel_info| channel_info.local_channel_announcement_signature.clone())
        {
            return local_channel_announcement_signature;
        }

        let local_secnonce = self.get_channel_announcement_musig2_secnonce();
        let local_nonce = local_secnonce.public_nonce();
        let agg_nonce = AggNonce::sum(self.order_things_for_musig2(local_nonce, remote_nonce));
        let key_agg_ctx = self.get_musig2_agg_context();
        let channel_id = self.get_id();
        let peer_id = self.get_remote_peer_id();
        let channel_outpoint = self.must_get_funding_transaction_outpoint();

        let partial_signature: PartialSignature = sign_partial(
            &key_agg_ctx,
            &self.signer.funding_key,
            local_secnonce,
            &agg_nonce,
            message,
        )
        .expect("Partial sign channel announcement");

        let node_signature = sign_network_message(network.clone(), message)
            .await
            .expect(ASSUME_NETWORK_ACTOR_ALIVE);
        network
            .send_message(NetworkActorMessage::new_command(
                NetworkActorCommand::SendFiberMessage(FiberMessageWithPeerId::new(
                    peer_id,
                    FiberMessage::announcement_signatures(AnnouncementSignatures {
                        channel_id,
                        channel_outpoint,
                        partial_signature,
                        node_signature: node_signature.clone(),
                    }),
                )),
            ))
            .expect(ASSUME_NETWORK_ACTOR_ALIVE);
        let result = (node_signature, partial_signature);
        self.public_channel_state_mut()
            .local_channel_announcement_signature = Some(result.clone());
        result
    }

    fn public_channel_state_mut(&mut self) -> &mut PublicChannelInfo {
        self.public_channel_info
            .as_mut()
            .expect("public channel info exists")
    }

    fn get_remote_channel_announcement_nonce(&self) -> Option<PubNonce> {
        self.public_channel_info
            .as_ref()
            .and_then(|state| state.remote_channel_announcement_nonce.clone())
    }

    fn update_remote_channel_announcement_nonce(&mut self, nonce: &PubNonce) {
        assert!(self.is_public());
        self.public_channel_state_mut()
            .remote_channel_announcement_nonce = Some(nonce.clone());
    }

    fn get_remote_channel_announcement_signature(
        &self,
    ) -> Option<(EcdsaSignature, PartialSignature)> {
        self.public_channel_info
            .as_ref()
            .and_then(|state| state.remote_channel_announcement_signature.clone())
    }

    fn update_remote_channel_announcement_signature(
        &mut self,
        ecdsa_signature: EcdsaSignature,
        partial_signatures: PartialSignature,
    ) {
        assert!(self.is_public());
        self.public_channel_info
            .as_mut()
            .expect("public channel info exists")
            .remote_channel_announcement_signature = Some((ecdsa_signature, partial_signatures));
    }

    fn get_our_tlc_fee_proportional_millionths(&self) -> Option<u128> {
        self.public_channel_info
            .as_ref()
            .map(|state| state.tlc_fee_proportional_millionths)
    }

    fn update_our_tlc_fee_proportional_millionths(&mut self, fee: u128) -> bool {
        let old_fee = self.get_our_tlc_fee_proportional_millionths();
        match old_fee {
            Some(old_fee) if old_fee == fee => false,
            _ => {
                self.public_channel_state_mut()
                    .tlc_fee_proportional_millionths = fee;
                true
            }
        }
    }

    fn get_our_tlc_min_value(&self) -> Option<u128> {
        self.public_channel_info
            .as_ref()
            .map(|state| state.tlc_min_value)
    }

    fn update_our_tlc_min_value(&mut self, value: u128) -> bool {
        let old_value = self.get_our_tlc_min_value();
        match old_value {
            Some(old_value) if old_value == value => false,
            _ => {
                self.public_channel_state_mut().tlc_min_value = value;
                true
            }
        }
    }

    fn get_our_enabled(&self) -> Option<bool> {
        self.public_channel_info.as_ref().map(|state| state.enabled)
    }

    fn update_our_enabled(&mut self, enabled: bool) -> bool {
        let old_value = self.get_our_enabled();
        match old_value {
            Some(old_value) if old_value == enabled => false,
            _ => {
                self.public_channel_state_mut().enabled = enabled;
                true
            }
        }
    }

    fn get_our_tlc_expiry_delta(&self) -> Option<u64> {
        self.public_channel_info
            .as_ref()
            .map(|info| info.tlc_expiry_delta)
    }

    fn update_our_tlc_expiry_delta(&mut self, value: u64) -> bool {
        let old_value = self.get_our_tlc_expiry_delta();
        match old_value {
            Some(old_value) if old_value == value => false,
            _ => {
                self.public_channel_state_mut().tlc_expiry_delta = value;
                true
            }
        }
    }

    fn get_total_reserved_ckb_amount(&self) -> u64 {
        self.local_reserved_ckb_amount + self.remote_reserved_ckb_amount
    }

    fn get_total_ckb_amount(&self) -> u64 {
        self.to_local_amount as u64
            + self.to_remote_amount as u64
            + self.get_total_reserved_ckb_amount()
    }

    fn get_total_udt_amount(&self) -> u128 {
        self.to_local_amount + self.to_remote_amount
    }

    // Send RevokeAndAck message to the counterparty, and update the
    // channel state accordingly.
    fn send_revoke_and_ack_message(&mut self, network: &ActorRef<NetworkActorMessage>) {
        let commitment_tx_fee =
            calculate_commitment_tx_fee(self.commitment_fee_rate, &self.funding_udt_type_script);
        let lock_script = self.get_remote_shutdown_script();
        let (output, output_data) = if let Some(udt_type_script) = &self.funding_udt_type_script {
            let capacity = self.get_total_reserved_ckb_amount() - commitment_tx_fee;
            let output = CellOutput::new_builder()
                .lock(lock_script)
                .type_(Some(udt_type_script.clone()).pack())
                .capacity(capacity.pack())
                .build();

            let output_data = self.get_total_udt_amount().to_le_bytes().pack();
            (output, output_data)
        } else {
            let capacity = self.get_total_ckb_amount() - commitment_tx_fee;
            let output = CellOutput::new_builder()
                .lock(lock_script)
                .capacity(capacity.pack())
                .build();
            let output_data = Bytes::default();
            (output, output_data)
        };

        let local_pubkey = self.get_local_channel_public_keys().funding_pubkey;
        let remote_pubkey = self.get_remote_channel_public_keys().funding_pubkey;
        let key_agg_ctx = KeyAggContext::new([remote_pubkey, local_pubkey]).expect("Valid pubkeys");

        let x_only_aggregated_pubkey = key_agg_ctx.aggregated_pubkey::<Point>().serialize_xonly();
        let delay_epoch = self.commitment_delay_epoch;
        let commitment_number = self.get_remote_commitment_number();
        let commitment_lock_script_args = [
            &blake2b_256(x_only_aggregated_pubkey)[0..20],
            (Since::new(SinceType::EpochNumberWithFraction, delay_epoch, true).value())
                .to_le_bytes()
                .as_slice(),
            commitment_number.to_be_bytes().as_slice(),
        ]
        .concat();

        let message = blake2b_256(
            [
                output.as_slice(),
                output_data.as_slice(),
                commitment_lock_script_args.as_slice(),
            ]
            .concat(),
        );
        let local_nonce = self.get_local_nonce();
        let remote_nonce = self.get_remote_nonce();
        let nonces = [local_nonce, remote_nonce];
        let agg_nonce = AggNonce::sum(nonces);
        let sign_ctx = Musig2SignContext {
            key_agg_ctx,
            agg_nonce,
            seckey: self.signer.funding_key.clone(),
            secnonce: self.get_local_musig2_secnonce(),
        };
        let signature = sign_ctx.sign(message.as_slice()).expect("valid signature");

        // Note that we must update channel state here to update commitment number,
        // so that next step will obtain the correct commitment point.
        self.increment_remote_commitment_number();
        let point = self.get_current_local_commitment_point();

        network
            .send_message(NetworkActorMessage::new_command(
                NetworkActorCommand::SendFiberMessage(FiberMessageWithPeerId::new(
                    self.get_remote_peer_id(),
                    FiberMessage::revoke_and_ack(RevokeAndAck {
                        channel_id: self.get_id(),
                        partial_signature: signature,
                        next_per_commitment_point: point,
                    }),
                )),
            ))
            .expect(ASSUME_NETWORK_ACTOR_ALIVE);
    }

    pub fn get_id(&self) -> Hash256 {
        self.id
    }

    pub fn get_local_peer_id(&self) -> PeerId {
        self.local_pubkey.tentacle_peer_id()
    }

    pub fn get_remote_peer_id(&self) -> PeerId {
        self.remote_pubkey.tentacle_peer_id()
    }

    pub fn get_local_secnonce(&self) -> SecNonce {
        self.signer
            .derive_musig2_nonce(self.get_local_commitment_number())
    }

    pub fn get_local_nonce(&self) -> PubNonce {
        self.get_local_secnonce().public_nonce()
    }

    pub fn get_next_local_secnonce(&self) -> SecNonce {
        self.signer
            .derive_musig2_nonce(self.get_next_commitment_number(true))
    }

    pub fn get_next_local_nonce(&self) -> PubNonce {
        self.get_next_local_secnonce().public_nonce()
    }

    pub fn get_remote_nonce(&self) -> PubNonce {
        let comitment_number = self.get_remote_commitment_number();
        debug!(
            "Getting remote nonce: commitment number {}, current nonces: {:?}",
            comitment_number, &self.remote_nonces
        );
        assert!(self.remote_nonces.len() <= 2);
        self.remote_nonces
            .iter()
            .rev()
            .find_map(|(number, nonce)| {
                if *number == comitment_number {
                    Some(nonce.clone())
                } else {
                    None
                }
            })
            .expect("get_remote_nonce")
    }

    fn save_remote_nonce(&mut self, nonce: PubNonce) {
        debug!(
            "Saving remote nonce: new nonce {:?}, current nonces {:?}, commitment numbers {:?}",
            &nonce, &self.remote_nonces, self.commitment_numbers
        );

        let next_remote_number = if self.remote_nonces.is_empty() {
            0
        } else {
            self.get_remote_commitment_number() + 1
        };
        self.remote_nonces.push((next_remote_number, nonce));
        if self.remote_nonces.len() > 2 {
            self.remote_nonces.remove(0);
        }
    }

    fn save_remote_nonce_for_raa(&mut self) {
        let nonce = self.get_remote_nonce();
        debug!(
            "Saving remote nonce used in commitment signed: {:?}",
            &nonce
        );
        self.last_used_nonce_in_commitment_signed = Some(nonce);
    }

    fn take_remote_nonce_for_raa(&mut self) -> PubNonce {
        debug!(
            "Taking remote nonce used in commitment signed: {:?}",
            &self.last_used_nonce_in_commitment_signed
        );
        self.last_used_nonce_in_commitment_signed
            .take()
            .expect("set last_used_nonce_in_commitment_signed in commitment signed")
    }

    pub fn get_current_commitment_numbers(&self) -> CommitmentNumbers {
        self.commitment_numbers
    }

    pub fn get_local_commitment_number(&self) -> u64 {
        self.commitment_numbers.get_local()
    }

    pub fn get_remote_commitment_number(&self) -> u64 {
        self.commitment_numbers.get_remote()
    }

    fn set_remote_commitment_number(&mut self, number: u64) {
        debug!(
            "Setting remote commitment number from {} to {}",
            self.commitment_numbers.remote, number
        );
        self.commitment_numbers.remote = number;
    }

    pub fn increment_local_commitment_number(&mut self) {
        self.commitment_numbers.increment_local();
    }

    pub fn increment_remote_commitment_number(&mut self) {
        self.commitment_numbers.increment_remote();
    }

    pub fn get_current_commitment_number(&self, local: bool) -> u64 {
        if local {
            self.get_local_commitment_number()
        } else {
            self.get_remote_commitment_number()
        }
    }

    pub fn get_next_commitment_number(&self, local: bool) -> u64 {
        self.get_current_commitment_number(local) + 1
    }

    pub fn get_next_offering_tlc_id(&self) -> u64 {
        self.tlc_state.get_next_offering()
    }

    pub fn get_next_received_tlc_id(&self) -> u64 {
        self.tlc_state.get_next_received()
    }

    pub fn increment_next_offered_tlc_id(&mut self) {
        self.tlc_state.increment_offering();
    }

    pub fn increment_next_received_tlc_id(&mut self) {
        self.tlc_state.increment_received();
    }

    pub fn get_offered_tlc(&self, tlc_id: u64) -> Option<&AddTlcInfo> {
        self.tlc_state.get(&TLCId::Offered(tlc_id))
    }

    pub fn get_received_tlc(&self, tlc_id: u64) -> Option<&AddTlcInfo> {
        self.tlc_state.get(&TLCId::Received(tlc_id))
    }

    pub(crate) fn set_received_tlc_preimage(&mut self, tlc_id: u64, preimage: Option<Hash256>) {
        if let Some(tlc) = self.tlc_state.get_mut(&TLCId::Received(tlc_id)) {
            tlc.payment_preimage = preimage;
        }
    }

    pub fn check_insert_tlc(&mut self, tlc: &AddTlcInfo) -> Result<(), ProcessingChannelError> {
        let payment_hash = tlc.payment_hash;
        if let Some(tlc) = self
            .tlc_state
            .all_tlcs()
            .find(|tlc| tlc.payment_hash == payment_hash)
        {
            return Err(ProcessingChannelError::InvalidParameter(format!(
                "Trying to insert tlc with duplicate payment hash {:?} with tlc {:?}",
                payment_hash, tlc
            )));
        }
        if tlc.is_offered() {
            let sent_tlc_value = self.get_offered_tlc_balance();
            debug!("Value of local sent tlcs: {}", sent_tlc_value);
            debug_assert!(self.to_local_amount >= sent_tlc_value);
            if sent_tlc_value + tlc.amount > self.to_local_amount {
                return Err(ProcessingChannelError::InvalidParameter(format!(
                    "Adding tlc {:?} with amount {} exceeds local balance {}",
                    tlc.tlc_id,
                    tlc.amount,
                    self.to_local_amount - sent_tlc_value
                )));
            }
        } else {
            let received_tlc_value = self.get_received_tlc_balance();
            debug!("Value of remote received tlcs: {}", received_tlc_value);
            debug_assert!(self.to_remote_amount >= received_tlc_value);
            if received_tlc_value + tlc.amount > self.to_remote_amount {
                return Err(ProcessingChannelError::InvalidParameter(format!(
                    "Adding tlc {:?} with amount {} exceeds remote balance {}",
                    tlc.tlc_id,
                    tlc.amount,
                    self.to_remote_amount - received_tlc_value
                )));
            }
        }
        debug!(
            "Adding new tlc {:?} to channel {:?} with local balance {} and remote balance {}",
            &tlc,
            &self.get_id(),
            self.to_local_amount,
            self.to_remote_amount
        );

        Ok(())
    }

    // Remove a tlc with a reason. If the tlc is removed, then the channel
    // balance will be updated accordingly. Otherwise, it is guaranteed that
    // the channel state is not updated.
    pub fn remove_tlc_with_reason(
        &mut self,
        tlc_id: TLCId,
        reason: &RemoveTlcReason,
    ) -> Result<AddTlcInfo, ProcessingChannelError> {
        let removed_at = self.get_current_commitment_numbers();
        let current = self.tlc_state.get(&tlc_id).expect("TLC exists").clone();

        match &current.removed_at {
            Some((current_removed_at, current_remove_reason))
                if current_remove_reason == reason && removed_at == *current_removed_at =>
            {
                debug!("Skipping removing of tlc {:?} as it is already removed at {:?} with the same reason {:?}", tlc_id, removed_at, reason);
                return Err(ProcessingChannelError::RepeatedProcessing(
                    "TLC is already removed".to_string(),
                ));
            }
            Some((current_remove_reason, current_removed_at)) => {
                return Err(ProcessingChannelError::InvalidParameter(
                            format!("Illegally removing the same tlc: {:?} was previously removed at {:?} for {:?}, and trying to remove it again at {:?} for {:?}",
                                tlc_id,  current_removed_at, reason, removed_at, current_remove_reason)));
            }
            None => {
                debug!("Inserting remove reason {:?} at commitment number {:?} for tlc {:?} hash_algorithm: {:?}",
                        reason, removed_at, current, current.hash_algorithm);

                if let RemoveTlcReason::RemoveTlcFulfill(fulfill) = reason {
                    let filled_payment_hash: Hash256 =
                        current.hash_algorithm.hash(fulfill.payment_preimage).into();
                    if current.payment_hash != filled_payment_hash {
                        return Err(ProcessingChannelError::FinalIncorrectPreimage);
                    }

                    // update balance according to the tlc
                    let (mut to_local_amount, mut to_remote_amount) =
                        (self.to_local_amount, self.to_remote_amount);
                    if current.is_offered() {
                        to_local_amount -= current.amount;
                        to_remote_amount += current.amount;
                    } else {
                        to_local_amount += current.amount;
                        to_remote_amount -= current.amount;
                    }
                    self.to_local_amount = to_local_amount;
                    self.to_remote_amount = to_remote_amount;

                    debug!("Updated local balance to {} and remote balance to {} by removing tlc {:?} with reason {:?}",
                            to_local_amount, to_remote_amount, tlc_id, reason);
                }
                self.tlc_state
                    .apply_remove_tlc(tlc_id, removed_at, reason.clone());
            }
        }

        Ok(current.clone())
    }

    pub fn get_local_channel_public_keys(&self) -> &ChannelBasePublicKeys {
        &self.local_channel_public_keys
    }

    pub fn get_remote_channel_public_keys(&self) -> &ChannelBasePublicKeys {
        self.remote_channel_public_keys
            .as_ref()
            .expect("remote channel public keys exist")
    }

    pub fn must_get_funding_transaction(&self) -> &Transaction {
        self.funding_tx
            .as_ref()
            .expect("Funding transaction is present")
    }

    pub fn get_funding_transaction_outpoint(&self) -> Option<OutPoint> {
        self.funding_tx.as_ref().map(|tx| {
            // By convention, the funding tx output for the channel is the first output.
            OutPoint::new(tx.calc_tx_hash(), 0)
        })
    }

    pub fn must_get_funding_transaction_outpoint(&self) -> OutPoint {
        self.get_funding_transaction_outpoint()
            .expect("Funding transaction outpoint is present")
    }

    pub fn get_funding_transaction_block_number(&self) -> BlockNumber {
        self.funding_tx_confirmed_at
            .expect("funding tx confirmed_at is present")
            .0
    }

    pub fn get_funding_transaction_index(&self) -> u32 {
        self.funding_tx_confirmed_at
            .expect("funding tx confirmed_at is present")
            .1
    }

    pub fn get_local_shutdown_script(&self) -> Script {
        self.local_shutdown_script.clone()
    }

    pub fn get_remote_shutdown_script(&self) -> Script {
        self.remote_shutdown_script
            .as_ref()
            .expect("remote_shutdown_script should be set in current state")
            .clone()
    }

    fn get_local_commitment_point(&self, commitment_number: u64) -> Pubkey {
        let commitment_point = self.signer.get_commitment_point(commitment_number);
        debug!(
            "Obtained {}th local commitment point: {:?}",
            commitment_number, commitment_point
        );
        commitment_point
    }

    /// Get the counterparty commitment point for the given commitment number.
    fn get_remote_commitment_point(&self, commitment_number: u64) -> Pubkey {
        debug!(
            "Getting remote commitment point #{} from remote_commitment_points: {:?}",
            commitment_number, &self.remote_commitment_points
        );
        self.remote_commitment_points
            .iter()
            .find_map(|(number, point)| {
                if *number == commitment_number {
                    Some(point.clone())
                } else {
                    None
                }
            })
            .expect("remote commitment point should exist")
    }

    fn get_current_local_commitment_point(&self) -> Pubkey {
        self.get_local_commitment_point(self.get_remote_commitment_number())
    }

    pub fn get_funding_lock_script_xonly_key(&self) -> XOnlyPublicKey {
        let pubkey: secp256k1::PublicKey = self.get_musig2_agg_context().aggregated_pubkey();
        pubkey.into()
    }

    pub fn get_funding_lock_script_xonly(&self) -> [u8; 32] {
        self.get_musig2_agg_context()
            .aggregated_pubkey::<Point>()
            .serialize_xonly()
    }

    pub fn get_funding_lock_script(&self) -> Script {
        let aggregated_pubkey = self.get_funding_lock_script_xonly();
        let pubkey_hash = blake2b_256(aggregated_pubkey);
        get_script_by_contract(Contract::FundingLock, &pubkey_hash[0..20])
    }

    pub fn get_funding_request(&self) -> FundingRequest {
        FundingRequest {
            script: self.get_funding_lock_script(),
            udt_type_script: self.funding_udt_type_script.clone(),
            local_amount: self.to_local_amount as u64,
            funding_fee_rate: self.funding_fee_rate,
            remote_amount: self.to_remote_amount as u64,
            local_reserved_ckb_amount: self.local_reserved_ckb_amount,
            remote_reserved_ckb_amount: self.remote_reserved_ckb_amount,
        }
    }

    pub fn get_musig2_agg_pubkey(&self) -> Pubkey {
        self.get_musig2_agg_context().aggregated_pubkey()
    }

    pub fn get_musig2_agg_context(&self) -> KeyAggContext {
        let local_pubkey = self.get_local_channel_public_keys().funding_pubkey;
        let remote_pubkey = self.get_remote_channel_public_keys().funding_pubkey;
        let keys = self.order_things_for_musig2(local_pubkey, remote_pubkey);
        KeyAggContext::new(keys).expect("Valid pubkeys")
    }

    pub fn get_channel_announcement_musig2_secnonce(&self) -> SecNonce {
        let seckey = blake2b_hash_with_salt(
            self.signer.musig2_base_nonce.as_ref(),
            b"channel_announcement".as_slice(),
        );
        SecNonce::build(seckey).build()
    }

    pub fn get_channel_announcement_musig2_pubnonce(&self) -> PubNonce {
        self.get_channel_announcement_musig2_secnonce()
            .public_nonce()
    }

    pub fn get_local_musig2_secnonce(&self) -> SecNonce {
        self.signer
            .derive_musig2_nonce(self.get_local_commitment_number())
    }

    pub fn get_local_musig2_pubnonce(&self) -> PubNonce {
        self.get_local_musig2_secnonce().public_nonce()
    }

    pub fn get_musig2_agg_pubnonce(&self) -> AggNonce {
        let local_nonce = self.get_local_nonce();
        let remote_nonce = self.get_remote_nonce();
        let nonces = self.order_things_for_musig2(local_nonce, remote_nonce);
        AggNonce::sum(nonces)
    }

    pub fn get_active_received_tlcs(
        &self,
        local_commitment: bool,
    ) -> impl Iterator<Item = AddTlcInfo> {
        self.tlc_state
            .get_tlcs_with(local_commitment)
            .into_iter()
            .filter_map(|tlc| match tlc {
                TlcKind::AddTlc(tlc) if tlc.is_received() => Some(tlc),
                _ => None,
            })
    }

    pub fn get_active_offered_tlcs(
        &self,
        local_commitment: bool,
    ) -> impl Iterator<Item = AddTlcInfo> {
        self.tlc_state
            .get_tlcs_with(local_commitment)
            .into_iter()
            .filter_map(|tlc| match tlc {
                TlcKind::AddTlc(tlc) if tlc.is_offered() => Some(tlc),
                _ => None,
            })
    }

    pub fn get_all_received_tlcs(&self) -> impl Iterator<Item = &AddTlcInfo> {
        self.tlc_state.all_tlcs().filter(|tlc| tlc.is_received())
    }

    pub fn get_all_offer_tlcs(&self) -> impl Iterator<Item = &AddTlcInfo> {
        self.tlc_state.all_tlcs().filter(|tlc| tlc.is_offered())
    }

    // Get the pubkeys for the tlc. Tlc pubkeys are the pubkeys held by each party
    // while this tlc was created (pubkeys are derived from the commitment number
    // when this tlc was created). The pubkeys returned here are sorted.
    // The offerer who offered this tlc will have the first pubkey, and the receiver
    // will have the second pubkey.
    // This tlc must have valid local_committed_at and remote_committed_at fields.
    pub fn get_tlc_pubkeys(&self, tlc: &AddTlcInfo) -> (Pubkey, Pubkey) {
        let is_offered = tlc.is_offered();
        let CommitmentNumbers {
            local: local_commitment_number,
            remote: remote_commitment_number,
        } = tlc.get_commitment_numbers();
        debug!(
            "Local commitment number: {}, remote commitment number: {}",
            local_commitment_number, remote_commitment_number
        );
        let local_pubkey = derive_tlc_pubkey(
            &self.get_local_channel_public_keys().tlc_base_key,
            &self.get_local_commitment_point(remote_commitment_number),
        );
        let remote_pubkey = derive_tlc_pubkey(
            &self.get_remote_channel_public_keys().tlc_base_key,
            &self.get_remote_commitment_point(local_commitment_number),
        );

        if is_offered {
            (local_pubkey, remote_pubkey)
        } else {
            (remote_pubkey, local_pubkey)
        }
    }

    pub fn get_active_received_tlc_with_pubkeys(
        &self,
        local: bool,
    ) -> Vec<(AddTlcInfo, Pubkey, Pubkey)> {
        self.get_active_received_tlcs(local)
            .map(move |tlc| {
                let (k1, k2) = self.get_tlc_pubkeys(&tlc);
                (tlc, k1, k2)
            })
            .collect()
    }

    pub fn get_active_offered_tlc_with_pubkeys(
        &self,
        local: bool,
    ) -> Vec<(AddTlcInfo, Pubkey, Pubkey)> {
        self.get_active_offered_tlcs(local)
            .map(move |tlc| {
                let (k1, k2) = self.get_tlc_pubkeys(&tlc);
                (tlc, k1, k2)
            })
            .collect()
    }

    fn get_active_htlcs(&self, local: bool) -> Vec<u8> {
        // Build a sorted array of TLC so that both party can generate the same commitment transaction.
        let tlcs = {
            let (mut received_tlcs, mut offered_tlcs) = (
                self.get_active_received_tlc_with_pubkeys(local),
                self.get_active_offered_tlc_with_pubkeys(local),
            );
            let (mut a, mut b) = if local {
                (received_tlcs, offered_tlcs)
            } else {
                for (tlc, _, _) in received_tlcs.iter_mut().chain(offered_tlcs.iter_mut()) {
                    // Need to flip these fields for the counterparty.
                    tlc.flip_mut();
                }
                (offered_tlcs, received_tlcs)
            };
            a.sort_by(|x, y| u64::from(x.0.tlc_id).cmp(&u64::from(y.0.tlc_id)));
            b.sort_by(|x, y| u64::from(x.0.tlc_id).cmp(&u64::from(y.0.tlc_id)));
            [a, b].concat()
        };
        if tlcs.is_empty() {
            Vec::new()
        } else {
            let mut result = vec![tlcs.len() as u8];
            for (tlc, local, remote) in tlcs {
                result.extend_from_slice(&tlc.get_htlc_type().to_le_bytes());
                result.extend_from_slice(&tlc.amount.to_le_bytes());
                result.extend_from_slice(&tlc.get_hash());
                result.extend_from_slice(&local.serialize());
                result.extend_from_slice(&remote.serialize());
                result.extend_from_slice(
                    &Since::new(SinceType::Timestamp, tlc.expiry, false)
                        .value()
                        .to_le_bytes(),
                );
            }
            result
        }
    }

    fn any_tlc_pending(&self) -> bool {
        self.tlc_state
            .all_tlcs()
            .any(|tlc| tlc.removed_at.is_none())
    }

    pub fn get_local_funding_pubkey(&self) -> &Pubkey {
        &self.get_local_channel_public_keys().funding_pubkey
    }

    pub fn get_remote_funding_pubkey(&self) -> &Pubkey {
        &self.get_remote_channel_public_keys().funding_pubkey
    }

    fn check_valid_to_auto_accept_shutdown(&self) -> bool {
        let Some(remote_fee_rate) = self.remote_shutdown_info.as_ref().map(|i| i.fee_rate) else {
            return false;
        };
        if remote_fee_rate < self.commitment_fee_rate {
            return false;
        }
        let fee = calculate_shutdown_tx_fee(
            remote_fee_rate,
            &self.funding_udt_type_script,
            (
                self.get_remote_shutdown_script(),
                self.get_local_shutdown_script(),
            ),
        );
        let occupied_capacity = match occupied_capacity(
            &self.get_remote_shutdown_script(),
            &self.funding_udt_type_script,
        ) {
            Ok(capacity) => capacity.as_u64(),
            Err(_) => return false,
        };
        let remote_available_max_fee = if self.funding_udt_type_script.is_none() {
            (self.to_remote_amount as u64 + self.remote_reserved_ckb_amount)
                .saturating_sub(occupied_capacity)
        } else {
            self.remote_reserved_ckb_amount
                .saturating_sub(occupied_capacity)
        };
        return fee <= remote_available_max_fee;
    }

    fn check_tlc_expiry(&self, expiry: u64) -> ProcessingChannelResult {
        let current_time = now_timestamp_as_millis_u64();
        if current_time >= expiry {
            debug!(
                "TLC expiry {} is already passed, current time: {}",
                expiry, current_time
            );
            return Err(ProcessingChannelError::TlcExpirySoon);
        }
        if expiry >= current_time + MAX_PAYMENT_TLC_EXPIRY_LIMIT {
            debug!(
                "TLC expiry {} is too far in the future, current time: {}",
                expiry, current_time
            );
            return Err(ProcessingChannelError::TlcExpiryTooFar);
        }
        Ok(())
    }

    // Check whether the reason is valid for removing the tlc.
    fn check_remove_tlc_with_reason(
        &self,
        tlc_id: TLCId,
        reason: &RemoveTlcReason,
    ) -> ProcessingChannelResult {
        if let Some(tlc) = self.tlc_state.get(&tlc_id) {
            if tlc.removed_at.is_some() {
                return Err(ProcessingChannelError::RepeatedProcessing(
                    "TLC is already removed".to_string(),
                ));
            }
            if let RemoveTlcReason::RemoveTlcFulfill(fulfill) = reason {
                let filled_payment_hash: Hash256 =
                    tlc.hash_algorithm.hash(fulfill.payment_preimage).into();
                if tlc.payment_hash != filled_payment_hash {
                    return Err(ProcessingChannelError::FinalIncorrectPreimage);
                }
            }
            Ok(())
        } else {
            return Err(ProcessingChannelError::InvalidParameter(format!(
                "Trying to remove non-existing tlc with id {:?}",
                tlc_id
            )));
        }
    }

    fn check_for_tlc_update(
        &self,
        add_tlc_amount: Option<u128>,
        is_tlc_command_message: bool,
        is_sent: bool,
    ) -> ProcessingChannelResult {
        if is_tlc_command_message && self.tlc_state.waiting_ack {
            return Err(ProcessingChannelError::WaitingTlcAck);
        }
        match self.state {
            ChannelState::ChannelReady() => {}
            ChannelState::ShuttingDown(_) if add_tlc_amount.is_none() => {}
            _ => {
                return Err(ProcessingChannelError::InvalidState(format!(
                    "Invalid state {:?} for {} tlc",
                    self.state,
                    if add_tlc_amount.is_some() {
                        "adding"
                    } else {
                        "removing"
                    }
                )))
            }
        }

        if let Some(add_amount) = add_tlc_amount {
            self.check_tlc_limits(add_amount, is_sent)?;
        }
        Ok(())
    }

    fn check_tlc_limits(
        &self,
        add_amount: u128,
        is_sent: bool,
    ) -> Result<(), ProcessingChannelError> {
        if add_amount == 0 {
            return Err(ProcessingChannelError::TlcAmountIsTooLow);
        }
        if is_sent {
            let active_offered_tls_number = self.get_all_offer_tlcs().count() as u64 + 1;
            if active_offered_tls_number > self.local_constraints.max_tlc_number_in_flight {
                return Err(ProcessingChannelError::TlcNumberExceedLimit);
            }

            let active_offered_amount = self
                .get_all_offer_tlcs()
                .fold(0_u128, |sum, tlc| sum + tlc.amount)
                + add_amount;
            if active_offered_amount > self.local_constraints.max_tlc_value_in_flight {
                return Err(ProcessingChannelError::TlcValueInflightExceedLimit);
            }
        } else {
            let active_received_tls_number = self.get_all_received_tlcs().count() as u64 + 1;
            if active_received_tls_number > self.remote_constraints.max_tlc_number_in_flight {
                return Err(ProcessingChannelError::TlcNumberExceedLimit);
            }

            let active_received_amount = self
                .get_all_received_tlcs()
                .fold(0_u128, |sum, tlc| sum + tlc.amount)
                + add_amount;
            if active_received_amount > self.remote_constraints.max_tlc_value_in_flight {
                return Err(ProcessingChannelError::TlcValueInflightExceedLimit);
            }
        }

        Ok(())
    }

    pub fn create_outbounding_tlc(&self, command: AddTlcCommand) -> TlcKind {
        // TODO: we are filling the user command with a new id here.
        // The advantage of this is that we don't need to burden the users to
        // provide a next id for each tlc. The disadvantage is that users may
        // inadvertently click the same button twice, and we will process the same
        // twice, the frontend needs to prevent this kind of behaviour.
        // Is this what we want?
        let id = self.get_next_offering_tlc_id();
        assert!(
            self.get_offered_tlc(id).is_none(),
            "Must not have the same id in pending offered tlcs"
        );

        TlcKind::AddTlc(AddTlcInfo {
            channel_id: self.get_id(),
            tlc_id: TLCId::Offered(id),
            amount: command.amount,
            payment_hash: command.payment_hash,
            expiry: command.expiry,
            hash_algorithm: command.hash_algorithm,
            created_at: self.get_current_commitment_numbers(),
            payment_preimage: None,
            removed_at: None,
            onion_packet: command.onion_packet,
            shared_secret: command.shared_secret,
            previous_tlc: command
                .previous_tlc
                .map(|(channel_id, tlc_id)| (channel_id, TLCId::Received(tlc_id))),
        })
    }

    pub fn create_inbounding_tlc(
        &self,
        message: AddTlc,
    ) -> Result<AddTlcInfo, ProcessingChannelError> {
        let tlc_info = AddTlcInfo {
            tlc_id: TLCId::Received(message.tlc_id),
            channel_id: self.get_id(),
            amount: message.amount,
            payment_hash: message.payment_hash,
            expiry: message.expiry,
            hash_algorithm: message.hash_algorithm,
            // will be set when apply AddTlc operations after the signature is checked
            onion_packet: message.onion_packet,
            // No need to save shared secret for inbound TLC.
            shared_secret: NO_SHARED_SECRET.clone(),
            created_at: self.get_current_commitment_numbers(),
            payment_preimage: None,
            removed_at: None,
            previous_tlc: None,
        };
        Ok(tlc_info)
    }

    pub fn create_witness_for_funding_cell(
        &self,
        signature: CompactSignature,
    ) -> [u8; FUNDING_CELL_WITNESS_LEN] {
        create_witness_for_funding_cell(self.get_funding_lock_script_xonly(), signature)
    }

    pub fn aggregate_partial_signatures_to_consume_funding_cell(
        &self,
        partial_signatures: [PartialSignature; 2],
        tx: &TransactionView,
    ) -> Result<TransactionView, ProcessingChannelError> {
        let funding_out_point = self.must_get_funding_transaction_outpoint();
        debug_assert_eq!(
            tx.input_pts_iter().next().as_ref(),
            Some(&funding_out_point),
            "The first input of the tx must be the funding cell outpoint"
        );

        let verify_ctx = Musig2VerifyContext::from(self);
        let signature = aggregate_partial_signatures_for_msg(
            tx.hash().as_slice(),
            verify_ctx,
            partial_signatures,
        )?;

        let witness = self.create_witness_for_funding_cell(signature);
        Ok(tx
            .as_advanced_builder()
            .set_witnesses(vec![witness.pack()])
            .build())
    }

    pub fn sign_tx_to_consume_funding_cell(
        &self,
        psct: &PartiallySignedCommitmentTransaction,
    ) -> Result<TransactionView, ProcessingChannelError> {
        let sign_ctx = Musig2SignContext::from(self);
        let signature2 = sign_ctx.sign(psct.commitment_tx.hash().as_slice())?;

        self.aggregate_partial_signatures_to_consume_funding_cell(
            [psct.funding_tx_partial_signature, signature2],
            &psct.commitment_tx,
        )
    }

    pub fn maybe_transition_to_shutdown(
        &mut self,
        network: &ActorRef<NetworkActorMessage>,
    ) -> ProcessingChannelResult {
        // This function will also be called when we resolve all pending tlcs.
        // If we are not in the ShuttingDown state, we should not do anything.
        let flags = match self.state {
            ChannelState::ShuttingDown(flags) => flags,
            _ => {
                return Ok(());
            }
        };

        if !flags.contains(ShuttingDownFlags::AWAITING_PENDING_TLCS) || self.any_tlc_pending() {
            debug!(
                "Will not shutdown the channel because we require all tlcs resolved and both parties sent the Shutdown message, current state: {:?}, pending tlcs: {:?}",
                &self.state,
                &self.tlc_state.all_commited_tlcs().collect::<Vec<_>>()
            );
            return Ok(());
        }

        debug!("All pending tlcs are resolved, transitioning to Shutdown state");
        self.update_state(ChannelState::ShuttingDown(
            flags | ShuttingDownFlags::DROPPING_PENDING,
        ));

        if self.local_shutdown_info.is_some() && self.remote_shutdown_info.is_some() {
            let shutdown_tx = self.build_shutdown_tx()?;
            let sign_ctx = Musig2SignContext::from(&*self);

            let local_shutdown_info = self
                .local_shutdown_info
                .as_mut()
                .expect("local shudown info exists");
            let remote_shutdown_info = self
                .remote_shutdown_info
                .as_ref()
                .expect("remote shudown info exists");
            let shutdown_scripts = (
                local_shutdown_info.close_script.clone(),
                remote_shutdown_info.close_script.clone(),
            );
            let local_shutdown_signature = match local_shutdown_info.signature {
                Some(signature) => signature,
                None => {
                    let signature = sign_ctx.sign(shutdown_tx.hash().as_slice())?;
                    local_shutdown_info.signature = Some(signature);

                    network
                        .send_message(NetworkActorMessage::new_command(
                            NetworkActorCommand::SendFiberMessage(FiberMessageWithPeerId::new(
                                self.get_remote_peer_id(),
                                FiberMessage::closing_signed(ClosingSigned {
                                    partial_signature: signature,
                                    channel_id: self.get_id(),
                                }),
                            )),
                        ))
                        .expect(ASSUME_NETWORK_ACTOR_ALIVE);
                    signature
                }
            };

            if let Some(remote_shutdown_signature) = remote_shutdown_info.signature {
                let tx: TransactionView = self
                    .aggregate_partial_signatures_to_consume_funding_cell(
                        [local_shutdown_signature, remote_shutdown_signature],
                        &shutdown_tx,
                    )?;
                assert_eq!(
                    tx.data().serialized_size_in_block(),
                    shutdown_tx_size(&self.funding_udt_type_script, shutdown_scripts)
                );

                self.update_state(ChannelState::Closed(CloseFlags::COOPERATIVE));

                network
                    .send_message(NetworkActorMessage::new_event(
                        NetworkActorEvent::ClosingTransactionPending(
                            self.get_id(),
                            self.get_remote_peer_id(),
                            tx,
                        ),
                    ))
                    .expect(ASSUME_NETWORK_ACTOR_ALIVE);
            } else {
                debug!("We have sent our shutdown signature, waiting for counterparty's signature");
            }
        } else {
            debug!("Not ready to shutdown the channel, waiting for both parties to send the Shutdown message");
        }

        Ok(())
    }

    fn handle_accept_channel_message(
        &mut self,
        accept_channel: AcceptChannel,
    ) -> ProcessingChannelResult {
        if self.state != ChannelState::NegotiatingFunding(NegotiatingFundingFlags::OUR_INIT_SENT) {
            return Err(ProcessingChannelError::InvalidState(format!(
                "accepting a channel while in state {:?}, expecting NegotiatingFundingFlags::OUR_INIT_SENT",
                self.state
            )));
        }

        self.update_state(ChannelState::NegotiatingFunding(
            NegotiatingFundingFlags::INIT_SENT,
        ));

        self.to_remote_amount = accept_channel.funding_amount;
        self.remote_reserved_ckb_amount = accept_channel.reserved_ckb_amount;

        self.save_remote_nonce(accept_channel.next_local_nonce.clone());
        let remote_pubkeys = (&accept_channel).into();
        self.remote_channel_public_keys = Some(remote_pubkeys);
        self.remote_commitment_points = vec![
            (0, accept_channel.first_per_commitment_point),
            (1, accept_channel.second_per_commitment_point),
        ];
        self.remote_shutdown_script = Some(accept_channel.shutdown_script.clone());

        self.remote_constraints = ChannelConstraints::new(
            accept_channel.max_tlc_value_in_flight,
            accept_channel.max_tlc_number_in_flight,
        );

        self.check_accept_channel_parameters()?;

        match accept_channel.channel_announcement_nonce {
            Some(ref nonce) if self.is_public() => {
                debug!("Updating remote channel announcement nonce: {:?}", nonce);
                self.update_remote_channel_announcement_nonce(nonce);
            }
            None if !self.is_public() => {}
            _ => {
                return Err(ProcessingChannelError::InvalidParameter(format!(
                    "Must/Mustn't send announcement nonce if channel is public/private, nonce {:?}, channel is public: {}",
                    &accept_channel.channel_announcement_nonce, self.is_public()
                )));
            }
        }
        debug!(
            "Successfully processed AcceptChannel message {:?}",
            &accept_channel
        );
        Ok(())
    }

    // This is the dual of `handle_tx_collaboration_command`. Any logic error here is likely
    // to present in the other function as well.
    pub fn handle_tx_collaboration_msg(
        &mut self,
        msg: TxCollaborationMsg,
        network: &ActorRef<NetworkActorMessage>,
    ) -> ProcessingChannelResult {
        debug!("Processing tx collaboration message: {:?}", &msg);
        let is_complete_message = matches!(msg, TxCollaborationMsg::TxComplete(_));
        let is_waiting_for_remote = match self.state {
            ChannelState::CollaboratingFundingTx(flags) => {
                flags.contains(CollaboratingFundingTxFlags::AWAITING_REMOTE_TX_COLLABORATION_MSG)
            }
            _ => false,
        };
        let flags = match self.state {
            // Starting transaction collaboration
            ChannelState::NegotiatingFunding(NegotiatingFundingFlags::INIT_SENT)
                if !self.is_acceptor =>
            {
                return Err(ProcessingChannelError::InvalidState(
                    "Initiator received a tx collaboration message".to_string(),
                ));
            }
            ChannelState::NegotiatingFunding(_) => {
                debug!("Started negotiating funding tx collaboration, and transitioning from {:?} to CollaboratingFundingTx state", self.state);
                self.state =
                    ChannelState::CollaboratingFundingTx(CollaboratingFundingTxFlags::empty());
                CollaboratingFundingTxFlags::empty()
            }
            ChannelState::CollaboratingFundingTx(_)
                if !is_complete_message && !is_waiting_for_remote =>
            {
                return Err(ProcessingChannelError::InvalidState(format!(
                    "Trying to process message {:?} while in {:?} (should only receive non-complete message after sent response from peer)",
                    &msg, self.state
                )));
            }
            ChannelState::CollaboratingFundingTx(flags) => {
                if flags.contains(CollaboratingFundingTxFlags::THEIR_TX_COMPLETE_SENT) {
                    return Err(ProcessingChannelError::InvalidState(format!(
                        "Received a tx collaboration message {:?}, but we are already in the state {:?} where the remote has sent a complete message",
                        &msg, &self.state
                    )));
                }
                debug!(
                    "Processing tx collaboration message {:?} for state {:?}",
                    &msg, &self.state
                );
                flags
            }
            _ => {
                return Err(ProcessingChannelError::InvalidState(format!(
                    "Invalid tx collaboration message {:?} for state {:?}",
                    &msg, &self.state
                )));
            }
        };
        match msg {
            TxCollaborationMsg::TxUpdate(msg) => {
                // TODO check if the tx is valid.
                self.funding_tx = Some(msg.tx.clone());
                if self.is_tx_final(&msg.tx)? {
                    self.maybe_complete_tx_collaboration(msg.tx, network)?;
                } else {
                    network
                        .send_message(NetworkActorMessage::new_command(
                            NetworkActorCommand::UpdateChannelFunding(
                                self.get_id(),
                                msg.tx,
                                self.get_funding_request(),
                            ),
                        ))
                        .expect(ASSUME_NETWORK_ACTOR_ALIVE);
                    self.update_state(ChannelState::CollaboratingFundingTx(
                        CollaboratingFundingTxFlags::PREPARING_LOCAL_TX_COLLABORATION_MSG,
                    ));
                }
            }
            TxCollaborationMsg::TxComplete(_msg) => {
                self.check_tx_complete_preconditions()?;
                let flags = flags | CollaboratingFundingTxFlags::THEIR_TX_COMPLETE_SENT;
                self.update_state(ChannelState::CollaboratingFundingTx(flags));
                if flags.contains(CollaboratingFundingTxFlags::COLLABRATION_COMPLETED) {
                    // Notify outside observers.
                    network
                        .send_message(NetworkActorMessage::new_notification(
                            NetworkServiceEvent::CommitmentSignaturePending(
                                self.get_remote_peer_id(),
                                self.get_id(),
                                self.get_current_commitment_number(false),
                            ),
                        ))
                        .expect(ASSUME_NETWORK_ACTOR_ALIVE);
                }
            }
        }
        Ok(())
    }

    fn verify_commitment_signed_and_send_ack(
        &mut self,
        commitment_signed: CommitmentSigned,
        network: &ActorRef<NetworkActorMessage>,
    ) -> ProcessingChannelResult {
        let flags = match self.state {
            ChannelState::CollaboratingFundingTx(flags)
                if !flags.contains(CollaboratingFundingTxFlags::COLLABRATION_COMPLETED) =>
            {
                return Err(ProcessingChannelError::InvalidState(format!(
                    "Unable to process commitment_signed message in state {:?}, as collaboration is not completed yet.",
                    &self.state
                )));
            }
            ChannelState::CollaboratingFundingTx(_) => {
                debug!(
                    "Processing commitment_signed message in state {:?}",
                    &self.state
                );
                CommitmentSignedFlags::SigningCommitment(SigningCommitmentFlags::empty())
            }
            ChannelState::SigningCommitment(flags)
                if flags.contains(SigningCommitmentFlags::THEIR_COMMITMENT_SIGNED_SENT) =>
            {
                return Err(ProcessingChannelError::InvalidState(format!(
                    "Unable to process commitment_signed message in state {:?}, as we have already received our commitment_signed message.",
                    &self.state
                )));
            }
            ChannelState::SigningCommitment(flags) => {
                debug!(
                    "Processing commitment_signed message in state {:?}",
                    &self.state
                );
                CommitmentSignedFlags::SigningCommitment(flags)
            }
            ChannelState::ChannelReady() => {
                debug!("Processing commitment_signed message while channel ready");
                CommitmentSignedFlags::ChannelReady()
            }
            ChannelState::ShuttingDown(flags) => {
                if flags.contains(ShuttingDownFlags::AWAITING_PENDING_TLCS) {
                    debug!(
                        "Signing commitment transactions while shutdown is pending, current state {:?}",
                        &self.state
                    );
                    CommitmentSignedFlags::PendingShutdown(flags)
                } else {
                    return Err(ProcessingChannelError::InvalidState(format!(
                        "Unable to process commitment_signed message in shutdowning state with flags {:?}",
                        &flags
                    )));
                }
            }
            _ => {
                return Err(ProcessingChannelError::InvalidState(format!(
                    "Unable to send commitment signed message in state {:?}",
                    &self.state
                )));
            }
        };

        let tx = self.verify_and_complete_tx(
            commitment_signed.funding_tx_partial_signature,
            commitment_signed.commitment_tx_partial_signature,
        )?;
        // This is the commitment transaction that both parties signed,
        // can be broadcasted to the network if necessary
        let num = self.get_current_commitment_number(false);

        info!(
            "Successfully handled commitment signed message: {:?}, tx: {:?}",
            &commitment_signed, &tx
        );

        // Notify outside observers.
        network
            .send_message(NetworkActorMessage::new_notification(
                NetworkServiceEvent::RemoteCommitmentSigned(
                    self.get_remote_peer_id(),
                    self.get_id(),
                    num,
                    tx.clone(),
                ),
            ))
            .expect(ASSUME_NETWORK_ACTOR_ALIVE);

        debug!(
            "Updating peer next remote nonce from {:?} to {:?}",
            self.get_remote_nonce(),
            &commitment_signed.next_local_nonce
        );
        self.save_remote_nonce(commitment_signed.next_local_nonce);
        self.latest_commitment_transaction = Some(tx.data());
        match flags {
            CommitmentSignedFlags::SigningCommitment(flags) => {
                let flags = flags | SigningCommitmentFlags::THEIR_COMMITMENT_SIGNED_SENT;
                self.update_state(ChannelState::SigningCommitment(flags));
                self.maybe_transition_to_tx_signatures(flags, network)?;
            }
            CommitmentSignedFlags::ChannelReady() | CommitmentSignedFlags::PendingShutdown(_) => {
                self.send_revoke_and_ack_message(network);
                match flags {
                    CommitmentSignedFlags::ChannelReady() => {}
                    CommitmentSignedFlags::PendingShutdown(_) => {
                        // TODO: Handle error in the below function call.
                        // We've already updated our state, we should never fail here.
                        self.maybe_transition_to_shutdown(network)?;
                    }
                    _ => {
                        unreachable!(
                            "Invalid flags for commitment signed message, should have handled {:?}",
                            flags
                        );
                    }
                }
            }
        }

        if let ChannelState::SigningCommitment(flags) = self.state {
            if !flags.contains(SigningCommitmentFlags::OUR_COMMITMENT_SIGNED_SENT) {
                // TODO: maybe we should send our commitment_signed message here.
                debug!("CommitmentSigned message received, but we haven't sent our commitment_signed message yet");
                // Notify outside observers.
                network
                    .send_message(NetworkActorMessage::new_notification(
                        NetworkServiceEvent::CommitmentSignaturePending(
                            self.get_remote_peer_id(),
                            self.get_id(),
                            self.get_current_commitment_number(false),
                        ),
                    ))
                    .expect(ASSUME_NETWORK_ACTOR_ALIVE);
            }
        }
        Ok(())
    }

    fn maybe_transition_to_tx_signatures(
        &mut self,
        flags: SigningCommitmentFlags,
        network: &ActorRef<NetworkActorMessage>,
    ) -> ProcessingChannelResult {
        if flags.contains(SigningCommitmentFlags::COMMITMENT_SIGNED_SENT) {
            debug!("Commitment signed message sent by both sides, tranitioning to AwaitingTxSignatures state");
            self.update_state(ChannelState::AwaitingTxSignatures(
                AwaitingTxSignaturesFlags::empty(),
            ));
            if self.should_local_send_tx_signatures_first() {
                debug!("It is our turn to send tx_signatures, so we will do it now.");
                self.handle_tx_signatures(network, None)?;
            }
        }
        Ok(())
    }

    // TODO: currently witnesses in the tx_signatures molecule message are a list of bytes.
    // It is unclear how can we compose two partial sets witnesses into a complete
    // set of witnesses.
    fn handle_tx_signatures(
        &mut self,
        network: &ActorRef<NetworkActorMessage>,
        // If partial_witnesses is given, then it is the counterparty that send a message
        // to us, and we must combine them to make a full list of witnesses.
        // Otherwise, we are the one who is to start send the tx_signatures.
        // We can just create a partial set of witnesses, and sent them to the peer.
        partial_witnesses: Option<Vec<Vec<u8>>>,
    ) -> ProcessingChannelResult {
        let flags = match self.state {
            ChannelState::AwaitingTxSignatures(flags)
                if flags.contains(AwaitingTxSignaturesFlags::THEIR_TX_SIGNATURES_SENT)
                    && partial_witnesses.is_some() =>
            {
                return Err(ProcessingChannelError::RepeatedProcessing(format!(
                    "tx_signatures partial witnesses {:?}",
                    partial_witnesses
                )));
            }
            ChannelState::AwaitingTxSignatures(flags)
                if flags.contains(AwaitingTxSignaturesFlags::OUR_TX_SIGNATURES_SENT)
                    && partial_witnesses.is_none() =>
            {
                return Err(ProcessingChannelError::RepeatedProcessing(
                    "We have already sent our tx_signatures".to_string(),
                ));
            }
            ChannelState::SigningCommitment(flags)
                if flags.contains(SigningCommitmentFlags::COMMITMENT_SIGNED_SENT) =>
            {
                AwaitingTxSignaturesFlags::empty()
            }
            ChannelState::AwaitingTxSignatures(flags) => flags,
            _ => {
                return Err(ProcessingChannelError::InvalidState(format!(
                    "Unable to build and sign funding tx in state {:?}",
                    &self.state
                )));
            }
        };

        let flags = if partial_witnesses.is_some() {
            flags | AwaitingTxSignaturesFlags::THEIR_TX_SIGNATURES_SENT
        } else {
            flags | AwaitingTxSignaturesFlags::OUR_TX_SIGNATURES_SENT
        };
        self.update_state(ChannelState::AwaitingTxSignatures(flags));

        let funding_tx = self
            .funding_tx
            .clone()
            .ok_or(ProcessingChannelError::InvalidState(
                "Funding transaction is not present".to_string(),
            ))?;

        network
            .send_message(NetworkActorMessage::new_command(
                NetworkActorCommand::SignTx(
                    self.get_remote_peer_id(),
                    self.get_id(),
                    funding_tx,
                    partial_witnesses,
                ),
            ))
            .expect(ASSUME_NETWORK_ACTOR_ALIVE);
        let flags = flags | AwaitingTxSignaturesFlags::OUR_TX_SIGNATURES_SENT;
        self.update_state(ChannelState::AwaitingTxSignatures(flags));

        Ok(())
    }

    async fn maybe_public_channel_is_ready(&mut self, network: &ActorRef<NetworkActorMessage>) {
        debug!("Trying to create channel announcement message for public channel");
        if let Some((channel_announcement, channel_update)) =
            self.try_create_channel_messages(network).await
        {
            debug!(
                "Channel announcement/update message for {:?} created, public channel is ready",
                self.get_id(),
            );
            self.on_channel_ready(network).await;

            debug!(
                "Broadcasting channel announcement {:?} and channel update {:?}",
                &channel_announcement, &channel_update
            );
            network
                .send_message(NetworkActorMessage::new_command(
                    NetworkActorCommand::BroadcastMessages(vec![
                        BroadcastMessage::ChannelAnnouncement(channel_announcement),
                        BroadcastMessage::ChannelUpdate(channel_update),
                    ]),
                ))
                .expect(ASSUME_NETWORK_ACTOR_ALIVE);
        }
    }

    async fn maybe_channel_is_ready(&mut self, network: &ActorRef<NetworkActorMessage>) {
        match self.state {
            ChannelState::AwaitingChannelReady(flags) => {
                if flags.contains(AwaitingChannelReadyFlags::CHANNEL_READY) {
                    if !self.is_public() {
                        self.on_channel_ready(network).await;
                    } else {
                        self.maybe_public_channel_is_ready(network).await;
                    }
                }
            }
            _ => {
                panic!(
                    "Invalid state {:?} for maybe_on_channel_ready (expected AwaitingChannelReady)",
                    &self.state
                );
            }
        }
    }

    async fn on_channel_ready(&mut self, network: &ActorRef<NetworkActorMessage>) {
        self.update_state(ChannelState::ChannelReady());
        self.increment_local_commitment_number();
        self.increment_remote_commitment_number();
        let peer_id = self.get_remote_peer_id();
        network
            .send_message(NetworkActorMessage::new_event(
                NetworkActorEvent::ChannelReady(
                    self.get_id(),
                    peer_id.clone(),
                    self.must_get_funding_transaction_outpoint(),
                ),
            ))
            .expect(ASSUME_NETWORK_ACTOR_ALIVE);
    }

    fn append_remote_commitment_point(&mut self, commitment_point: Pubkey) {
        self.remote_commitment_points
            .push((self.get_local_commitment_number(), commitment_point));

        let len = self.remote_commitment_points.len();
        if len > (self.local_constraints.max_tlc_number_in_flight + 1) as usize {
            let min_remote_commitment = self
                .tlc_state
                .all_tlcs()
                .map(|x| x.created_at.remote)
                .min()
                .unwrap_or_default();
            self.remote_commitment_points
                .retain(|(num, _)| *num >= min_remote_commitment);
        }
        assert!(
            self.remote_commitment_points.len()
                <= (self.local_constraints.max_tlc_number_in_flight + 1) as usize
        );
    }

    fn handle_revoke_and_ack_peer_message(
        &mut self,
        network: &ActorRef<NetworkActorMessage>,
        revoke_and_ack: RevokeAndAck,
    ) -> ProcessingChannelResult {
        let commitment_tx_fee =
            calculate_commitment_tx_fee(self.commitment_fee_rate, &self.funding_udt_type_script);
        let lock_script = self.get_local_shutdown_script();
        let (output, output_data) = if let Some(udt_type_script) = &self.funding_udt_type_script {
            let capacity = self.get_total_reserved_ckb_amount() - commitment_tx_fee;
            let output = CellOutput::new_builder()
                .lock(lock_script)
                .type_(Some(udt_type_script.clone()).pack())
                .capacity(capacity.pack())
                .build();

            let output_data = self.get_total_udt_amount().to_le_bytes().pack();
            (output, output_data)
        } else {
            let capacity = self.get_total_ckb_amount() - commitment_tx_fee;
            let output = CellOutput::new_builder()
                .lock(lock_script)
                .capacity(capacity.pack())
                .build();
            let output_data = Bytes::default();
            (output, output_data)
        };

        let local_pubkey = self.get_local_channel_public_keys().funding_pubkey;
        let remote_pubkey = self.get_remote_channel_public_keys().funding_pubkey;
        let key_agg_ctx = KeyAggContext::new([local_pubkey, remote_pubkey]).expect("Valid pubkeys");

        let x_only_aggregated_pubkey = key_agg_ctx.aggregated_pubkey::<Point>().serialize_xonly();
        let delay_epoch = self.commitment_delay_epoch;
        let commitment_number = self.get_local_commitment_number();

        let commitment_lock_script_args = [
            &blake2b_256(x_only_aggregated_pubkey)[0..20],
            (Since::new(SinceType::EpochNumberWithFraction, delay_epoch, true).value())
                .to_le_bytes()
                .as_slice(),
            commitment_number.to_be_bytes().as_slice(),
        ]
        .concat();

        let message = blake2b_256(
            [
                output.as_slice(),
                output_data.as_slice(),
                commitment_lock_script_args.as_slice(),
            ]
            .concat(),
        );

        let local_nonce = self.get_local_nonce();
        let remote_nonce = self.take_remote_nonce_for_raa();
        let nonces = [remote_nonce.clone(), local_nonce];
        let agg_nonce = AggNonce::sum(nonces);

        let verify_ctx = Musig2VerifyContext {
            key_agg_ctx: key_agg_ctx.clone(),
            agg_nonce: agg_nonce.clone(),
            pubkey: *self.get_remote_funding_pubkey(),
            pubnonce: remote_nonce,
        };

        let RevokeAndAck {
            channel_id: _,
            partial_signature,
            next_per_commitment_point,
        } = revoke_and_ack;

        verify_ctx.verify(partial_signature, message.as_slice())?;

        let sign_ctx: Musig2SignContext = Musig2SignContext {
            key_agg_ctx,
            agg_nonce,
            seckey: self.signer.funding_key.clone(),
            secnonce: self.get_local_musig2_secnonce(),
        };
        let signature2 = sign_ctx.sign(message.as_slice())?;

        let aggregate_signature = aggregate_partial_signatures_for_msg(
            message.as_slice(),
            verify_ctx,
            [partial_signature, signature2],
        )?;

        self.increment_local_commitment_number();
        self.append_remote_commitment_point(next_per_commitment_point);

        let staging_tlcs = self.tlc_state.commit_local_tlcs();
        for tlc in staging_tlcs {
            if let TlcKind::RemoveTlc(remove_tlc) = tlc {
                self.remove_tlc_with_reason(remove_tlc.tlc_id, &remove_tlc.reason)
                    .expect("expect remove tlc successfully");
            }
        }
        self.tlc_state.set_waiting_ack(false);

        network
            .send_message(NetworkActorMessage::new_notification(
                NetworkServiceEvent::RevokeAndAckReceived(
                    self.get_remote_peer_id(),
                    self.get_id(),
                    commitment_number,
                    x_only_aggregated_pubkey,
                    aggregate_signature,
                    output,
                    output_data,
                ),
            ))
            .expect(ASSUME_NETWORK_ACTOR_ALIVE);
        Ok(())
    }

    fn handle_reestablish_channel_message(
        &mut self,
        reestablish_channel: &ReestablishChannel,
        network: &ActorRef<NetworkActorMessage>,
    ) -> ProcessingChannelResult {
        debug!(
            "Handling reestablish channel message: {:?}, our commitment_numbers {:?}",
            reestablish_channel, self.commitment_numbers,
        );
        self.reestablishing = false;
        match self.state {
            ChannelState::NegotiatingFunding(_flags) => {
                // TODO: in current implementation, we don't store the channel when we are in NegotiatingFunding state.
                // This is an unreachable state for reestablish channel message. we may need to handle this case in the future.
            }
            ChannelState::ChannelReady() => {
                let expected_local_commitment_number = self.get_local_commitment_number();
                let acutal_local_commitment_number = reestablish_channel.remote_commitment_number;
                if acutal_local_commitment_number == expected_local_commitment_number {
                    // resend AddTlc, RemoveTlc and CommitmentSigned messages if needed
                    let mut need_resend_commitment_signed = false;
                    for info in self.tlc_state.all_tlcs() {
                        if info.is_offered() {
                            if info.created_at.get_local() >= acutal_local_commitment_number {
                                // resend AddTlc message
                                network
                                    .send_message(NetworkActorMessage::new_command(
                                        NetworkActorCommand::SendFiberMessage(
                                            FiberMessageWithPeerId::new(
                                                self.get_remote_peer_id(),
                                                FiberMessage::add_tlc(AddTlc {
                                                    channel_id: self.get_id(),
                                                    tlc_id: info.tlc_id.into(),
                                                    amount: info.amount,
                                                    payment_hash: info.payment_hash,
                                                    expiry: info.expiry,
                                                    hash_algorithm: info.hash_algorithm,
                                                    onion_packet: info.onion_packet.clone(),
                                                }),
                                            ),
                                        ),
                                    ))
                                    .expect(ASSUME_NETWORK_ACTOR_ALIVE);

                                need_resend_commitment_signed = true;
                            }
                        } else if let Some((commitment_number, remove_reason)) = &info.removed_at {
                            if commitment_number.get_local() >= acutal_local_commitment_number {
                                // resend RemoveTlc message
                                network
                                    .send_message(NetworkActorMessage::new_command(
                                        NetworkActorCommand::SendFiberMessage(
                                            FiberMessageWithPeerId::new(
                                                self.get_remote_peer_id(),
                                                FiberMessage::remove_tlc(RemoveTlc {
                                                    channel_id: self.get_id(),
                                                    tlc_id: info.tlc_id.into(),
                                                    reason: remove_reason.clone(),
                                                }),
                                            ),
                                        ),
                                    ))
                                    .expect(ASSUME_NETWORK_ACTOR_ALIVE);

                                need_resend_commitment_signed = true;
                            }
                        }
                    }
                    if need_resend_commitment_signed {
                        debug!("Resend CommitmentSigned message");
                        network
                            .send_message(NetworkActorMessage::new_command(
                                NetworkActorCommand::ControlFiberChannel(ChannelCommandWithId {
                                    channel_id: self.get_id(),
                                    command: ChannelCommand::CommitmentSigned(),
                                }),
                            ))
                            .expect(ASSUME_NETWORK_ACTOR_ALIVE);
                    }
                } else if acutal_local_commitment_number == expected_local_commitment_number + 1 {
                    // wait for remote to resend the RevokeAndAck message, do nothing here
                } else {
                    // unreachable state, just log an error for potential bugs
                    error!(
                        "Reestablish channel message with invalid local commitment number: expected {}, actual {}",
                        expected_local_commitment_number, acutal_local_commitment_number
                    );
                }

                let expected_remote_commitment_number = self.get_remote_commitment_number();
                let acutal_remote_commitment_number = reestablish_channel.local_commitment_number;
                if expected_remote_commitment_number == acutal_remote_commitment_number {
                    // synced with remote, do nothing
                } else if expected_remote_commitment_number == acutal_remote_commitment_number + 1 {
                    // Resetting our remote commitment number to the actual remote commitment number
                    // and resend the RevokeAndAck message.
                    self.set_remote_commitment_number(acutal_remote_commitment_number);
                    self.send_revoke_and_ack_message(network);
                } else {
                    // unreachable state, just log an error for potential bugs
                    error!(
                        "Reestablish channel message with invalid remote commitment number: expected {}, actual {}",
                        expected_remote_commitment_number, acutal_remote_commitment_number
                    );
                }
            }
            _ => {
                // TODO: @quake we need to handle other states.
                warn!(
                    "Unhandled reestablish channel message in state {:?}",
                    &self.state
                );
            }
        }
        Ok(())
    }

    fn is_tx_final(&self, tx: &Transaction) -> Result<bool, ProcessingChannelError> {
        // TODO: check if the tx is valid
        let tx = tx.clone().into_view();

        let first_output = tx
            .outputs()
            .get(0)
            .ok_or(ProcessingChannelError::InvalidParameter(
                "Funding transaction should have at least one output".to_string(),
            ))?;

        if first_output.lock() != self.get_funding_lock_script() {
            return Err(ProcessingChannelError::InvalidState(
                "Invalid funding transation lock script".to_string(),
            ));
        }

        let current_capacity: u64 = first_output.capacity().unpack();

        // make sure both parties have paid the reserved ckb amount
        if current_capacity <= self.local_reserved_ckb_amount
            || current_capacity <= self.remote_reserved_ckb_amount
        {
            return Ok(false);
        }

        if self.funding_udt_type_script.is_some() {
            let (_output, data) =
                tx.output_with_data(0)
                    .ok_or(ProcessingChannelError::InvalidParameter(
                        "Funding transaction should have at least one output".to_string(),
                    ))?;
            assert!(data.as_ref().len() >= 16);
            let mut amount_bytes = [0u8; 16];
            amount_bytes.copy_from_slice(&data.as_ref()[0..16]);
            let udt_amount = u128::from_le_bytes(amount_bytes);
            debug!(
                "udt_amount: {}, to_remote_amount: {}, to_local_amount: {}",
                udt_amount, self.to_remote_amount, self.to_local_amount
            );
            debug!("current_capacity: {}, remote_reserved_ckb_amount: {}, local_reserved_ckb_amount: {}",
                current_capacity, self.remote_reserved_ckb_amount, self.local_reserved_ckb_amount);
            let is_udt_amount_ok = udt_amount == self.get_total_udt_amount();
            return Ok(is_udt_amount_ok);
        } else {
            let is_complete = current_capacity == self.get_total_ckb_amount();
            Ok(is_complete)
        }
    }

    fn maybe_complete_tx_collaboration(
        &mut self,
        tx: Transaction,
        network: &ActorRef<NetworkActorMessage>,
    ) -> ProcessingChannelResult {
        let is_complete = self.is_tx_final(&tx)?;

        debug!(
            "Checking if funding transaction {:?} is complete: {}",
            &tx, is_complete
        );

        if is_complete {
            // We need to send a SendFiberMessage command here (instead of a ControlFiberChannel),
            // to guarantee that the TxComplete message immediately is sent to the network actor.
            // Otherwise, it is possible that when the network actor is processing ControlFiberChannel,
            // it receives another SendFiberMessage command, and that message (e.g. CommitmentSigned)
            // is processed first, thus breaking the order of messages.
            network
                .send_message(NetworkActorMessage::new_command(
                    NetworkActorCommand::SendFiberMessage(FiberMessageWithPeerId::new(
                        self.get_remote_peer_id(),
                        FiberMessage::tx_complete(TxComplete {
                            channel_id: self.get_id(),
                        }),
                    )),
                ))
                .expect(ASSUME_NETWORK_ACTOR_ALIVE);
            let old_flags = match self.state {
                ChannelState::CollaboratingFundingTx(flags) => flags,
                _ => {
                    panic!(
                        "Expect to be in CollaboratingFundingTx state while running update_funding_tx, current state {:?}", &self.state,
                    );
                }
            };
            self.update_state(ChannelState::CollaboratingFundingTx(
                old_flags | CollaboratingFundingTxFlags::OUR_TX_COMPLETE_SENT,
            ));
        }
        Ok(())
    }

    // TODO: More checks to the funding tx.
    fn check_tx_complete_preconditions(&mut self) -> ProcessingChannelResult {
        match self.funding_tx.as_ref() {
            None => {
                return Err(ProcessingChannelError::InvalidState(
                    "Received TxComplete message without a funding transaction".to_string(),
                ));
            }
            Some(tx) => {
                debug!(
                    "Received TxComplete message, funding tx is present {:?}",
                    tx
                );
                let check = self.is_tx_final(tx);
                if !check.is_ok_and(|ok| ok) {
                    return Err(ProcessingChannelError::InvalidState(
                        "Received TxComplete message, but funding tx is not final".to_string(),
                    ));
                }
            }
        }
        Ok(())
    }

    pub fn fill_in_channel_id(&mut self) {
        let local = &self.get_local_channel_public_keys().tlc_base_key;
        let remote = &self.get_remote_channel_public_keys().tlc_base_key;
        let channel_id = derive_channel_id_from_tlc_keys(local, remote);
        debug!("Channel Id changed from {:?} to {:?}", self.id, channel_id,);
        self.id = channel_id;
    }

    // Whose pubkey should go first in musig2?
    // We define a definitive order for the pubkeys in musig2 to makes it easier
    // to aggregate musig2 signatures.
    fn should_local_go_first_in_musig2(&self) -> bool {
        let local_pubkey = self.get_local_channel_public_keys().funding_pubkey;
        let remote_pubkey = self.get_remote_channel_public_keys().funding_pubkey;
        local_pubkey <= remote_pubkey
    }

    // Order some items (like pubkey and nonce) from holders and counterparty in musig2.
    fn order_things_for_musig2<T>(&self, holder: T, counterparty: T) -> [T; 2] {
        if self.should_local_go_first_in_musig2() {
            [holder, counterparty]
        } else {
            [counterparty, holder]
        }
    }

    // Should the local send tx_signatures first?
    // In order to avoid deadlock, we need to define an order for sending tx_signatures.
    // Currently the order of sending tx_signatures is defined as follows:
    // If the amount to self is less than the amount to remote, then we should send,
    // else if the amount to self is equal to the amount to remote and we have
    // smaller funding_pubkey, then we should send first. Otherwise, we should wait
    // the counterparty to send tx_signatures first.
    fn should_local_send_tx_signatures_first(&self) -> bool {
        self.to_local_amount < self.to_remote_amount
            || self.to_local_amount == self.to_remote_amount
                && self.should_local_go_first_in_musig2()
    }

    fn build_shutdown_tx(&self) -> Result<TransactionView, ProcessingChannelError> {
        let local_shutdown_info = self
            .local_shutdown_info
            .as_ref()
            .expect("local shutdown info exists");
        let remote_shutdown_info = self
            .remote_shutdown_info
            .as_ref()
            .expect("remote shutdown info exists");

        let local_shutdown_script = local_shutdown_info.close_script.clone();
        let remote_shutdown_script = remote_shutdown_info.close_script.clone();
        let local_shutdown_fee = calculate_shutdown_tx_fee(
            local_shutdown_info.fee_rate,
            &self.funding_udt_type_script,
            (
                remote_shutdown_script.clone(),
                local_shutdown_script.clone(),
            ),
        );
        let remote_shutdown_fee = calculate_shutdown_tx_fee(
            remote_shutdown_info.fee_rate,
            &self.funding_udt_type_script,
            (
                local_shutdown_script.clone(),
                remote_shutdown_script.clone(),
            ),
        );

        debug!(
            "build_shutdown_tx local_shutdown_fee: local {}, remote {}",
            local_shutdown_fee, remote_shutdown_fee
        );

        let cell_deps = get_cell_deps(vec![Contract::FundingLock], &self.funding_udt_type_script);
        let tx_builder = TransactionBuilder::default().cell_deps(cell_deps).input(
            CellInput::new_builder()
                .previous_output(self.must_get_funding_transaction_outpoint())
                .build(),
        );

        if let Some(type_script) = &self.funding_udt_type_script {
            debug!(
                "shutdown UDT local_amount: {}, remote_amount: {}",
                self.to_local_amount, self.to_remote_amount
            );

            let local_capacity: u64 = self.local_reserved_ckb_amount - local_shutdown_fee;
            debug!(
                "shutdown_tx local_capacity: {} - {} = {}",
                self.local_reserved_ckb_amount, local_shutdown_fee, local_capacity
            );
            let local_output = CellOutput::new_builder()
                .lock(local_shutdown_script)
                .type_(Some(type_script.clone()).pack())
                .capacity(local_capacity.pack())
                .build();
            let local_output_data = self.to_local_amount.to_le_bytes().pack();

            let remote_capacity: u64 = self.remote_reserved_ckb_amount - remote_shutdown_fee;
            debug!(
                "shutdown_tx remote_capacity: {} - {} = {}",
                self.remote_reserved_ckb_amount, remote_shutdown_fee, remote_capacity
            );
            let remote_output = CellOutput::new_builder()
                .lock(remote_shutdown_script)
                .type_(Some(type_script.clone()).pack())
                .capacity(remote_capacity.pack())
                .build();
            let remote_output_data = self.to_remote_amount.to_le_bytes().pack();

            let outputs = self.order_things_for_musig2(local_output, remote_output);
            let outputs_data = self.order_things_for_musig2(local_output_data, remote_output_data);
            let tx = tx_builder
                .set_outputs(outputs.to_vec())
                .set_outputs_data(outputs_data.to_vec())
                .build();
            Ok(tx)
        } else {
            debug!(
                "Final balance partition before shutting down: local {} (fee {}), remote {} (fee {})",
                self.to_local_amount, local_shutdown_fee,
                self.to_remote_amount, remote_shutdown_fee
            );
            let local_value =
                self.to_local_amount as u64 + self.local_reserved_ckb_amount - local_shutdown_fee;
            let remote_value = self.to_remote_amount as u64 + self.remote_reserved_ckb_amount
                - remote_shutdown_fee;
            debug!(
                "Building shutdown transaction with values: local {}, remote {}",
                local_value, remote_value
            );
            let local_output = CellOutput::new_builder()
                .capacity(local_value.pack())
                .lock(local_shutdown_script)
                .build();
            let remote_output = CellOutput::new_builder()
                .capacity(remote_value.pack())
                .lock(remote_shutdown_script)
                .build();
            let outputs = self.order_things_for_musig2(local_output, remote_output);
            let tx = tx_builder
                .set_outputs(outputs.to_vec())
                .set_outputs_data(vec![Default::default(), Default::default()])
                .build();
            Ok(tx)
        }
    }

    // The parameter `local` here specifies whether we are building the commitment transaction
    // for the local party or the remote party. If `local` is true, then we are building a
    // commitment transaction which can be broadcasted by ourself (with valid partial
    // signature from the other party), else we are building a commitment transaction
    // for the remote party (we build this commitment transaction
    // normally because we want to send a partial signature to remote).
    // The function returns a tuple, the first element is the commitment transaction itself,
    // and the second element is the message to be signed by the each party,
    // so as to consume the funding cell. The last element is the witnesses for the
    // commitment transaction.
    fn build_commitment_and_settlement_tx(
        &self,
        local: bool,
    ) -> (TransactionView, TransactionView) {
        let commitment_tx = {
            let funding_out_point = self.must_get_funding_transaction_outpoint();
            let cell_deps =
                get_cell_deps(vec![Contract::FundingLock], &self.funding_udt_type_script);
            let (output, output_data) = self.build_commitment_transaction_output(local);

            TransactionBuilder::default()
                .cell_deps(cell_deps)
                .input(
                    CellInput::new_builder()
                        .previous_output(funding_out_point.clone())
                        .build(),
                )
                .output(output)
                .output_data(output_data)
                .build()
        };

        let settlement_tx = {
            let commtimtent_out_point = OutPoint::new(commitment_tx.hash(), 0);
            let cell_deps = get_cell_deps(
                vec![Contract::CommitmentLock],
                &self.funding_udt_type_script,
            );
            let (outputs, outputs_data) = self.build_settlement_transaction_outputs(local);

            TransactionBuilder::default()
                .cell_deps(cell_deps)
                .input(
                    CellInput::new_builder()
                        .previous_output(commtimtent_out_point.clone())
                        .build(),
                )
                .set_outputs(outputs.to_vec())
                .set_outputs_data(outputs_data.to_vec())
                .build()
        };

        (commitment_tx, settlement_tx)
    }

    fn build_commitment_transaction_output(&self, local: bool) -> (CellOutput, Bytes) {
        let local_pubkey = self.get_local_channel_public_keys().funding_pubkey;
        let remote_pubkey = self.get_remote_channel_public_keys().funding_pubkey;
        let pubkeys = if local {
            [local_pubkey, remote_pubkey]
        } else {
            [remote_pubkey, local_pubkey]
        };
        let x_only_aggregated_pubkey = KeyAggContext::new(pubkeys)
            .expect("Valid pubkeys")
            .aggregated_pubkey::<Point>()
            .serialize_xonly();

        let delay_epoch = self.commitment_delay_epoch;
        let version = self.get_current_commitment_number(local);
        let htlcs = self.get_active_htlcs(local);

        let mut commitment_lock_script_args = [
            &blake2b_256(x_only_aggregated_pubkey)[0..20],
            (Since::new(SinceType::EpochNumberWithFraction, delay_epoch, true).value())
                .to_le_bytes()
                .as_slice(),
            version.to_be_bytes().as_slice(),
        ]
        .concat();
        if !htlcs.is_empty() {
            commitment_lock_script_args.extend_from_slice(&blake2b_256(&htlcs)[0..20]);
        }

        let commitment_lock_script =
            get_script_by_contract(Contract::CommitmentLock, &commitment_lock_script_args);

        let commitment_tx_fee =
            calculate_commitment_tx_fee(self.commitment_fee_rate, &self.funding_udt_type_script);

        if let Some(udt_type_script) = &self.funding_udt_type_script {
            let capacity = self.local_reserved_ckb_amount + self.remote_reserved_ckb_amount
                - commitment_tx_fee;
            let output = CellOutput::new_builder()
                .lock(commitment_lock_script)
                .type_(Some(udt_type_script.clone()).pack())
                .capacity(capacity.pack())
                .build();

            let output_data = self.get_total_udt_amount().to_le_bytes().pack();
            (output, output_data)
        } else {
            let capacity = self.get_total_ckb_amount() - commitment_tx_fee;
            let output = CellOutput::new_builder()
                .lock(commitment_lock_script)
                .capacity(capacity.pack())
                .build();
            let output_data = Bytes::default();
            (output, output_data)
        }
    }

    fn build_settlement_transaction_outputs(&self, local: bool) -> ([CellOutput; 2], [Bytes; 2]) {
        let received_tlc_value = self
            .get_active_received_tlcs(local)
            .map(|tlc| tlc.amount)
            .sum::<u128>();
        let offered_tlc_value = self
            .get_active_offered_tlcs(local)
            .map(|tlc| tlc.amount)
            .sum::<u128>();

        let to_local_value =
            self.to_local_amount + self.local_reserved_ckb_amount as u128 - offered_tlc_value;
        let to_remote_value =
            self.to_remote_amount + self.remote_reserved_ckb_amount as u128 - received_tlc_value;

        let to_local_output_script = self.get_local_shutdown_script();
        let to_remote_output_script = self.get_remote_shutdown_script();

        if let Some(udt_type_script) = &self.funding_udt_type_script {
            let to_local_output = CellOutput::new_builder()
                .lock(to_local_output_script)
                .type_(Some(udt_type_script.clone()).pack())
                .capacity(self.local_reserved_ckb_amount.pack())
                .build();
            let to_local_output_data = to_local_value.to_le_bytes().pack();

            let to_remote_output = CellOutput::new_builder()
                .lock(to_remote_output_script)
                .type_(Some(udt_type_script.clone()).pack())
                .capacity(self.remote_reserved_ckb_amount.pack())
                .build();
            let to_remote_output_data = to_remote_value.to_le_bytes().pack();
            if local {
                (
                    [to_local_output, to_remote_output],
                    [to_local_output_data, to_remote_output_data],
                )
            } else {
                (
                    [to_remote_output, to_local_output],
                    [to_remote_output_data, to_local_output_data],
                )
            }
        } else {
            let to_local_output = CellOutput::new_builder()
                .lock(to_local_output_script)
                .capacity((to_local_value as u64).pack())
                .build();
            let to_local_output_data = Bytes::default();

            let to_remote_output = CellOutput::new_builder()
                .lock(to_remote_output_script)
                .capacity((to_remote_value as u64).pack())
                .build();
            let to_remote_output_data = Bytes::default();
            if local {
                (
                    [to_local_output, to_remote_output],
                    [to_local_output_data, to_remote_output_data],
                )
            } else {
                (
                    [to_remote_output, to_local_output],
                    [to_remote_output_data, to_local_output_data],
                )
            }
        }
    }

    pub fn build_and_verify_commitment_tx(
        &self,
        funding_tx_partial_signature: PartialSignature,
        commitment_tx_partial_signature: PartialSignature,
    ) -> Result<PartiallySignedCommitmentTransaction, ProcessingChannelError> {
        let (commitment_tx, settlement_tx) = self.build_commitment_and_settlement_tx(false);

        let verify_ctx = Musig2VerifyContext::from(self);
        verify_ctx.verify(
            funding_tx_partial_signature,
            commitment_tx.hash().as_slice(),
        )?;

        let verify_ctx = Musig2VerifyContext::from((self, false));
        let to_local_output = settlement_tx
            .outputs()
            .get(0)
            .expect("get output 0 of settlement tx");
        let to_local_output_data = settlement_tx
            .outputs_data()
            .get(0)
            .expect("get output 0 data of settlement tx");
        let to_remote_output = settlement_tx
            .outputs()
            .get(1)
            .expect("get output 1 of settlement tx");
        let to_remote_output_data = settlement_tx
            .outputs_data()
            .get(1)
            .expect("get output 1 data of settlement tx");
        let args = commitment_tx
            .outputs()
            .get(0)
            .expect("get output 0 of commitment tx")
            .lock()
            .args()
            .raw_data();
        let message = blake2b_256(
            [
                to_local_output.as_slice(),
                to_local_output_data.as_slice(),
                to_remote_output.as_slice(),
                to_remote_output_data.as_slice(),
                &args[0..36],
            ]
            .concat(),
        );
        verify_ctx.verify(commitment_tx_partial_signature, message.as_slice())?;

        Ok(PartiallySignedCommitmentTransaction {
            version: self.get_current_commitment_number(false),
            commitment_tx,
            funding_tx_partial_signature,
            commitment_tx_partial_signature,
        })
    }

    fn build_and_sign_commitment_tx(
        &self,
    ) -> Result<PartiallySignedCommitmentTransaction, ProcessingChannelError> {
        let (commitment_tx, settlement_tx) = self.build_commitment_and_settlement_tx(true);

        let sign_ctx = Musig2SignContext::from(self);
        let funding_tx_partial_signature = sign_ctx.sign(commitment_tx.hash().as_slice())?;

        let sign_ctx = Musig2SignContext::from((self, true));
        let to_local_output = settlement_tx
            .outputs()
            .get(0)
            .expect("get output 0 of settlement tx");
        let to_local_output_data = settlement_tx
            .outputs_data()
            .get(0)
            .expect("get output 0 data of settlement tx");
        let to_remote_output = settlement_tx
            .outputs()
            .get(1)
            .expect("get output 1 of settlement tx");
        let to_remote_output_data = settlement_tx
            .outputs_data()
            .get(1)
            .expect("get output 1 data of settlement tx");
        let args = commitment_tx
            .outputs()
            .get(0)
            .expect("get output 0 of commitment tx")
            .lock()
            .args()
            .raw_data();
        let message = blake2b_256(
            [
                to_local_output.as_slice(),
                to_local_output_data.as_slice(),
                to_remote_output.as_slice(),
                to_remote_output_data.as_slice(),
                &args[0..36],
            ]
            .concat(),
        );

        let commitment_tx_partial_signature = sign_ctx.sign(message.as_slice())?;

        Ok(PartiallySignedCommitmentTransaction {
            version: self.get_current_commitment_number(true),
            commitment_tx,
            funding_tx_partial_signature,
            commitment_tx_partial_signature,
        })
    }

    /// Verify the partial signature from the peer and create a complete transaction
    /// with valid witnesses.
    fn verify_and_complete_tx(
        &self,
        funding_tx_partial_signature: PartialSignature,
        commitment_tx_partial_signature: PartialSignature,
    ) -> Result<TransactionView, ProcessingChannelError> {
        let tx = self.build_and_verify_commitment_tx(
            funding_tx_partial_signature,
            commitment_tx_partial_signature,
        )?;
        self.sign_tx_to_consume_funding_cell(&tx)
    }
}

pub trait ChannelActorStateStore {
    fn get_channel_actor_state(&self, id: &Hash256) -> Option<ChannelActorState>;
    fn insert_channel_actor_state(&self, state: ChannelActorState);
    fn delete_channel_actor_state(&self, id: &Hash256);
    fn get_channel_ids_by_peer(&self, peer_id: &PeerId) -> Vec<Hash256>;
    fn get_active_channel_ids_by_peer(&self, peer_id: &PeerId) -> Vec<Hash256> {
        self.get_channel_ids_by_peer(peer_id)
            .into_iter()
            .filter(
                |id| matches!(self.get_channel_actor_state(id), Some(state) if !state.is_closed()),
            )
            .collect()
    }
    fn get_channel_states(&self, peer_id: Option<PeerId>) -> Vec<(PeerId, Hash256, ChannelState)>;
    fn get_active_channel_states(
        &self,
        peer_id: Option<PeerId>,
    ) -> Vec<(PeerId, Hash256, ChannelState)> {
        self.get_channel_states(peer_id)
            .into_iter()
            .filter(|(_, _, state)| !state.is_closed())
            .collect()
    }
}

/// A wrapper on CommitmentTransaction that has a partial signature along with
/// the ckb transaction.
#[derive(Clone, Debug)]
pub struct PartiallySignedCommitmentTransaction {
    // The version number of the commitment transaction.
    pub version: u64,
    // The commitment transaction.
    pub commitment_tx: TransactionView,
    // The partial signature to unlock the funding transaction.
    pub funding_tx_partial_signature: PartialSignature,
    // The partial signature to unlock the commitment transaction.
    pub commitment_tx_partial_signature: PartialSignature,
}

pub fn create_witness_for_funding_cell(
    lock_key_xonly: [u8; 32],
    signature: CompactSignature,
) -> [u8; FUNDING_CELL_WITNESS_LEN] {
    let mut witness = Vec::with_capacity(FUNDING_CELL_WITNESS_LEN);

    // for xudt compatibility issue,
    // refer to: https://github.com/nervosnetwork/fiber-scripts/pull/5
    let empty_witness_args = [16, 0, 0, 0, 16, 0, 0, 0, 16, 0, 0, 0, 16, 0, 0, 0];
    witness.extend_from_slice(&empty_witness_args);
    witness.extend_from_slice(lock_key_xonly.as_slice());
    witness.extend_from_slice(signature.serialize().as_slice());

    debug!(
        "Building witnesses for transaction to consume funding cell: {:?}",
        hex::encode(&witness)
    );

    witness
        .try_into()
        .expect("Witness length should be correct")
}

pub struct Musig2VerifyContext {
    pub key_agg_ctx: KeyAggContext,
    pub agg_nonce: AggNonce,
    pub pubkey: Pubkey,
    pub pubnonce: PubNonce,
}

impl Musig2VerifyContext {
    pub fn verify(&self, signature: PartialSignature, message: &[u8]) -> ProcessingChannelResult {
        let result = verify_partial(
            &self.key_agg_ctx,
            signature,
            &self.agg_nonce,
            self.pubkey,
            &self.pubnonce,
            message,
        );
        debug!(
            "Verifying partial signature {:?} with message {:?}, nonce {:?}, agg nonce {:?}, result {:?}",
            &signature,
            hex::encode(message),
            &self.pubnonce,
            &self.agg_nonce,
            result
        );
        Ok(result?)
    }
}

#[derive(Clone)]
pub struct Musig2SignContext {
    key_agg_ctx: KeyAggContext,
    agg_nonce: AggNonce,
    seckey: Privkey,
    secnonce: SecNonce,
}

impl Musig2SignContext {
    pub fn sign(self, message: &[u8]) -> Result<PartialSignature, ProcessingChannelError> {
        let result = sign_partial(
            &self.key_agg_ctx,
            self.seckey,
            self.secnonce.clone(),
            &self.agg_nonce,
            message,
        );
        debug!(
            "Musig2 signing partial message {:?} with nonce {:?} (public nonce: {:?}), agg nonce {:?}: result {:?}",
            hex::encode(message),
            self.secnonce,
            self.secnonce.public_nonce(),
            &self.agg_nonce,
            &result
        );
        Ok(result?)
    }
}

pub fn aggregate_partial_signatures_for_msg(
    message: &[u8],
    verify_ctx: Musig2VerifyContext,
    partial_signatures: [PartialSignature; 2],
) -> Result<CompactSignature, ProcessingChannelError> {
    debug!(
        "Message to aggregate signatures: {:?}",
        hex::encode(message)
    );
    let signature: CompactSignature = aggregate_partial_signatures(
        &verify_ctx.key_agg_ctx,
        &verify_ctx.agg_nonce,
        partial_signatures,
        message,
    )?;
    Ok(signature)
}

/// One counterparty's public keys which do not change over the life of a channel.
#[derive(Clone, Debug, PartialEq, Eq, Serialize, Deserialize)]
pub struct ChannelBasePublicKeys {
    /// The public key which is used to sign all commitment transactions, as it appears in the
    /// on-chain channel lock-in 2-of-2 multisig output.
    pub funding_pubkey: Pubkey,
    /// The base point which is used (with derive_public_key) to derive a per-commitment public key
    /// which is used to encumber HTLC-in-flight outputs.
    pub tlc_base_key: Pubkey,
}

impl From<&OpenChannel> for ChannelBasePublicKeys {
    fn from(value: &OpenChannel) -> Self {
        ChannelBasePublicKeys {
            funding_pubkey: value.funding_pubkey,
            tlc_base_key: value.tlc_basepoint,
        }
    }
}

impl From<&AcceptChannel> for ChannelBasePublicKeys {
    fn from(value: &AcceptChannel) -> Self {
        ChannelBasePublicKeys {
            funding_pubkey: value.funding_pubkey,
            tlc_base_key: value.tlc_basepoint,
        }
    }
}

type ShortHash = [u8; 20];

pub fn get_tweak_by_commitment_point(commitment_point: &Pubkey) -> [u8; 32] {
    let mut hasher = new_blake2b();
    hasher.update(&commitment_point.serialize());
    let mut result = [0u8; 32];
    hasher.finalize(&mut result);
    result
}

pub(crate) fn derive_private_key(secret: &Privkey, commitment_point: &Pubkey) -> Privkey {
    secret.tweak(get_tweak_by_commitment_point(commitment_point))
}

fn derive_public_key(base_key: &Pubkey, commitment_point: &Pubkey) -> Pubkey {
    base_key.tweak(get_tweak_by_commitment_point(commitment_point))
}

pub fn derive_payment_pubkey(base_key: &Pubkey, commitment_point: &Pubkey) -> Pubkey {
    derive_public_key(base_key, commitment_point)
}

pub fn derive_delayed_payment_pubkey(base_key: &Pubkey, commitment_point: &Pubkey) -> Pubkey {
    derive_public_key(base_key, commitment_point)
}

pub fn derive_tlc_pubkey(base_key: &Pubkey, commitment_point: &Pubkey) -> Pubkey {
    derive_public_key(base_key, commitment_point)
}

/// A simple implementation of [`WriteableEcdsaChannelSigner`] that just keeps the private keys in memory.
///
/// This implementation performs no policy checks and is insufficient by itself as
/// a secure external signer.
#[derive(Clone, Eq, PartialEq, Serialize, Deserialize)]
pub struct InMemorySigner {
    /// Holder secret key in the 2-of-2 multisig script of a channel. This key also backs the
    /// holder's anchor output in a commitment transaction, if one is present.
    pub funding_key: Privkey,
    /// Holder HTLC secret key used in commitment transaction HTLC outputs.
    pub tlc_base_key: Privkey,
    /// SecNonce used to generate valid signature in musig.
    // TODO: use rust's ownership to make sure musig_nonce is used once.
    pub musig2_base_nonce: Privkey,
    /// Seed to derive above keys (per commitment).
    pub commitment_seed: [u8; 32],
}

impl InMemorySigner {
    pub fn generate_from_seed(params: &[u8]) -> Self {
        let seed = ckb_hash::blake2b_256(params);

        let commitment_seed = {
            let mut hasher = new_blake2b();
            hasher.update(&seed);
            hasher.update(&b"commitment seed"[..]);
            let mut result = [0u8; 32];
            hasher.finalize(&mut result);
            result
        };

        let key_derive = |seed: &[u8], info: &[u8]| {
            let result = blake2b_hash_with_salt(seed, info);
            Privkey::from_slice(&result)
        };

        let funding_key = key_derive(&seed, b"funding key");
        let tlc_base_key = key_derive(funding_key.as_ref(), b"HTLC base key");
        let musig2_base_nonce = key_derive(tlc_base_key.as_ref(), b"musig nocne");

        Self {
            funding_key,
            tlc_base_key,
            musig2_base_nonce,
            commitment_seed,
        }
    }

    fn get_base_public_keys(&self) -> ChannelBasePublicKeys {
        ChannelBasePublicKeys {
            funding_pubkey: self.funding_key.pubkey(),
            tlc_base_key: self.tlc_base_key.pubkey(),
        }
    }

    pub fn get_commitment_point(&self, commitment_number: u64) -> Pubkey {
        get_commitment_point(&self.commitment_seed, commitment_number)
    }

    pub fn get_commitment_secret(&self, commitment_number: u64) -> [u8; 32] {
        get_commitment_secret(&self.commitment_seed, commitment_number)
    }

    pub fn derive_tlc_key(&self, new_commitment_number: u64) -> Privkey {
        let per_commitment_point = self.get_commitment_point(new_commitment_number);
        derive_private_key(&self.tlc_base_key, &per_commitment_point)
    }

    // TODO: Verify that this is a secure way to derive the nonce.
    pub fn derive_musig2_nonce(&self, commitment_number: u64) -> SecNonce {
        let commitment_point = self.get_commitment_point(commitment_number);
        let seckey = derive_private_key(&self.musig2_base_nonce, &commitment_point);
        debug!(
            "Deriving Musig2 nonce: commitment number: {}, commitment point: {:?}",
            commitment_number, commitment_point
        );
        SecNonce::build(seckey.as_ref()).build()
    }
}<|MERGE_RESOLUTION|>--- conflicted
+++ resolved
@@ -3508,32 +3508,7 @@
                 info.tlc_expiry_delta,
                 info.tlc_min_value,
                 info.tlc_fee_proportional_millionths,
-<<<<<<< HEAD
-            ) {
-                (
-                    Some(expiry_delta),
-                    Some(min_value),
-                    Some(max_value),
-                    Some(fee_proportional_millionths),
-                ) => Some(ChannelUpdate::new_unsigned(
-                    get_chain_hash(),
-                    self.must_get_funding_transaction_outpoint(),
-                    now_timestamp_as_millis_u64(),
-                    message_flags,
-                    0,
-                    expiry_delta,
-                    min_value,
-                    max_value,
-                    fee_proportional_millionths,
-                )),
-                _ => {
-                    warn!("Missing channel update parameters, cannot create channel update message: public_channel_info={:?}", info);
-                    None
-                }
-            }
-=======
             ))
->>>>>>> 7e761c89
         })
     }
 
