use bitflags::bitflags;
use ckb_jsonrpc_types::BlockNumber;
use secp256k1::XOnlyPublicKey;
use tracing::{debug, error, info, trace, warn};

use crate::{
    fiber::{
        fee::calculate_tlc_forward_fee,
        network::{get_chain_hash, SendOnionPacketCommand},
        serde_utils::PubNonceAsBytes,
        types::{ChannelUpdate, PeeledPaymentOnionPacket, TlcErr, TlcErrPacket, TlcErrorCode},
    },
    invoice::{CkbInvoice, CkbInvoiceStatus, InvoiceStore},
    now_timestamp_as_millis_u64,
};
use ckb_hash::{blake2b_256, new_blake2b};
use ckb_sdk::{Since, SinceType};
use ckb_types::{
    core::{
        Capacity, CapacityError, EpochNumberWithFraction, FeeRate, TransactionBuilder,
        TransactionView,
    },
    packed::{Bytes, CellInput, CellOutput, OutPoint, Script, Transaction},
    prelude::{AsTransactionBuilder, IntoTransactionView, Pack, Unpack},
};

use molecule::prelude::{Builder, Entity};
use musig2::{
    aggregate_partial_signatures,
    errors::{SigningError, VerifyError},
    secp::Point,
    sign_partial, verify_partial, AggNonce, CompactSignature, KeyAggContext, PartialSignature,
    PubNonce, SecNonce,
};
use ractor::{
    async_trait as rasync_trait, call, concurrency::Duration, Actor, ActorProcessingErr, ActorRef,
    OutputPort, RpcReplyPort, SpawnErr,
};

use serde::{Deserialize, Serialize};
use serde_with::serde_as;
use tentacle::secio::PeerId;
use thiserror::Error;
use tokio::sync::oneshot;

use std::{
    borrow::Borrow,
    collections::BTreeMap,
    fmt::Debug,
    sync::Arc,
    time::{SystemTime, UNIX_EPOCH},
};

use crate::{
    ckb::{
        contracts::{get_cell_deps, get_script_by_contract, Contract},
        FundingRequest,
    },
    fiber::{
        fee::{calculate_commitment_tx_fee, shutdown_tx_size},
        network::sign_network_message,
        types::{AnnouncementSignatures, Shutdown},
    },
    NetworkServiceEvent,
};

use super::{
    config::{DEFAULT_MIN_SHUTDOWN_FEE, MAX_PAYMENT_TLC_EXPIRY_LIMIT, MIN_TLC_EXPIRY_DELTA},
    fee::calculate_shutdown_tx_fee,
    hash_algorithm::HashAlgorithm,
    key::blake2b_hash_with_salt,
    network::FiberMessageWithPeerId,
    serde_utils::EntityHex,
    types::{
        AcceptChannel, AddTlc, ChannelAnnouncement, ChannelReady, ClosingSigned, CommitmentSigned,
        EcdsaSignature, FiberChannelMessage, FiberMessage, Hash256, OpenChannel,
        PaymentOnionPacket, Privkey, Pubkey, ReestablishChannel, RemoveTlc, RemoveTlcFulfill,
        RemoveTlcReason, RevokeAndAck, TxCollaborationMsg, TxComplete, TxUpdate,
    },
    NetworkActorCommand, NetworkActorEvent, NetworkActorMessage, ASSUME_NETWORK_ACTOR_ALIVE,
};

// - `empty_witness_args`: 16 bytes, fixed to 0x10000000100000001000000010000000, for compatibility with the xudt
// - `pubkey`: 32 bytes, x only aggregated public key
// - `signature`: 64 bytes, aggregated signature
pub const FUNDING_CELL_WITNESS_LEN: usize = 16 + 32 + 64;
// Some part of the code liberally gets previous commitment number, which is
// the current commitment number minus 1. We deliberately set initial commitment number to 1,
// so that we can get previous commitment point/number without checking if the channel
// is funded or not.
pub const INITIAL_COMMITMENT_NUMBER: u64 = 0;

// The channel is disabled, and no more tlcs can be added to the channel.
pub const CHANNEL_DISABLED_FLAG: u32 = 1;

const AUTO_SETDOWN_TLC_INTERVAL: Duration = Duration::from_secs(2);

#[derive(Debug)]
pub enum ChannelActorMessage {
    /// Command are the messages that are sent to the channel actor to perform some action.
    /// It is normally generated from a user request.
    Command(ChannelCommand),
    /// Some system events associated to a channel, such as the funding transaction confirmed.
    Event(ChannelEvent),
    /// PeerMessage are the messages sent from the peer.
    PeerMessage(FiberChannelMessage),
}

#[derive(Debug, Serialize, Deserialize)]
pub struct AddTlcResponse {
    pub tlc_id: u64,
}

#[derive(Clone)]
pub struct TlcNotification {
    pub channel_id: Hash256,
    pub tlc: AddTlcInfo,
    pub script: Script,
}

#[derive(Debug)]
pub enum ChannelCommand {
    TxCollaborationCommand(TxCollaborationCommand),
    // TODO: maybe we should automatically send commitment_signed message after receiving
    // tx_complete event.
    CommitmentSigned(),
    AddTlc(
        AddTlcCommand,
        RpcReplyPort<Result<AddTlcResponse, TlcErrPacket>>,
    ),
    RemoveTlc(RemoveTlcCommand, RpcReplyPort<Result<(), String>>),
    Shutdown(ShutdownCommand, RpcReplyPort<Result<(), String>>),
    Update(UpdateCommand, RpcReplyPort<Result<(), String>>),
}

#[derive(Debug)]
pub enum TxCollaborationCommand {
    TxUpdate(TxUpdateCommand),
    TxComplete(),
}

#[derive(Debug, Clone)]
pub struct AddTlcCommand {
    pub amount: u128,
    pub payment_hash: Hash256,
    pub expiry: u64,
    pub hash_algorithm: HashAlgorithm,
    /// Onion packet for the next node
    pub onion_packet: Option<PaymentOnionPacket>,
    pub previous_tlc: Option<(Hash256, u64)>,
}

#[derive(Debug)]
pub struct RemoveTlcCommand {
    pub id: u64,
    pub reason: RemoveTlcReason,
}

#[derive(Debug)]
pub struct ShutdownCommand {
    pub close_script: Script,
    pub fee_rate: FeeRate,
    pub force: bool,
}

#[derive(Debug)]
pub struct UpdateCommand {
    pub enabled: Option<bool>,
    pub tlc_expiry_delta: Option<u64>,
    pub tlc_minimum_value: Option<u128>,
    pub tlc_maximum_value: Option<u128>,
    pub tlc_fee_proportional_millionths: Option<u128>,
}

#[derive(Debug)]
pub struct ChannelCommandWithId {
    pub channel_id: Hash256,
    pub command: ChannelCommand,
}

pub const DEFAULT_FEE_RATE: u64 = 1_000;
pub const DEFAULT_COMMITMENT_FEE_RATE: u64 = 1_000;
// The default commitment delay is 6 epochs = 24 hours.
pub const DEFAULT_COMMITMENT_DELAY_EPOCHS: u64 = 6;
// The min commitment delay is 1 epoch = 4 hours.
pub const MIN_COMMITMENT_DELAY_EPOCHS: u64 = 1;
// The max commitment delay is 84 epochs = 14 days.
pub const MAX_COMMITMENT_DELAY_EPOCHS: u64 = 84;
pub const DEFAULT_MAX_TLC_VALUE_IN_FLIGHT: u128 = u128::MAX;
pub const DEFAULT_MAX_TLC_NUMBER_IN_FLIGHT: u64 = 30;
pub const SYS_MAX_TLC_NUMBER_IN_FLIGHT: u64 = 253;
pub const DEFAULT_MIN_TLC_VALUE: u128 = 0;

#[derive(Debug)]
pub struct TxUpdateCommand {
    pub transaction: Transaction,
}

pub struct OpenChannelParameter {
    pub funding_amount: u128,
    pub seed: [u8; 32],
    pub public_channel_info: Option<PublicChannelInfo>,
    pub funding_udt_type_script: Option<Script>,
    pub shutdown_script: Script,
    pub channel_id_sender: oneshot::Sender<Hash256>,
    pub commitment_fee_rate: Option<u64>,
    pub commitment_delay_epoch: Option<EpochNumberWithFraction>,
    pub funding_fee_rate: Option<u64>,
    pub max_tlc_value_in_flight: Option<u128>,
    pub max_tlc_number_in_flight: Option<u64>,
}

pub struct AcceptChannelParameter {
    pub funding_amount: u128,
    pub reserved_ckb_amount: u64,
    pub public_channel_info: Option<PublicChannelInfo>,
    pub seed: [u8; 32],
    pub open_channel: OpenChannel,
    pub shutdown_script: Script,
    pub channel_id_sender: Option<oneshot::Sender<Hash256>>,
}

pub enum ChannelInitializationParameter {
    /// To open a new channel to another peer, the funding amount,
    /// the temporary channel id a unique channel seed to generate
    /// channel secrets must be given.
    OpenChannel(OpenChannelParameter),
    /// To accept a new channel from another peer, the funding amount,
    /// a unique channel seed to generate unique channel id,
    /// original OpenChannel message and an oneshot
    /// channel to receive the new channel ID must be given.
    AcceptChannel(AcceptChannelParameter),
    /// Reestablish a channel with given channel id.
    ReestablishChannel(Hash256),
}

#[derive(Clone)]
pub struct ChannelSubscribers {
    pub pending_received_tlcs_subscribers: Arc<OutputPort<TlcNotification>>,
    pub settled_tlcs_subscribers: Arc<OutputPort<TlcNotification>>,
}

impl Default for ChannelSubscribers {
    fn default() -> Self {
        Self {
            pending_received_tlcs_subscribers: Arc::new(OutputPort::default()),
            settled_tlcs_subscribers: Arc::new(OutputPort::default()),
        }
    }
}

pub struct ChannelActor<S> {
    local_pubkey: Pubkey,
    remote_pubkey: Pubkey,
    network: ActorRef<NetworkActorMessage>,
    store: S,
    subscribers: ChannelSubscribers,
}

impl<S> ChannelActor<S>
where
    S: InvoiceStore,
{
    pub fn new(
        local_pubkey: Pubkey,
        remote_pubkey: Pubkey,
        network: ActorRef<NetworkActorMessage>,
        store: S,
        subscribers: ChannelSubscribers,
    ) -> Self {
        Self {
            local_pubkey,
            remote_pubkey,
            network,
            store,
            subscribers,
        }
    }

    pub fn get_local_pubkey(&self) -> Pubkey {
        self.local_pubkey
    }

    pub fn get_remote_pubkey(&self) -> Pubkey {
        self.remote_pubkey
    }

    pub fn get_remote_peer_id(&self) -> PeerId {
        self.remote_pubkey.tentacle_peer_id()
    }

    pub async fn handle_peer_message(
        &self,
        state: &mut ChannelActorState,
        message: FiberChannelMessage,
    ) -> Result<(), ProcessingChannelError> {
        if state.reestablishing {
            match message {
                FiberChannelMessage::ReestablishChannel(ref reestablish_channel) => {
                    state.handle_reestablish_channel_message(reestablish_channel, &self.network)?;
                }
                _ => {
                    debug!("Ignoring message while reestablishing: {:?}", message);
                }
            }
            return Ok(());
        }

        match message {
            FiberChannelMessage::AnnouncementSignatures(announcement_signatures) => {
                if !state.is_public() {
                    return Err(ProcessingChannelError::InvalidState(
                        "Received AnnouncementSignatures message, but the channel is not public"
                            .to_string(),
                    ));
                }
                match state.state {
                    ChannelState::ChannelReady() => {}
                    ChannelState::AwaitingChannelReady(flags)
                        if flags.contains(AwaitingChannelReadyFlags::CHANNEL_READY) => {}
                    _ => {
                        return Err(ProcessingChannelError::InvalidState(format!(
                                "Received unexpected AnnouncementSignatures message in state {:?}, expecting state AwaitingChannelReady::CHANNEL_READY or ChannelReady",
                                state.state
                            )));
                    }
                }

                // TODO: check announcement_signatures validity here.
                let AnnouncementSignatures {
                    node_signature,
                    partial_signature,
                    ..
                } = announcement_signatures;
                state.update_remote_channel_announcement_signature(
                    node_signature,
                    partial_signature,
                );
                state.maybe_public_channel_is_ready(&self.network).await;
                Ok(())
            }
            FiberChannelMessage::AcceptChannel(accept_channel) => {
                state.handle_accept_channel_message(accept_channel)?;
                let old_id = state.get_id();
                state.fill_in_channel_id();
                self.network
                    .send_message(NetworkActorMessage::new_event(
                        NetworkActorEvent::ChannelAccepted(
                            state.get_remote_peer_id(),
                            state.get_id(),
                            old_id,
                            state.to_local_amount,
                            state.to_remote_amount,
                            state.get_funding_lock_script(),
                            state.funding_udt_type_script.clone(),
                            state.local_reserved_ckb_amount,
                            state.remote_reserved_ckb_amount,
                            state.funding_fee_rate,
                        ),
                    ))
                    .expect(ASSUME_NETWORK_ACTOR_ALIVE);
                Ok(())
            }
            FiberChannelMessage::TxUpdate(tx) => {
                state.handle_tx_collaboration_msg(TxCollaborationMsg::TxUpdate(tx), &self.network)
            }
            FiberChannelMessage::TxComplete(tx) => {
                state.handle_tx_collaboration_msg(
                    TxCollaborationMsg::TxComplete(tx),
                    &self.network,
                )?;
                if let ChannelState::CollaboratingFundingTx(flags) = state.state {
                    if flags.contains(CollaboratingFundingTxFlags::COLLABRATION_COMPLETED) {
                        self.handle_commitment_signed_command(state)?;
                    }
                }
                Ok(())
            }
            FiberChannelMessage::CommitmentSigned(commitment_signed) => {
                self.handle_commitment_signed_peer_message(state, commitment_signed)
                    .await
            }
            FiberChannelMessage::TxSignatures(tx_signatures) => {
                // We're the one who sent tx_signature first, and we received a tx_signature message.
                // This means that the tx_signature procedure is now completed. Just change state,
                // and exit.
                if state.should_local_send_tx_signatures_first() {
                    let new_witnesses: Vec<_> = tx_signatures
                        .witnesses
                        .into_iter()
                        .map(|x| x.pack())
                        .collect();
                    debug!(
                        "Updating funding tx witnesses of {:?} to {:?}",
                        state.must_get_funding_transaction().calc_tx_hash(),
                        new_witnesses.iter().map(|x| hex::encode(x.as_slice()))
                    );
                    state.funding_tx = Some(
                        state
                            .must_get_funding_transaction()
                            .as_advanced_builder()
                            .set_witnesses(new_witnesses)
                            .build()
                            .data(),
                    );
                    self.network
                        .send_message(NetworkActorMessage::new_event(
                            NetworkActorEvent::FundingTransactionPending(
                                state.must_get_funding_transaction().clone(),
                                state.must_get_funding_transaction_outpoint(),
                                state.get_id(),
                            ),
                        ))
                        .expect(ASSUME_NETWORK_ACTOR_ALIVE);

                    state.update_state(ChannelState::AwaitingChannelReady(
                        AwaitingChannelReadyFlags::empty(),
                    ));
                    return Ok(());
                };

                state.handle_tx_signatures(&self.network, Some(tx_signatures.witnesses))?;
                Ok(())
            }
            FiberChannelMessage::RevokeAndAck(revoke_and_ack) => {
                state.handle_revoke_and_ack_message(&self.network, revoke_and_ack)?;
                Ok(())
            }
            FiberChannelMessage::ChannelReady(_channel_ready) => {
                let flags = match state.state {
                    ChannelState::AwaitingTxSignatures(flags) => {
                        if flags.contains(AwaitingTxSignaturesFlags::TX_SIGNATURES_SENT) {
                            AwaitingChannelReadyFlags::empty()
                        } else {
                            return Err(ProcessingChannelError::InvalidState(format!(
                                "received ChannelReady message, but we're not ready for ChannelReady, state is currently {:?}",
                                state.state
                            )));
                        }
                    }
                    ChannelState::AwaitingChannelReady(flags) => flags,
                    _ => {
                        return Err(ProcessingChannelError::InvalidState(format!(
                            "received ChannelReady message, but we're not ready for ChannelReady, state is currently {:?}", state.state
                        )));
                    }
                };
                let flags = flags | AwaitingChannelReadyFlags::THEIR_CHANNEL_READY;
                state.update_state(ChannelState::AwaitingChannelReady(flags));
                state.maybe_channel_is_ready(&self.network).await;
                Ok(())
            }
            FiberChannelMessage::AddTlc(add_tlc) => {
                self.handle_add_tlc_peer_message(state, add_tlc)
            }
            FiberChannelMessage::RemoveTlc(remove_tlc) => {
                self.handle_remove_tlc_peer_message(state, remove_tlc)
            }
            FiberChannelMessage::Shutdown(shutdown) => {
                let flags = match state.state {
                    ChannelState::ChannelReady() => ShuttingDownFlags::empty(),
                    ChannelState::ShuttingDown(flags)
                        if flags.contains(ShuttingDownFlags::THEIR_SHUTDOWN_SENT) =>
                    {
                        return Err(ProcessingChannelError::InvalidParameter(
                            "Received Shutdown message, but we're already in ShuttingDown state"
                                .to_string(),
                        ));
                    }
                    ChannelState::ShuttingDown(flags) => flags,
                    _ => {
                        return Err(ProcessingChannelError::InvalidState(format!(
                            "received Shutdown message, but we're not ready for Shutdown, state is currently {:?}",
                            state.state
                        )));
                    }
                };
                let shutdown_info = ShutdownInfo {
                    close_script: shutdown.close_script,
                    fee_rate: shutdown.fee_rate.as_u64(),
                    signature: None,
                };
                state.remote_shutdown_info = Some(shutdown_info);

                let mut flags = flags | ShuttingDownFlags::THEIR_SHUTDOWN_SENT;

                // Only automatically reply shutdown if only their shutdown message is sent.
                // If we are in a state other than only their shutdown is sent,
                // e.g. our shutdown message is also sent, or we are trying to force shutdown,
                // we should not reply.
                let should_we_reply_shutdown =
                    matches!(flags, ShuttingDownFlags::THEIR_SHUTDOWN_SENT);

                if state.check_valid_to_auto_accept_shutdown() && should_we_reply_shutdown {
                    let close_script = state.get_local_shutdown_script();
                    self.network
                        .send_message(NetworkActorMessage::new_command(
                            NetworkActorCommand::SendFiberMessage(FiberMessageWithPeerId::new(
                                state.get_remote_peer_id(),
                                FiberMessage::shutdown(Shutdown {
                                    channel_id: state.get_id(),
                                    close_script: close_script.clone(),
                                    fee_rate: FeeRate::from_u64(0),
                                }),
                            )),
                        ))
                        .expect(ASSUME_NETWORK_ACTOR_ALIVE);
                    let shutdown_info = ShutdownInfo {
                        close_script,
                        fee_rate: 0,
                        signature: None,
                    };
                    state.local_shutdown_info = Some(shutdown_info);
                    flags |= ShuttingDownFlags::OUR_SHUTDOWN_SENT;
                    debug!("Auto accept shutdown ...");
                }
                state.update_state(ChannelState::ShuttingDown(flags));
                state.maybe_transition_to_shutdown(&self.network)?;
                Ok(())
            }
            FiberChannelMessage::ClosingSigned(closing) => {
                let ClosingSigned {
                    partial_signature,
                    channel_id,
                } = closing;

                if channel_id != state.get_id() {
                    return Err(ProcessingChannelError::InvalidParameter(
                        "Channel id mismatch".to_string(),
                    ));
                }

                // Note that we don't check the validity of the signature here.
                // we will check the validity when we're about to build the shutdown tx.
                // This may be or may not be a problem.
                // We do this to simplify the handling of the message.
                // We may change this in the future.
                // We also didn't check the state here.
                if let Some(shutdown_info) = state.remote_shutdown_info.as_mut() {
                    shutdown_info.signature = Some(partial_signature);
                }

                state.maybe_transition_to_shutdown(&self.network)?;
                Ok(())
            }
            FiberChannelMessage::ReestablishChannel(ref reestablish_channel) => {
                state.handle_reestablish_channel_message(reestablish_channel, &self.network)?;
                Ok(())
            }
            FiberChannelMessage::TxAbort(_)
            | FiberChannelMessage::TxInitRBF(_)
            | FiberChannelMessage::TxAckRBF(_) => {
                warn!("Received unsupported message: {:?}", &message);
                Ok(())
            }
        }
    }

    async fn get_tlc_detail_error(
        &self,
        state: &mut ChannelActorState,
        error: &ProcessingChannelError,
    ) -> TlcErr {
        let error_code = match error {
            ProcessingChannelError::PeelingOnionPacketError(_) => TlcErrorCode::InvalidOnionPayload,
            ProcessingChannelError::TlcForwardFeeIsTooLow => TlcErrorCode::FeeInsufficient,
            ProcessingChannelError::TlcExpirySoon => TlcErrorCode::ExpiryTooSoon,
            ProcessingChannelError::TlcExpiryTooFar => TlcErrorCode::ExpiryTooFar,
            ProcessingChannelError::FinalInvoiceInvalid(status) => match status {
                CkbInvoiceStatus::Expired => TlcErrorCode::InvoiceExpired,
                CkbInvoiceStatus::Cancelled => TlcErrorCode::InvoiceCancelled,
                _ => TlcErrorCode::IncorrectOrUnknownPaymentDetails,
            },
            ProcessingChannelError::FinalIncorrectPreimage
            | ProcessingChannelError::FinalIncorrectPaymentHash => {
                TlcErrorCode::IncorrectOrUnknownPaymentDetails
            }
            ProcessingChannelError::FinalIncorrectHTLCAmount => {
                TlcErrorCode::FinalIncorrectTlcAmount
            }
            ProcessingChannelError::TlcAmountIsTooLow => TlcErrorCode::AmountBelowMinimum,
            ProcessingChannelError::TlcNumberExceedLimit
            | ProcessingChannelError::TlcValueInflightExceedLimit
            | ProcessingChannelError::WaitingTlcAck => TlcErrorCode::TemporaryChannelFailure,
            ProcessingChannelError::InvalidState(_) => match state.state {
                // we can not revert back up `ChannelReady` after `ShuttingDown`
                ChannelState::Closed(_) | ChannelState::ShuttingDown(_) => {
                    TlcErrorCode::PermanentChannelFailure
                }
                ChannelState::ChannelReady() => {
                    // we expect `ChannelReady` will be both OK for tlc forwarding,
                    // so here are the unreachable point in normal workflow,
                    // set `TemporaryNodeFailure` for general temporary failure of the processing node here
                    assert!(false, "unreachable point in normal workflow");
                    TlcErrorCode::TemporaryNodeFailure
                }
                // otherwise, channel maybe not ready
                _ => TlcErrorCode::TemporaryChannelFailure,
            },
            ProcessingChannelError::RepeatedProcessing(_)
            | ProcessingChannelError::SpawnErr(_)
            | ProcessingChannelError::Musig2SigningError(_)
            | ProcessingChannelError::Musig2VerifyError(_)
            | ProcessingChannelError::CapacityError(_) => TlcErrorCode::TemporaryNodeFailure,
            ProcessingChannelError::InvalidParameter(_) => {
                TlcErrorCode::IncorrectOrUnknownPaymentDetails
            }
        };

        let channel_update = if error_code.is_update() {
            state.try_create_channel_update_message(&self.network).await
        } else {
            None
        };
        TlcErr::new_channel_fail(
            error_code,
            state.must_get_funding_transaction_outpoint(),
            channel_update,
        )
    }

    async fn handle_commitment_signed_peer_message(
        &self,
        state: &mut ChannelActorState,
        commitment_signed: CommitmentSigned,
    ) -> Result<(), ProcessingChannelError> {
        // build commitment tx and verify signature from remote, if passed send ACK for partner
        state.handle_commitment_signed_message(commitment_signed, &self.network)?;
        self.flush_staging_tlc_operations(state).await;
        Ok(())
    }

    async fn flush_staging_tlc_operations(&self, state: &mut ChannelActorState) {
        let pending_apply_tlcs = state.tlc_state.commit_remote_tlcs();
        for tlc_info in pending_apply_tlcs {
            match tlc_info {
                TlcKind::AddTlc(add_tlc) => {
                    if add_tlc.is_received() {
                        if let Err(e) = self.apply_add_tlc_operation(state, &add_tlc).await {
                            let error_detail = self.get_tlc_detail_error(state, &e).await;
                            self.register_tlc_remove(
                                state,
                                add_tlc.tlc_id,
                                RemoveTlcReason::RemoveTlcFail(TlcErrPacket::new(
                                    error_detail.clone(),
                                )),
                            );
                            self.network
                                .clone()
                                .send_message(NetworkActorMessage::new_notification(
                                    NetworkServiceEvent::AddTlcFailed(
                                        state.get_local_peer_id(),
                                        add_tlc.payment_hash,
                                        error_detail,
                                    ),
                                ))
                                .expect(ASSUME_NETWORK_ACTOR_ALIVE);
                        }
                    }
                }
                TlcKind::RemoveTlc(remove_tlc) => {
                    let _ = self
                        .apply_remove_tlc_operation(state, remove_tlc)
                        .await
                        .map_err(|e| {
                            error!("Error handling RemoveTlc command: {:?}", e);
                        });
                }
            }
        }
    }

    async fn try_to_relay_remove_tlc(&self, state: &mut ChannelActorState, tlc_id: u64) {
        let tlc_info = state.get_offered_tlc(tlc_id).expect("expect tlc");
        assert!(tlc_info.is_offered());
        let remove_reason = tlc_info
            .removed_at
            .as_ref()
            .expect("expect remove_at")
            .1
            .clone();
        if let Some((previous_channel_id, previous_tlc)) = tlc_info.previous_tlc {
            assert!(previous_tlc.is_received());
            info!(
                "begin to remove tlc from previous channel: {:?}",
                &previous_tlc
            );
            assert!(previous_channel_id != state.get_id());
            let (send, recv) = oneshot::channel::<Result<(), String>>();
            let port = RpcReplyPort::from(send);
            self.network
                .send_message(NetworkActorMessage::new_command(
                    NetworkActorCommand::ControlFiberChannel(ChannelCommandWithId {
                        channel_id: previous_channel_id,
                        command: ChannelCommand::RemoveTlc(
                            RemoveTlcCommand {
                                id: previous_tlc.into(),
                                reason: remove_reason,
                            },
                            port,
                        ),
                    }),
                ))
                .expect(ASSUME_NETWORK_ACTOR_ALIVE);
            let res = recv.await.expect("remove tlc replied");
            debug!("remove tlc from previous channel: {:?}", &res);
        } else {
            unreachable!("remove tlc without previous tlc");
        }
    }

    fn try_to_settle_down_tlc(&self, state: &mut ChannelActorState, tlc_id: u64) {
        let tlc_info = state.get_received_tlc(tlc_id).expect("expect tlc");
        let preimage = tlc_info
            .payment_preimage
            .or_else(|| self.store.get_invoice_preimage(&tlc_info.payment_hash));

        let preimage = if let Some(preimage) = preimage {
            preimage
        } else {
            return;
        };

        let mut remove_reason = RemoveTlcReason::RemoveTlcFulfill(RemoveTlcFulfill {
            payment_preimage: preimage,
        });
        let tlc = tlc_info.clone();
        if let Some(invoice) = self.store.get_invoice(&tlc.payment_hash) {
            let status = self.get_invoice_status(&invoice);
            match status {
                CkbInvoiceStatus::Expired | CkbInvoiceStatus::Cancelled => {
                    let error_code = match status {
                        CkbInvoiceStatus::Expired => TlcErrorCode::InvoiceExpired,
                        CkbInvoiceStatus::Cancelled => TlcErrorCode::InvoiceCancelled,
                        _ => unreachable!("unexpected invoice status"),
                    };
                    remove_reason =
                        RemoveTlcReason::RemoveTlcFail(TlcErrPacket::new(TlcErr::new(error_code)));
                }
                CkbInvoiceStatus::Paid => {
                    unreachable!("Paid invoice shold not be paid again");
                }
                _ => {}
            }
        }

        self.register_tlc_remove(state, tlc.tlc_id, remove_reason);
    }

    async fn apply_add_tlc_operation(
        &self,
        state: &mut ChannelActorState,
        add_tlc: &AddTlcInfo,
    ) -> Result<(), ProcessingChannelError> {
        state.check_tlc_expiry(add_tlc.expiry)?;

        assert!(state.get_received_tlc(add_tlc.tlc_id.into()).is_some());

        let payment_hash = add_tlc.payment_hash;
        let peeled_onion_packet = match add_tlc.onion_packet.clone() {
            Some(onion_packet) => Some(
                self.peel_onion_packet(onion_packet, add_tlc.payment_hash.clone())
                    .await?,
            ),
            None => None,
        };

        if let Some(ref peeled_onion_packet) = peeled_onion_packet {
            // check the payment hash and amount
            if peeled_onion_packet.current.payment_hash != add_tlc.payment_hash {
                return Err(ProcessingChannelError::InvalidParameter(
                    "Payment hash mismatch".to_string(),
                ));
            }

            let received_amount = add_tlc.amount;
            let forward_amount = peeled_onion_packet.current.amount;
            debug!(
                "received_amount: {} forward_amount: {}",
                add_tlc.amount, forward_amount
            );

            if peeled_onion_packet.is_last() {
                if forward_amount != add_tlc.amount {
                    return Err(ProcessingChannelError::FinalIncorrectHTLCAmount);
                }

                if let Some(invoice) = self.store.get_invoice(&payment_hash) {
                    let invoice_status = self.get_invoice_status(&invoice);
                    if invoice_status != CkbInvoiceStatus::Open {
                        return Err(ProcessingChannelError::FinalInvoiceInvalid(invoice_status));
                    }
                    self.store
                        .update_invoice_status(&payment_hash, CkbInvoiceStatus::Received)
                        .expect("update invoice status failed");
                }

                // if this is the last hop, store the preimage.
                // though we will RemoveTlcFulfill the TLC in try_to_settle_down_tlc function,
                // here we can do error check early here for better error handling.
                let preimage = peeled_onion_packet
                    .current
                    .payment_preimage
                    .or_else(|| self.store.get_invoice_preimage(&add_tlc.payment_hash));

                if let Some(preimage) = preimage {
                    let filled_payment_hash: Hash256 = add_tlc.hash_algorithm.hash(preimage).into();
                    if add_tlc.payment_hash != filled_payment_hash {
                        return Err(ProcessingChannelError::FinalIncorrectPreimage);
                    }
                    state.set_received_tlc_preimage(add_tlc.tlc_id.into(), Some(preimage));
                } else {
                    return Err(ProcessingChannelError::FinalIncorrectPaymentHash);
                }
            } else {
                assert!(received_amount >= forward_amount);
                let forward_fee = received_amount.saturating_sub(forward_amount);
                let fee_rate: u128 = state
                    .public_channel_info
                    .as_ref()
                    .expect("public channel exits")
                    .tlc_fee_proportional_millionths
                    .unwrap_or_default();
                let expected_fee = calculate_tlc_forward_fee(forward_amount, fee_rate);
                if forward_fee < expected_fee {
                    error!(
                        "too low forward_fee: {}, expected_fee: {}",
                        forward_fee, expected_fee
                    );
                    return Err(ProcessingChannelError::TlcForwardFeeIsTooLow);
                }
                // if this is not the last hop, forward TLC to next hop
                self.handle_forward_onion_packet(
                    state,
                    peeled_onion_packet.clone(),
                    add_tlc.tlc_id.into(),
                )
                .await?;
            }
        }

        if let Some(ref udt_type_script) = state.funding_udt_type_script {
            self.subscribers
                .pending_received_tlcs_subscribers
                .send(TlcNotification {
                    tlc: add_tlc.clone(),
                    channel_id: state.get_id(),
                    script: udt_type_script.clone(),
                });
        }

        // we don't need to settle down the tlc if it is not the last hop here,
        // some e2e tests are calling AddTlc manually, so we can not use onion packet to
        // check whether it's the last hop here, maybe need to revisit in future.
        self.try_to_settle_down_tlc(state, add_tlc.tlc_id.into());

        warn!("finished check tlc for peer message: {:?}", &add_tlc.tlc_id);
        Ok(())
    }

    fn handle_add_tlc_peer_message(
        &self,
        state: &mut ChannelActorState,
        add_tlc: AddTlc,
    ) -> Result<(), ProcessingChannelError> {
        // TODO: here we only check the error which sender didn't follow agreed rules,
        //       if any error happened here we need go to shutdown procedure

        state.check_for_tlc_update(Some(add_tlc.amount), false)?;
        let tlc_info = state.create_inbounding_tlc(add_tlc.clone())?;
        state.check_insert_tlc(&tlc_info)?;
        state
            .tlc_state
            .add_remote_tlc(TlcKind::AddTlc(tlc_info.clone()));
        state.increment_next_received_tlc_id();
        Ok(())
    }

    fn handle_remove_tlc_peer_message(
        &self,
        state: &mut ChannelActorState,
        remove_tlc: RemoveTlc,
    ) -> Result<(), ProcessingChannelError> {
        state.check_for_tlc_update(None, false)?;
        // TODO: here if we received a invalid remove tlc, it's maybe a malioucious peer,
        // maybe we need to go through shutdown process for this error
        state
            .check_remove_tlc_with_reason(TLCId::Offered(remove_tlc.tlc_id), &remove_tlc.reason)?;
        let tlc_kind = TlcKind::RemoveTlc(RemoveTlcInfo {
            tlc_id: TLCId::Offered(remove_tlc.tlc_id),
            channel_id: remove_tlc.channel_id,
            reason: remove_tlc.reason.clone(),
        });
        state.tlc_state.add_remote_tlc(tlc_kind.clone());
        Ok(())
    }

    async fn apply_remove_tlc_operation(
        &self,
        state: &mut ChannelActorState,
        remove_tlc: RemoveTlcInfo,
    ) -> Result<(), ProcessingChannelError> {
        let channel_id = state.get_id();
        let remove_reason = remove_tlc.reason.clone();
        let tlc_info = state.remove_tlc_with_reason(remove_tlc.tlc_id, &remove_reason)?;
        if let RemoveTlcReason::RemoveTlcFulfill(_) = remove_reason {
            if let Some(invoice) = self.store.get_invoice(&tlc_info.payment_hash) {
                let status = self.get_invoice_status(&invoice);
                assert_eq!(status, CkbInvoiceStatus::Received);
                self.store
                    .update_invoice_status(&tlc_info.payment_hash, CkbInvoiceStatus::Paid)
                    .expect("update invoice status failed");
            }
        }
        if let (
            Some(ref udt_type_script),
            RemoveTlcReason::RemoveTlcFulfill(RemoveTlcFulfill { payment_preimage }),
        ) = (state.funding_udt_type_script.clone(), &remove_reason)
        {
            let mut tlc = tlc_info.clone();
            tlc.payment_preimage = Some(*payment_preimage);
            self.subscribers
                .settled_tlcs_subscribers
                .send(TlcNotification {
                    tlc,
                    channel_id,
                    script: udt_type_script.clone(),
                });
        }
        if tlc_info.previous_tlc.is_none() {
            // only the original sender of the TLC should send `TlcRemoveReceived` event
            // because only the original sender cares about the TLC event to settle the payment
            self.network
                .send_message(NetworkActorMessage::new_event(
                    NetworkActorEvent::TlcRemoveReceived(tlc_info.payment_hash, remove_reason),
                ))
                .expect("myself alive");
        } else {
            // relay RemoveTlc to previous channel if needed
            self.try_to_relay_remove_tlc(state, tlc_info.tlc_id.into())
                .await;
        }
        state.tlc_state.shrink_removed_tlcs(remove_tlc.tlc_id);
        Ok(())
    }

    async fn handle_forward_onion_packet(
        &self,
        state: &mut ChannelActorState,
        peeled_onion_packet: PeeledPaymentOnionPacket,
        added_tlc_id: u64,
    ) -> Result<(), ProcessingChannelError> {
        let (send, recv) = oneshot::channel::<Result<u64, TlcErrPacket>>();
        let rpc_reply = RpcReplyPort::from(send);
        self.network
            .send_message(NetworkActorMessage::Command(
                NetworkActorCommand::SendPaymentOnionPacket(
                    SendOnionPacketCommand {
                        peeled_onion_packet,
                        previous_tlc: Some((state.get_id(), added_tlc_id)),
                    },
                    rpc_reply,
                ),
            ))
            .expect(ASSUME_NETWORK_ACTOR_ALIVE);

        // If we failed to forward the onion packet, we should remove the tlc.
        if let Err(_res) = recv.await.expect("expect command replied") {
            return Err(ProcessingChannelError::PeelingOnionPacketError(
                "failed to forward".to_string(),
            ));
        }
        Ok(())
    }

    pub fn handle_commitment_signed_command(
        &self,
        state: &mut ChannelActorState,
    ) -> ProcessingChannelResult {
        let flags = match state.state {
            ChannelState::CollaboratingFundingTx(flags)
                if !flags.contains(CollaboratingFundingTxFlags::COLLABRATION_COMPLETED) =>
            {
                return Err(ProcessingChannelError::InvalidState(format!(
                    "Unable to process commitment_signed command in state {:?}, as collaboration is not completed yet.",
                    &state.state
                )));
            }
            ChannelState::CollaboratingFundingTx(_) => {
                debug!(
                    "Processing commitment_signed command in from CollaboratingFundingTx state {:?}",
                    &state.state
                );
                CommitmentSignedFlags::SigningCommitment(SigningCommitmentFlags::empty())
            }
            ChannelState::SigningCommitment(flags)
                if flags.contains(SigningCommitmentFlags::OUR_COMMITMENT_SIGNED_SENT) =>
            {
                return Err(ProcessingChannelError::InvalidState(format!(
                    "Unable to process commitment_signed command in state {:?}, as we have already sent our commitment_signed message.",
                    &state.state
                )));
            }
            ChannelState::SigningCommitment(flags) => {
                debug!(
                    "Processing commitment_signed command in from SigningCommitment state {:?}",
                    &state.state
                );
                CommitmentSignedFlags::SigningCommitment(flags)
            }
            ChannelState::ChannelReady() => CommitmentSignedFlags::ChannelReady(),
            ChannelState::ShuttingDown(flags) => {
                if flags.contains(ShuttingDownFlags::AWAITING_PENDING_TLCS) {
                    debug!(
                        "Signing commitment transactions while shutdown is pending, current state {:?}",
                        &state.state
                    );
                    CommitmentSignedFlags::PendingShutdown(flags)
                } else {
                    return Err(ProcessingChannelError::InvalidState(format!(
                        "Unable to process commitment_signed message in shutdowning state with flags {:?}",
                        &flags
                    )));
                }
            }
            _ => {
                return Err(ProcessingChannelError::InvalidState(format!(
                    "Unable to send commitment signed message in state {:?}",
                    &state.state
                )));
            }
        };

        debug!(
            "Building and signing commitment tx for state {:?}",
            &state.state
        );
        let PartiallySignedCommitmentTransaction {
            version,
            commitment_tx,
            funding_tx_partial_signature,
            commitment_tx_partial_signature,
        } = state.build_and_sign_commitment_tx()?;

        debug!(
            "Sending next local nonce {:?} (previous nonce {:?})",
            state.get_next_local_nonce(),
            state.get_local_nonce().borrow()
        );
        let commitment_signed = CommitmentSigned {
            channel_id: state.get_id(),
            funding_tx_partial_signature,
            commitment_tx_partial_signature,
            next_local_nonce: state.get_next_local_nonce(),
        };
        debug!(
            "Sending built commitment_signed message: {:?}",
            &commitment_signed
        );
        self.network
            .send_message(NetworkActorMessage::new_command(
                NetworkActorCommand::SendFiberMessage(FiberMessageWithPeerId::new(
                    state.get_remote_peer_id(),
                    FiberMessage::commitment_signed(commitment_signed),
                )),
            ))
            .expect(ASSUME_NETWORK_ACTOR_ALIVE);
        self.network
            .send_message(NetworkActorMessage::new_notification(
                NetworkServiceEvent::LocalCommitmentSigned(
                    state.get_remote_peer_id(),
                    state.get_id(),
                    version,
                    commitment_tx,
                ),
            ))
            .expect("myself alive");

        state.save_remote_nonce_for_raa();

        match flags {
            CommitmentSignedFlags::SigningCommitment(flags) => {
                let flags = flags | SigningCommitmentFlags::OUR_COMMITMENT_SIGNED_SENT;
                state.update_state(ChannelState::SigningCommitment(flags));
                state.maybe_transition_to_tx_signatures(flags, &self.network)?;
            }
            CommitmentSignedFlags::ChannelReady() => {}
            CommitmentSignedFlags::PendingShutdown(_) => {
                state.maybe_transition_to_shutdown(&self.network)?;
            }
        }
        Ok(())
    }

    pub fn handle_add_tlc_command(
        &self,
        state: &mut ChannelActorState,
        command: AddTlcCommand,
    ) -> Result<u64, ProcessingChannelError> {
        state.check_for_tlc_update(Some(command.amount), true)?;
        state.check_tlc_expiry(command.expiry)?;
        let tlc = state.create_outbounding_tlc(command.clone());
        state.check_insert_tlc(tlc.as_add_tlc())?;
        state.tlc_state.add_local_tlc(tlc.clone());
        state.increment_next_offered_tlc_id();

        debug!("Inserted tlc into channel state: {:?}", &tlc);

        let add_tlc = AddTlc {
            channel_id: state.get_id(),
            tlc_id: tlc.tlc_id().into(),
            amount: command.amount,
            payment_hash: tlc.payment_hash(),
            expiry: command.expiry,
            hash_algorithm: command.hash_algorithm,
            onion_packet: command.onion_packet,
        };

        // Send tlc update message to peer.
        let msg =
            FiberMessageWithPeerId::new(state.get_remote_peer_id(), FiberMessage::add_tlc(add_tlc));
        debug!("Sending AddTlc message: {:?}", &msg);

        self.network
            .send_message(NetworkActorMessage::new_command(
                NetworkActorCommand::SendFiberMessage(msg),
            ))
            .expect(ASSUME_NETWORK_ACTOR_ALIVE);

        self.handle_commitment_signed_command(state)?;
        state.tlc_state.set_waiting_ack(true);
        Ok(tlc.tlc_id().into())
    }

    pub fn handle_remove_tlc_command(
        &self,
        state: &mut ChannelActorState,
        command: RemoveTlcCommand,
    ) -> ProcessingChannelResult {
        state.check_for_tlc_update(None, true)?;
        state.check_remove_tlc_with_reason(TLCId::Received(command.id), &command.reason)?;
        let tlc_kind = TlcKind::RemoveTlc(RemoveTlcInfo {
            channel_id: state.get_id(),
            tlc_id: TLCId::Received(command.id),
            reason: command.reason.clone(),
        });
        state.tlc_state.add_local_tlc(tlc_kind.clone());
        let msg = FiberMessageWithPeerId::new(
            state.get_remote_peer_id(),
            FiberMessage::remove_tlc(RemoveTlc {
                channel_id: state.get_id(),
                tlc_id: command.id,
                reason: command.reason,
            }),
        );
        self.network
            .send_message(NetworkActorMessage::new_command(
                NetworkActorCommand::SendFiberMessage(msg),
            ))
            .expect(ASSUME_NETWORK_ACTOR_ALIVE);

        debug!(
            "Channel ({:?}) balance after removing tlc {:?}: local balance: {}, remote balance: {}",
            state.get_id(),
            tlc_kind,
            state.to_local_amount,
            state.to_remote_amount
        );
        state.maybe_transition_to_shutdown(&self.network)?;
        self.handle_commitment_signed_command(state)?;
        state.tlc_state.set_waiting_ack(true);
        Ok(())
    }

    pub fn handle_shutdown_command(
        &self,
        state: &mut ChannelActorState,
        command: ShutdownCommand,
    ) -> ProcessingChannelResult {
        // The force shutdown command has been handled speically in the `NetworkActorState#send_command_to_channel` function.
        // We only need to handle the normal shutdown command here.
        debug!("Handling shutdown command: {:?}", &command);
        let flags = match state.state {
            ChannelState::ChannelReady() => {
                debug!("Handling shutdown command in ChannelReady state");
                ShuttingDownFlags::empty()
            }
            _ => {
                debug!("Handling shutdown command in state {:?}", &state.state);
                return Err(ProcessingChannelError::InvalidState(format!(
                    "Trying to send shutdown message while in invalid state {:?}",
                    &state.state
                )));
            }
        };

        state.check_shutdown_fee_rate(command.fee_rate, &command.close_script)?;
        self.network
            .send_message(NetworkActorMessage::new_command(
                NetworkActorCommand::SendFiberMessage(FiberMessageWithPeerId::new(
                    self.get_remote_peer_id(),
                    FiberMessage::shutdown(Shutdown {
                        channel_id: state.get_id(),
                        close_script: command.close_script.clone(),
                        fee_rate: command.fee_rate,
                    }),
                )),
            ))
            .expect(ASSUME_NETWORK_ACTOR_ALIVE);

        let shutdown_info = ShutdownInfo {
            close_script: command.close_script,
            fee_rate: command.fee_rate.as_u64(),
            signature: None,
        };
        state.local_shutdown_info = Some(shutdown_info);
        state.update_state(ChannelState::ShuttingDown(
            flags | ShuttingDownFlags::OUR_SHUTDOWN_SENT,
        ));
        debug!(
            "Channel state updated to {:?} after processing shutdown command",
            &state.state
        );

        state.maybe_transition_to_shutdown(&self.network)
    }

    pub async fn handle_update_command(
        &self,
        state: &mut ChannelActorState,
        command: UpdateCommand,
    ) -> ProcessingChannelResult {
        if !state.is_public() {
            return Err(ProcessingChannelError::InvalidState(
                "Only public channel can be updated".to_string(),
            ));
        }

        let UpdateCommand {
            enabled,
            tlc_expiry_delta,
            tlc_minimum_value,
            tlc_maximum_value,
            tlc_fee_proportional_millionths,
        } = command;

        let mut updated = false;

        if let Some(enabled) = enabled {
            updated |= state.update_our_enabled(enabled);
        }

        if let Some(delta) = tlc_expiry_delta {
            if delta < MIN_TLC_EXPIRY_DELTA {
                return Err(ProcessingChannelError::InvalidParameter(format!(
                    "TLC expiry delta is too small, expect larger than {}",
                    MIN_TLC_EXPIRY_DELTA
                )));
            }
            updated |= state.update_our_tlc_expiry_delta(delta);
        }

        if let Some(value) = tlc_minimum_value {
            updated |= state.update_our_tlc_min_value(value);
        }

        if let Some(value) = tlc_maximum_value {
            updated |= state.update_our_tlc_max_value(value);
        }

        if let Some(fee) = tlc_fee_proportional_millionths {
            updated |= state.update_our_tlc_fee_proportional_millionths(fee);
        }

        if updated {
            state
                .generate_and_broadcast_channel_update(&self.network)
                .await;
        }

        Ok(())
    }

    pub fn register_tlc_remove(
        &self,
        state: &mut ChannelActorState,
        tlc_id: TLCId,
        reason: RemoveTlcReason,
    ) {
        let command = RemoveTlcCommand {
            id: tlc_id.into(),
            reason: reason.clone(),
        };
        if let Ok(_) = self.handle_remove_tlc_command(state, command) {
            return;
        } else {
            error!("Failed to remove tlc: {:?}, retry it later", &tlc_id);
            state.tlc_state.set_tlc_pending_remove(tlc_id, reason);
        }
    }

    pub fn check_tlc_setdown(&self, state: &mut ChannelActorState) {
        let pending_removes = state.tlc_state.get_pending_remove();
        for (tlc_id, reason) in pending_removes.iter() {
            let id: u64 = (*tlc_id).into();
            let command = RemoveTlcCommand {
                id,
                reason: reason.clone(),
            };
            if let Ok(_) = self.handle_remove_tlc_command(state, command) {
                state.tlc_state.remove_pending_remove_tlc(&tlc_id);
            } else {
                error!("Failed to remove tlc: {:?}, retry it later", &tlc_id);
            }
        }
    }

    // This is the dual of `handle_tx_collaboration_msg`. Any logic error here is likely
    // to present in the other function as well.
    pub fn handle_tx_collaboration_command(
        &self,
        state: &mut ChannelActorState,
        command: TxCollaborationCommand,
    ) -> Result<(), ProcessingChannelError> {
        debug!("Handling tx collaboration command: {:?}", &command);
        let is_complete_command = matches!(command, TxCollaborationCommand::TxComplete());
        let is_waiting_for_remote = match state.state {
            ChannelState::CollaboratingFundingTx(flags) => {
                flags.contains(CollaboratingFundingTxFlags::AWAITING_REMOTE_TX_COLLABORATION_MSG)
            }
            _ => false,
        };

        // We first exclude below cases that are invalid for tx collaboration,
        // and then process the commands.
        let flags = match state.state {
            ChannelState::NegotiatingFunding(NegotiatingFundingFlags::INIT_SENT)
                if state.is_acceptor =>
            {
                return Err(ProcessingChannelError::InvalidState(
                    "Acceptor tries to start sending tx collaboration message".to_string(),
                ));
            }
            ChannelState::NegotiatingFunding(_) => {
                debug!("Beginning processing tx collaboration command, and transitioning from {:?} to CollaboratingFundingTx state", state.state);
                state.state =
                    ChannelState::CollaboratingFundingTx(CollaboratingFundingTxFlags::empty());
                CollaboratingFundingTxFlags::empty()
            }
            ChannelState::CollaboratingFundingTx(_)
                if !is_complete_command && is_waiting_for_remote =>
            {
                return Err(ProcessingChannelError::InvalidState(format!(
                    "Trying to process command {:?} while in {:?} (should only send non-complete message after received response from peer)",
                    &command, state.state
                )));
            }
            ChannelState::CollaboratingFundingTx(flags) => {
                debug!(
                    "Processing tx collaboration command {:?} for state {:?}",
                    &command, &state.state
                );
                flags
            }
            _ => {
                return Err(ProcessingChannelError::InvalidState(format!(
                    "Invalid tx collaboration command {:?} for state {:?}",
                    &command, state.state
                )));
            }
        };

        // TODO: Note that we may deadlock here if send_tx_collaboration_command does successfully send the message,
        // as in that case both us and the remote are waiting for each other to send the message.
        match command {
            TxCollaborationCommand::TxUpdate(tx_update) => {
                let fiber_message = FiberMessage::tx_update(TxUpdate {
                    channel_id: state.get_id(),
                    tx: tx_update.transaction.clone(),
                });
                self.network
                    .send_message(NetworkActorMessage::new_command(
                        NetworkActorCommand::SendFiberMessage(FiberMessageWithPeerId::new(
                            state.get_remote_peer_id(),
                            fiber_message,
                        )),
                    ))
                    .expect(ASSUME_NETWORK_ACTOR_ALIVE);

                state.update_state(ChannelState::CollaboratingFundingTx(
                    CollaboratingFundingTxFlags::AWAITING_REMOTE_TX_COLLABORATION_MSG,
                ));
                state.funding_tx = Some(tx_update.transaction.clone());
                state.maybe_complete_tx_collaboration(tx_update.transaction, &self.network)?;
            }
            TxCollaborationCommand::TxComplete() => {
                state.check_tx_complete_preconditions()?;
                let fiber_message = FiberMessage::tx_complete(TxComplete {
                    channel_id: state.get_id(),
                });
                self.network
                    .send_message(NetworkActorMessage::new_command(
                        NetworkActorCommand::SendFiberMessage(FiberMessageWithPeerId::new(
                            state.get_remote_peer_id(),
                            fiber_message,
                        )),
                    ))
                    .expect(ASSUME_NETWORK_ACTOR_ALIVE);

                state.update_state(ChannelState::CollaboratingFundingTx(
                    flags | CollaboratingFundingTxFlags::OUR_TX_COMPLETE_SENT,
                ));
            }
        }

        Ok(())
    }

    pub async fn handle_command(
        &self,
        state: &mut ChannelActorState,
        command: ChannelCommand,
    ) -> Result<(), ProcessingChannelError> {
        match command {
            ChannelCommand::TxCollaborationCommand(tx_collaboration_command) => {
                self.handle_tx_collaboration_command(state, tx_collaboration_command)
            }
            ChannelCommand::CommitmentSigned() => self.handle_commitment_signed_command(state),
            ChannelCommand::AddTlc(command, reply) => {
                match self.handle_add_tlc_command(state, command) {
                    Ok(tlc_id) => {
                        let _ = reply.send(Ok(AddTlcResponse { tlc_id }));
                        Ok(())
                    }
                    Err(err) => {
                        let error_detail = self.get_tlc_detail_error(state, &err).await;
                        let _ = reply.send(Err(TlcErrPacket::new(error_detail)));
                        Err(err)
                    }
                }
            }
            ChannelCommand::RemoveTlc(command, reply) => {
                match self.handle_remove_tlc_command(state, command) {
                    Ok(_) => {
                        let _ = reply.send(Ok(()));
                        Ok(())
                    }
                    Err(err) => {
                        let _ = reply.send(Err(err.to_string()));
                        Err(err)
                    }
                }
            }
            ChannelCommand::Shutdown(command, reply) => {
                match self.handle_shutdown_command(state, command) {
                    Ok(_) => {
                        debug!("Shutdown command processed successfully");
                        let _ = reply.send(Ok(()));
                        Ok(())
                    }
                    Err(err) => {
                        debug!("Error processing shutdown command: {:?}", &err);
                        let _ = reply.send(Err(err.to_string()));
                        Err(err)
                    }
                }
            }
            ChannelCommand::Update(command, reply) => {
                match self.handle_update_command(state, command).await {
                    Ok(_) => {
                        debug!("Update command processed successfully");
                        let _ = reply.send(Ok(()));
                        Ok(())
                    }
                    Err(err) => {
                        debug!("Error processing update command: {:?}", &err);
                        let _ = reply.send(Err(err.to_string()));
                        Err(err)
                    }
                }
            }
        }
    }

    pub async fn handle_event(
        &self,
        myself: &ActorRef<ChannelActorMessage>,
        state: &mut ChannelActorState,
        event: ChannelEvent,
    ) -> Result<(), ProcessingChannelError> {
        match event {
            ChannelEvent::FundingTransactionConfirmed(block_number, tx_index) => {
                debug!("Funding transaction confirmed");
                let flags = match state.state {
                    ChannelState::AwaitingChannelReady(flags) => flags,
                    ChannelState::AwaitingTxSignatures(f)
                        if f.contains(AwaitingTxSignaturesFlags::TX_SIGNATURES_SENT) =>
                    {
                        AwaitingChannelReadyFlags::empty()
                    }
                    _ => {
                        return Err(ProcessingChannelError::InvalidState(format!(
                            "Expecting funding transaction confirmed event in state AwaitingChannelReady or after TX_SIGNATURES_SENT, but got state {:?}", &state.state)));
                    }
                };
                state.funding_tx_confirmed_at = Some((block_number, tx_index));
                self.network
                    .send_message(NetworkActorMessage::new_command(
                        NetworkActorCommand::SendFiberMessage(FiberMessageWithPeerId::new(
                            state.get_remote_peer_id(),
                            FiberMessage::channel_ready(ChannelReady {
                                channel_id: state.get_id(),
                            }),
                        )),
                    ))
                    .expect(ASSUME_NETWORK_ACTOR_ALIVE);
                let flags = flags | AwaitingChannelReadyFlags::OUR_CHANNEL_READY;
                state.update_state(ChannelState::AwaitingChannelReady(flags));
                state.maybe_channel_is_ready(&self.network).await;
            }
            ChannelEvent::CommitmentTransactionConfirmed => {
                match state.state {
                    ChannelState::ShuttingDown(flags)
                        if flags.contains(ShuttingDownFlags::WAITING_COMMITMENT_CONFIRMATION) => {}
                    _ => {
                        return Err(ProcessingChannelError::InvalidState(format!(
                            "Expecting commitment transaction confirmed event in state ShuttingDown, but got state {:?}", &state.state)
                        ));
                    }
                };
                state.update_state(ChannelState::Closed(CloseFlags::UNCOOPERATIVE));
                debug!("Channel closed with uncooperative close");
            }
            ChannelEvent::CheckTlcSetdown => {
                self.check_tlc_setdown(state);
            }
            ChannelEvent::PeerDisconnected => {
                myself.stop(Some("PeerDisconnected".to_string()));
            }
            ChannelEvent::ClosingTransactionConfirmed => {
                // Broadcast the channel update message which disables the channel.
                let update = state.generate_disabled_channel_update(&self.network).await;

                self.network
                    .send_message(NetworkActorMessage::new_command(
                        NetworkActorCommand::ProccessChannelUpdate(
                            self.get_remote_peer_id(),
                            update,
                        ),
                    ))
                    .expect(ASSUME_NETWORK_ACTOR_ALIVE);

                myself.stop(Some("ChannelClosed".to_string()));
            }
        }
        Ok(())
    }

    fn get_invoice_status(&self, invoice: &CkbInvoice) -> CkbInvoiceStatus {
        match self
            .store
            .get_invoice_status(&invoice.payment_hash())
            .expect("no invoice status found")
        {
            CkbInvoiceStatus::Open if invoice.is_expired() => CkbInvoiceStatus::Expired,
            status => status,
        }
    }

    async fn peel_onion_packet(
        &self,
        onion_packet: PaymentOnionPacket,
        payment_hash: Hash256,
    ) -> Result<PeeledPaymentOnionPacket, ProcessingChannelError> {
        call!(self.network, |tx| NetworkActorMessage::Command(
            NetworkActorCommand::PeelPaymentOnionPacket(onion_packet, payment_hash, tx)
        ))
        .expect(ASSUME_NETWORK_ACTOR_ALIVE)
        .map_err(|err| ProcessingChannelError::PeelingOnionPacketError(err))
    }
}

#[rasync_trait]
impl<S> Actor for ChannelActor<S>
where
    S: ChannelActorStateStore + InvoiceStore + Send + Sync + 'static,
{
    type Msg = ChannelActorMessage;
    type State = ChannelActorState;
    type Arguments = ChannelInitializationParameter;

    async fn pre_start(
        &self,
        _myself: ActorRef<Self::Msg>,
        args: Self::Arguments,
    ) -> Result<Self::State, ActorProcessingErr> {
        // startup the event processing
        match args {
            ChannelInitializationParameter::AcceptChannel(AcceptChannelParameter {
                funding_amount: local_funding_amount,
                reserved_ckb_amount: local_reserved_ckb_amount,
                shutdown_script: local_shutdown_script,
                public_channel_info,
                seed,
                open_channel,
                channel_id_sender,
            }) => {
                let peer_id = self.get_remote_peer_id();
                debug!(
                    "Accepting channel {:?} to peer {:?}",
                    &open_channel, &peer_id
                );

                let counterpart_pubkeys = (&open_channel).into();
                let public = open_channel.is_public();
                let OpenChannel {
                    channel_id,
                    chain_hash,
                    commitment_fee_rate,
                    commitment_delay_epoch,
                    funding_fee_rate,
                    funding_udt_type_script,
                    funding_amount,
                    shutdown_script,
                    reserved_ckb_amount,
                    first_per_commitment_point,
                    second_per_commitment_point,
                    next_local_nonce,
                    max_tlc_value_in_flight,
                    max_tlc_number_in_flight,
                    channel_announcement_nonce,
                    ..
                } = &open_channel;

                if *chain_hash != get_chain_hash() {
                    return Err(Box::new(ProcessingChannelError::InvalidParameter(format!(
                        "Invalid chain hash {:?}",
                        chain_hash
                    ))));
                }

                // TODO: we may reject the channel opening request here
                // if the peer want to open a public channel, but we don't want to.
                if public && channel_announcement_nonce.is_none()
                    || public && public_channel_info.is_none()
                {
                    return Err(Box::new(ProcessingChannelError::InvalidParameter(
                        "Public channel should have channel announcement nonce and public channel info".to_string(),
                    )));
                }

                let mut state = ChannelActorState::new_inbound_channel(
                    *channel_id,
                    public_channel_info,
                    local_funding_amount,
                    local_reserved_ckb_amount,
                    *commitment_fee_rate,
                    *commitment_delay_epoch,
                    *funding_fee_rate,
                    funding_udt_type_script.clone(),
                    &seed,
                    self.get_local_pubkey(),
                    self.get_remote_pubkey(),
                    local_shutdown_script.clone(),
                    shutdown_script.clone(),
                    *funding_amount,
                    *reserved_ckb_amount,
                    counterpart_pubkeys,
                    next_local_nonce.clone(),
                    channel_announcement_nonce.clone(),
                    *first_per_commitment_point,
                    *second_per_commitment_point,
                    *max_tlc_value_in_flight,
                    *max_tlc_number_in_flight,
                );
                state.check_accept_channel_parameters()?;

                let commitment_number = INITIAL_COMMITMENT_NUMBER;

                let channel_announcement_nonce = if public {
                    Some(state.get_channel_announcement_musig2_pubnonce())
                } else {
                    None
                };
                let accept_channel = AcceptChannel {
                    channel_id: *channel_id,
                    funding_amount: local_funding_amount,
                    shutdown_script: local_shutdown_script,
                    reserved_ckb_amount: local_reserved_ckb_amount,
                    max_tlc_value_in_flight: DEFAULT_MAX_TLC_VALUE_IN_FLIGHT,
                    max_tlc_number_in_flight: DEFAULT_MAX_TLC_NUMBER_IN_FLIGHT,
                    funding_pubkey: state.signer.funding_key.pubkey(),
                    min_tlc_value: DEFAULT_MIN_TLC_VALUE,
                    tlc_basepoint: state.signer.tlc_base_key.pubkey(),
                    first_per_commitment_point: state
                        .signer
                        .get_commitment_point(commitment_number),
                    second_per_commitment_point: state
                        .signer
                        .get_commitment_point(commitment_number + 1),
                    channel_announcement_nonce,
                    next_local_nonce: state.get_local_musig2_pubnonce(),
                };

                let command = FiberMessageWithPeerId::new(
                    peer_id,
                    FiberMessage::accept_channel(accept_channel),
                );
                // TODO: maybe we should not use try_send here.
                self.network
                    .send_message(NetworkActorMessage::new_command(
                        NetworkActorCommand::SendFiberMessage(command),
                    ))
                    .expect(ASSUME_NETWORK_ACTOR_ALIVE);

                state.update_state(ChannelState::NegotiatingFunding(
                    NegotiatingFundingFlags::INIT_SENT,
                ));
                if let Some(sender) = channel_id_sender {
                    sender.send(state.get_id()).expect("Receive not dropped");
                }
                Ok(state)
            }
            ChannelInitializationParameter::OpenChannel(OpenChannelParameter {
                funding_amount,
                seed,
                public_channel_info,
                funding_udt_type_script,
                shutdown_script,
                channel_id_sender,
                commitment_fee_rate,
                commitment_delay_epoch,
                funding_fee_rate,
                max_tlc_number_in_flight,
                max_tlc_value_in_flight,
            }) => {
                let public = public_channel_info.is_some();
                let peer_id = self.get_remote_peer_id();
                info!("Trying to open a channel to {:?}", &peer_id);

                let commitment_fee_rate =
                    commitment_fee_rate.unwrap_or(DEFAULT_COMMITMENT_FEE_RATE);
                let funding_fee_rate = funding_fee_rate.unwrap_or(DEFAULT_FEE_RATE);

                let (to_local_amount, reserved_ckb_amount) = get_funding_and_reserved_amount(
                    funding_amount,
                    &shutdown_script,
                    &funding_udt_type_script,
                )?;

                let mut channel = ChannelActorState::new_outbound_channel(
                    public_channel_info,
                    &seed,
                    self.get_local_pubkey(),
                    self.get_remote_pubkey(),
                    to_local_amount,
                    reserved_ckb_amount,
                    commitment_fee_rate,
                    commitment_delay_epoch
                        .unwrap_or(EpochNumberWithFraction::new(
                            DEFAULT_COMMITMENT_DELAY_EPOCHS,
                            0,
                            1,
                        ))
                        .full_value(),
                    funding_fee_rate,
                    funding_udt_type_script.clone(),
                    shutdown_script.clone(),
                    max_tlc_value_in_flight.unwrap_or(DEFAULT_MAX_TLC_VALUE_IN_FLIGHT),
                    max_tlc_number_in_flight.unwrap_or(DEFAULT_MAX_TLC_NUMBER_IN_FLIGHT),
                );

                channel.check_open_channel_parameters()?;

                let channel_flags = if public {
                    ChannelFlags::PUBLIC
                } else {
                    ChannelFlags::empty()
                };
                let channel_announcement_nonce = if public {
                    Some(channel.get_channel_announcement_musig2_pubnonce())
                } else {
                    None
                };
                let commitment_number = INITIAL_COMMITMENT_NUMBER;
                let message = FiberMessage::ChannelInitialization(OpenChannel {
                    chain_hash: get_chain_hash(),
                    channel_id: channel.get_id(),
                    funding_udt_type_script,
                    funding_amount: channel.to_local_amount,
                    shutdown_script,
                    reserved_ckb_amount: channel.local_reserved_ckb_amount,
                    funding_fee_rate,
                    commitment_fee_rate,
                    commitment_delay_epoch: channel.commitment_delay_epoch,
                    max_tlc_value_in_flight: channel.max_tlc_value_in_flight,
                    max_tlc_number_in_flight: channel.max_tlc_number_in_flight,
                    min_tlc_value: DEFAULT_MIN_TLC_VALUE,
                    channel_flags,
                    first_per_commitment_point: channel
                        .signer
                        .get_commitment_point(commitment_number),
                    second_per_commitment_point: channel
                        .signer
                        .get_commitment_point(commitment_number + 1),
                    funding_pubkey: channel.get_local_channel_public_keys().funding_pubkey,
                    tlc_basepoint: channel.get_local_channel_public_keys().tlc_base_key,
                    next_local_nonce: channel.get_local_musig2_pubnonce(),
                    channel_announcement_nonce,
                });

                debug!(
                    "Created OpenChannel message to {:?}: {:?}",
                    &peer_id, &message
                );
                self.network
                    .send_message(NetworkActorMessage::new_command(
                        NetworkActorCommand::SendFiberMessage(FiberMessageWithPeerId {
                            peer_id: peer_id.clone(),
                            message,
                        }),
                    ))
                    .expect(ASSUME_NETWORK_ACTOR_ALIVE);
                // TODO: note that we can't actually guarantee that this OpenChannel message is sent here.
                // It is even possible that the peer_id is bogus, and we can't send a message to it.
                // We need some book-keeping service to remove all the OUR_INIT_SENT channels.
                channel.update_state(ChannelState::NegotiatingFunding(
                    NegotiatingFundingFlags::OUR_INIT_SENT,
                ));
                debug!(
                    "Channel to peer {:?} with id {:?} created",
                    &peer_id,
                    &channel.get_id()
                );

                channel_id_sender
                    .send(channel.get_id())
                    .expect("Receive not dropped");
                Ok(channel)
            }
            ChannelInitializationParameter::ReestablishChannel(channel_id) => {
                let mut channel = self
                    .store
                    .get_channel_actor_state(&channel_id)
                    .expect("channel should exist");
                channel.reestablishing = true;

                let reestablish_channel = ReestablishChannel {
                    channel_id,
                    local_commitment_number: channel.get_current_commitment_number(true),
                    remote_commitment_number: channel.get_current_commitment_number(false),
                };

                let command = FiberMessageWithPeerId::new(
                    self.get_remote_peer_id(),
                    FiberMessage::reestablish_channel(reestablish_channel),
                );

                self.network
                    .send_message(NetworkActorMessage::new_command(
                        NetworkActorCommand::SendFiberMessage(command),
                    ))
                    .expect(ASSUME_NETWORK_ACTOR_ALIVE);

                // If the channel is already ready, we should notify the network actor.
                // so that we update the network.outpoint_channel_map
                if matches!(channel.state, ChannelState::ChannelReady()) {
                    self.network
                        .send_message(NetworkActorMessage::new_event(
                            NetworkActorEvent::ChannelReady(
                                channel.get_id(),
                                channel.get_remote_peer_id(),
                                channel.must_get_funding_transaction_outpoint(),
                            ),
                        ))
                        .expect(ASSUME_NETWORK_ACTOR_ALIVE);
                }
                Ok(channel)
            }
        }
    }

    async fn post_start(
        &self,
        myself: ActorRef<Self::Msg>,
        _state: &mut Self::State,
    ) -> Result<(), ActorProcessingErr> {
        myself.send_interval(AUTO_SETDOWN_TLC_INTERVAL, || {
            ChannelActorMessage::Event(ChannelEvent::CheckTlcSetdown)
        });
        Ok(())
    }

    async fn handle(
        &self,
        myself: ActorRef<Self::Msg>,
        message: Self::Msg,
        state: &mut Self::State,
    ) -> Result<(), ActorProcessingErr> {
        trace!(
            "Channel actor processing message: id: {:?}, state: {:?}, message: {:?}",
            &state.get_id(),
            &message,
            &state.state
        );
        match message {
            ChannelActorMessage::PeerMessage(message) => {
                if let Err(error) = self.handle_peer_message(state, message).await {
                    error!("Error while processing channel message: {:?}", error);
                }
            }
            ChannelActorMessage::Command(command) => {
                if let Err(err) = self.handle_command(state, command).await {
                    error!("Error while processing channel command: {:?}", err);
                }
            }
            ChannelActorMessage::Event(e) => {
                if let Err(err) = self.handle_event(&myself, state, e).await {
                    error!("Error while processing channel event: {:?}", err);
                }
            }
        }

        self.store.insert_channel_actor_state(state.clone());
        Ok(())
    }
}

#[derive(Copy, Clone, Debug, PartialEq, Eq, Serialize, Deserialize)]
pub struct CommitmentNumbers {
    pub local: u64,
    pub remote: u64,
}

impl Default for CommitmentNumbers {
    fn default() -> Self {
        Self::new()
    }
}

impl CommitmentNumbers {
    pub fn new() -> Self {
        Self {
            local: INITIAL_COMMITMENT_NUMBER,
            remote: INITIAL_COMMITMENT_NUMBER,
        }
    }

    pub fn get_local(&self) -> u64 {
        self.local
    }

    pub fn get_remote(&self) -> u64 {
        self.remote
    }

    pub fn increment_local(&mut self) {
        self.local += 1;
    }

    pub fn increment_remote(&mut self) {
        self.remote += 1;
    }

    pub fn flip(&self) -> Self {
        Self {
            local: self.remote,
            remote: self.local,
        }
    }
}

#[derive(Copy, Clone, Debug, PartialEq, Eq, Serialize, Deserialize, PartialOrd, Ord)]
pub enum TLCId {
    Offered(u64),
    Received(u64),
}

impl From<TLCId> for u64 {
    fn from(id: TLCId) -> u64 {
        match id {
            TLCId::Offered(id) => id,
            TLCId::Received(id) => id,
        }
    }
}

impl TLCId {
    pub fn is_offered(&self) -> bool {
        matches!(self, TLCId::Offered(_))
    }

    pub fn is_received(&self) -> bool {
        !self.is_offered()
    }

    pub fn flip(&self) -> Self {
        match self {
            TLCId::Offered(id) => TLCId::Received(*id),
            TLCId::Received(id) => TLCId::Offered(*id),
        }
    }

    pub fn flip_mut(&mut self) {
        *self = self.flip();
    }
}

#[derive(Debug, Clone, Serialize, Deserialize, Eq, PartialEq)]
pub enum TlcKind {
    AddTlc(AddTlcInfo),
    RemoveTlc(RemoveTlcInfo),
}

impl TlcKind {
    pub fn log(&self) -> String {
        match self {
            TlcKind::AddTlc(add_tlc) => {
                format!("{:?}", &add_tlc.tlc_id)
            }
            TlcKind::RemoveTlc(remove_tlc) => {
                format!("RemoveTlc({:?})", &remove_tlc.tlc_id)
            }
        }
    }
}

#[derive(Debug, Clone, Serialize, Deserialize, Eq, PartialEq)]
pub struct AddTlcInfo {
    pub channel_id: Hash256,
    pub tlc_id: TLCId,
    pub amount: u128,
    pub payment_hash: Hash256,
    pub expiry: u64,
    pub hash_algorithm: HashAlgorithm,
    // the onion packet for multi-hop payment
    pub onion_packet: Option<PaymentOnionPacket>,
    pub created_at: CommitmentNumbers,
    pub removed_at: Option<(CommitmentNumbers, RemoveTlcReason)>,
    pub payment_preimage: Option<Hash256>,

    /// Note: `previous_tlc` is used to track the tlc chain for a multi-tlc payment,
    ///       we need to know previous when removing tlc backwardly.
    ///
    /// Node A ---------> Node B ------------> Node C ----------> Node D
    ///  tlc_1 <---> (tlc_1) (tlc_2) <---> (tlc_2) (tlc_3) <----> tlc_3
    ///                ^^^^                 ^^^^
    ///
    pub previous_tlc: Option<(Hash256, TLCId)>,
}

impl AddTlcInfo {
    pub fn is_offered(&self) -> bool {
        self.tlc_id.is_offered()
    }

    pub fn is_received(&self) -> bool {
        !self.is_offered()
    }

    pub fn get_commitment_numbers(&self) -> CommitmentNumbers {
        self.created_at
    }

    pub fn flip_mut(&mut self) {
        self.tlc_id.flip_mut();
    }

    /// Get the value for the field `htlc_type` in commitment lock witness.
    /// - Lowest 1 bit: 0 if the tlc is offered by the remote party, 1 otherwise.
    /// - High 7 bits:
    ///     - 0: ckb hash
    ///     - 1: sha256
    pub fn get_htlc_type(&self) -> u8 {
        let offered_flag = if self.is_offered() { 0u8 } else { 1u8 };
        ((self.hash_algorithm as u8) << 1) + offered_flag
    }

    fn get_hash(&self) -> ShortHash {
        self.payment_hash.as_ref()[..20]
            .try_into()
            .expect("short hash from payment hash")
    }
}

#[derive(Clone, Debug, Serialize, Deserialize, Eq, PartialEq)]
pub struct RemoveTlcInfo {
    pub channel_id: Hash256,
    pub tlc_id: TLCId,
    pub reason: RemoveTlcReason,
}

impl TlcKind {
    pub fn tlc_id_u64(&self) -> u64 {
        match self {
            TlcKind::AddTlc(add_tlc) => add_tlc.tlc_id.into(),
            TlcKind::RemoveTlc(remove_tlc) => remove_tlc.tlc_id.into(),
        }
    }

    pub fn tlc_id(&self) -> TLCId {
        match self {
            TlcKind::AddTlc(info) => info.tlc_id,
            TlcKind::RemoveTlc(remove_tlc) => remove_tlc.tlc_id,
        }
    }

    pub fn is_offered(&self) -> bool {
        self.tlc_id().is_offered()
    }

    pub fn is_received(&self) -> bool {
        !self.is_offered()
    }

    pub fn flip_mut(&mut self) {
        match self {
            TlcKind::AddTlc(info) => info.tlc_id.flip_mut(),
            TlcKind::RemoveTlc(_) => {
                unreachable!("RemoveTlc should not flip")
            }
        }
    }

    pub fn amount(&self) -> u128 {
        match self {
            TlcKind::AddTlc(add_tlc) => add_tlc.amount,
            TlcKind::RemoveTlc(..) => {
                unreachable!("RemoveTlc should not have amount")
            }
        }
    }

    pub fn payment_hash(&self) -> Hash256 {
        match self {
            TlcKind::AddTlc(add_tlc) => add_tlc.payment_hash,
            TlcKind::RemoveTlc(..) => {
                unreachable!("RemoveTlc should not have payment hash")
            }
        }
    }

    pub fn as_add_tlc(&self) -> &AddTlcInfo {
        match self {
            TlcKind::AddTlc(add_tlc) => &add_tlc,
            TlcKind::RemoveTlc(..) => {
                unreachable!("RemoveTlc should not be AddTlc")
            }
        }
    }
}

#[derive(Default, Clone, Debug, Serialize, Deserialize)]
pub struct PendingTlcs {
    tlcs: Vec<TlcKind>,
    committed_index: usize,
    next_tlc_id: u64,
}

impl PendingTlcs {
    pub fn new() -> Self {
        Self {
            tlcs: Vec::new(),
            committed_index: 0,
            next_tlc_id: 0,
        }
    }

    #[cfg(test)]
    pub fn print(&self, prefix: &str) {
        debug!(
            "{} pending tlcs: {:?}, committed_index: {:?}",
            prefix,
            self.tlcs.iter().map(|t| t.log()).collect::<Vec<_>>(),
            self.committed_index
        );
    }

    pub fn next_tlc_id(&self) -> u64 {
        self.next_tlc_id
    }

    pub fn increment_next_tlc_id(&mut self) {
        self.next_tlc_id += 1;
    }

    pub fn add_tlc_operation(&mut self, tlc_op: TlcKind) {
        self.tlcs.push(tlc_op);
    }

    pub fn get_staging_tlcs(&self) -> &[TlcKind] {
        &self.tlcs[self.committed_index..]
    }

    pub fn get_committed_tlcs(&self) -> &[TlcKind] {
        &self.tlcs[..self.committed_index]
    }

    pub fn get_committed_tlcs_mut(&mut self) -> &mut [TlcKind] {
        &mut self.tlcs[..self.committed_index]
    }

    pub fn tlcs(&self) -> &[TlcKind] {
        &self.tlcs
    }

    pub fn tlcs_mut(&mut self) -> &mut Vec<TlcKind> {
        &mut self.tlcs
    }

    pub fn push(&mut self, tlc: TlcKind) {
        assert!(!self.is_tlc_present(&tlc));
        self.tlcs.push(tlc);
    }

    fn is_tlc_present(&self, tlc: &TlcKind) -> bool {
        self.tlcs.iter().any(|t| match (t, tlc) {
            (TlcKind::AddTlc(info1), TlcKind::AddTlc(info2)) => info1.tlc_id == info2.tlc_id,
            (TlcKind::RemoveTlc(info1), TlcKind::RemoveTlc(info2)) => info1.tlc_id == info2.tlc_id,
            _ => false,
        })
    }

    pub fn commit_tlcs(&mut self, committed_tlcs: &[TlcKind]) -> Vec<TlcKind> {
        let staging_tlcs = self.get_staging_tlcs().to_vec();
        for tlc in committed_tlcs {
            if !self.is_tlc_present(tlc) {
                self.tlcs.push(tlc.clone());
            }
        }
        self.committed_index = self.tlcs.len();
        return staging_tlcs;
    }

    pub fn get_mut(&mut self, tlc_id: &TLCId) -> Option<&mut AddTlcInfo> {
        self.tlcs.iter_mut().find_map(|tlc| match tlc {
            TlcKind::AddTlc(info) if info.tlc_id == *tlc_id => Some(info),
            _ => None,
        })
    }

    pub fn drop_remove_tlc(&mut self, tlc_id: &TLCId) {
        //assert_eq!(self.committed_index, self.tlcs.len());
        self.tlcs.retain(|tlc| match tlc {
            TlcKind::RemoveTlc(info) => info.tlc_id != *tlc_id,
            _ => true,
        });
        self.committed_index = self.tlcs.len();
    }

    pub fn shrink_removed_tlcs(&mut self) {
        //assert_eq!(self.committed_index, self.tlcs.len());
        let new_committed_index = self
            .get_committed_tlcs()
            .iter()
            .filter(|tlc| match tlc {
                TlcKind::AddTlc(info) => info.removed_at.is_none(),
                _ => true,
            })
            .count();
        self.tlcs.retain(|tlc| match tlc {
            TlcKind::AddTlc(info) => info.removed_at.is_none(),
            _ => true,
        });
        self.committed_index = new_committed_index;
    }
}

#[derive(Default, Clone, Debug, Serialize, Deserialize)]
pub struct TlcState {
    local_pending_tlcs: PendingTlcs,
    remote_pending_tlcs: PendingTlcs,
    // if the tlc is pending to be removed, the reason will be stored here
    // this will only used for retrying remove TLC
    pending_remove_tlcs_map: BTreeMap<TLCId, RemoveTlcReason>,
    waiting_ack: bool,
}

impl TlcState {
    pub fn get_next_offering(&self) -> u64 {
        self.local_pending_tlcs.next_tlc_id()
    }

    pub fn get_next_received(&self) -> u64 {
        self.remote_pending_tlcs.next_tlc_id()
    }

    pub fn increment_offering(&mut self) {
        self.local_pending_tlcs.increment_next_tlc_id();
    }

    pub fn increment_received(&mut self) {
        self.remote_pending_tlcs.increment_next_tlc_id();
    }

    pub fn set_waiting_ack(&mut self, waiting_ack: bool) {
        self.waiting_ack = waiting_ack;
    }

    pub fn set_tlc_pending_remove(&mut self, tlc_id: TLCId, reason: RemoveTlcReason) {
        self.pending_remove_tlcs_map.insert(tlc_id, reason);
    }

    pub fn get_pending_remove(&self) -> Vec<(TLCId, RemoveTlcReason)> {
        self.pending_remove_tlcs_map
            .iter()
            .map(|(tlc_id, reason)| (tlc_id.clone(), reason.clone()))
            .collect()
    }

    pub fn remove_pending_remove_tlc(&mut self, tlc_id: &TLCId) {
        self.pending_remove_tlcs_map.remove(tlc_id);
    }

    pub fn get(&self, id: &TLCId) -> Option<&AddTlcInfo> {
        match id {
            TLCId::Offered(_id) => {
                self.local_pending_tlcs
                    .tlcs()
                    .iter()
                    .find_map(|tlc| match tlc {
                        TlcKind::AddTlc(info) if info.tlc_id == *id => Some(info),
                        _ => None,
                    })
            }
            TLCId::Received(_id) => {
                self.remote_pending_tlcs
                    .tlcs()
                    .iter()
                    .find_map(|tlc| match tlc {
                        TlcKind::AddTlc(info) if info.tlc_id == *id => Some(info),
                        _ => None,
                    })
            }
        }
    }

    pub fn get_mut(&mut self, id: &TLCId) -> Option<&mut AddTlcInfo> {
        match id {
            TLCId::Offered(_id) => {
                self.local_pending_tlcs
                    .tlcs
                    .iter_mut()
                    .find_map(|tlc| match tlc {
                        TlcKind::AddTlc(info) if info.tlc_id == *id => Some(info),
                        _ => None,
                    })
            }
            TLCId::Received(_id) => {
                self.remote_pending_tlcs
                    .tlcs
                    .iter_mut()
                    .find_map(|tlc| match tlc {
                        TlcKind::AddTlc(info) if info.tlc_id == *id => Some(info),
                        _ => None,
                    })
            }
        }
    }

    pub fn add_local_tlc(&mut self, tlc_info: TlcKind) {
        self.local_pending_tlcs.push(tlc_info);
    }

    pub fn add_remote_tlc(&mut self, tlc_info: TlcKind) {
        self.remote_pending_tlcs.push(tlc_info);
    }

    pub fn next_local_tlc_id(&self) -> u64 {
        self.local_pending_tlcs.next_tlc_id()
    }

    pub fn increment_local_tlc_id(&mut self) {
        self.local_pending_tlcs.increment_next_tlc_id();
    }

    pub fn next_remote_tlc_id(&self) -> u64 {
        self.remote_pending_tlcs.next_tlc_id()
    }

    pub fn increment_remote_tlc_id(&mut self) {
        self.remote_pending_tlcs.increment_next_tlc_id();
    }

    fn unify_tlcs<'a>(
        &self,
        staging_tlcs: impl Iterator<Item = &'a TlcKind>,
        committed_tlcs: impl Iterator<Item = &'a TlcKind>,
    ) -> Vec<TlcKind> {
        let mut add_tlcs: BTreeMap<TLCId, TlcKind> = Default::default();
        let mut remove_tlcs = vec![];
        for tlc in committed_tlcs {
            match tlc {
                TlcKind::AddTlc(info) => {
                    if info.removed_at.is_none() {
                        let _ = add_tlcs.insert(tlc.tlc_id(), tlc.clone());
                    }
                }
                TlcKind::RemoveTlc(..) => {
                    unreachable!("RemoveTlc should not be in committed tlcs")
                }
            }
        }
        for tlc in staging_tlcs {
            match tlc {
                TlcKind::AddTlc(_info) => {
                    // If the tlc is already in the committed tlcs, we should not add it again.
                    // committed tlcs always have the latest tlc information
                    if add_tlcs.contains_key(&tlc.tlc_id()) {
                        continue;
                    }
                    let _ = add_tlcs.insert(tlc.tlc_id(), tlc.clone());
                }
                TlcKind::RemoveTlc(..) => remove_tlcs.push(tlc.clone()),
            }
        }
        for tlc in remove_tlcs {
            let tlc_id = tlc.tlc_id();
            let _ = add_tlcs.remove(&tlc_id);
        }
        add_tlcs.values().map(|tlc| tlc.clone()).collect()
    }

    pub fn get_tlcs_for_local(&self) -> Vec<TlcKind> {
        self.unify_tlcs(
            self.local_pending_tlcs.get_staging_tlcs().into_iter(),
            self.local_pending_tlcs
                .get_committed_tlcs()
                .into_iter()
                .chain(self.remote_pending_tlcs.get_committed_tlcs().into_iter()),
        )
    }

    pub fn get_tlcs_for_remote(&self) -> Vec<TlcKind> {
        self.unify_tlcs(
            self.remote_pending_tlcs.get_staging_tlcs().into_iter(),
            self.remote_pending_tlcs
                .get_committed_tlcs()
                .into_iter()
                .chain(self.local_pending_tlcs.get_committed_tlcs().into_iter()),
        )
    }

    pub fn get_tlcs_with(&self, local_commitment: bool) -> Vec<TlcKind> {
        if local_commitment {
            self.get_tlcs_for_local()
        } else {
            self.get_tlcs_for_remote()
        }
    }

    pub fn commit_local_tlcs(&mut self) -> Vec<TlcKind> {
        self.local_pending_tlcs
            .commit_tlcs(self.remote_pending_tlcs.get_committed_tlcs())
    }

    pub fn commit_remote_tlcs(&mut self) -> Vec<TlcKind> {
        self.remote_pending_tlcs
            .commit_tlcs(self.local_pending_tlcs.get_committed_tlcs())
    }

    fn filter_add_tlcs<'a, I>(tlcs: I) -> impl Iterator<Item = &'a AddTlcInfo>
    where
        I: Iterator<Item = &'a TlcKind>,
    {
        tlcs.filter_map(|tlc| match tlc {
            TlcKind::AddTlc(info) => {
                if info.removed_at.is_some() {
                    None
                } else {
                    Some((info.tlc_id, info))
                }
            }
            TlcKind::RemoveTlc(..) => None,
        })
        .collect::<BTreeMap<_, _>>()
        .into_iter()
        .map(|(_, v)| v)
    }

    pub fn all_commited_tlcs(&self) -> impl Iterator<Item = &AddTlcInfo> {
        Self::filter_add_tlcs(
            self.local_pending_tlcs
                .get_committed_tlcs()
                .into_iter()
                .chain(self.remote_pending_tlcs.get_committed_tlcs().into_iter()),
        )
    }

    pub fn all_tlcs(&self) -> impl Iterator<Item = &AddTlcInfo> {
        Self::filter_add_tlcs(
            self.local_pending_tlcs
                .tlcs()
                .into_iter()
                .chain(self.remote_pending_tlcs.tlcs().into_iter()),
        )
    }

    pub fn apply_tlc_remove(
        &mut self,
        tlc_id: TLCId,
        removed_at: CommitmentNumbers,
        reason: RemoveTlcReason,
    ) {
        // we don't consider RemoveTLC in the pending TLCS when build commitment signature
        // so it's safe to remove them all from remote and local pending TLCS
        self.local_pending_tlcs.drop_remove_tlc(&tlc_id);
        self.remote_pending_tlcs.drop_remove_tlc(&tlc_id);
        if let Some(tlc) = self.local_pending_tlcs.get_mut(&tlc_id) {
            tlc.removed_at = Some((removed_at, reason.clone()));
        }
        if let Some(tlc) = self.remote_pending_tlcs.get_mut(&tlc_id) {
            tlc.removed_at = Some((removed_at, reason));
        }
    }

    pub fn shrink_removed_tlcs(&mut self, tlc_id: TLCId) {
        // it's safe to remove multiple removed tlcs from pending TLCS,
        // just make sure the two partners are operating on correct pending list,
        // in other words, when one is remove from local TLCS,
        // the peer should remove it from remote TLCS
        if tlc_id.is_offered() {
            self.local_pending_tlcs.shrink_removed_tlcs();
        } else {
            self.remote_pending_tlcs.shrink_removed_tlcs();
        }
    }
}

#[serde_as]
#[derive(Clone, Serialize, Deserialize)]
pub struct ChannelActorState {
    pub state: ChannelState,
    // The data below are only relevant if the channel is public.
    pub public_channel_info: Option<PublicChannelInfo>,

    // The local public key used to establish p2p network connection.
    pub local_pubkey: Pubkey,
    // The remote public key used to establish p2p network connection.
    pub remote_pubkey: Pubkey,

    pub id: Hash256,
    #[serde_as(as = "Option<EntityHex>")]
    pub funding_tx: Option<Transaction>,

    pub funding_tx_confirmed_at: Option<(BlockNumber, u32)>,

    #[serde_as(as = "Option<EntityHex>")]
    pub funding_udt_type_script: Option<Script>,

    // Is this channel initially inbound?
    // An inbound channel is one where the counterparty is the funder of the channel.
    pub is_acceptor: bool,

    // TODO: consider transaction fee while building the commitment transaction.
    // The invariant here is that the sum of `to_local_amount` and `to_remote_amount`
    // should be equal to the total amount of the channel.
    // The changes of both `to_local_amount` and `to_remote_amount`
    // will always happen after a revoke_and_ack message is sent/received.
    // This means that while calculating the amounts for commitment transactions,
    // processing add_tlc command and messages, we need to take into account that
    // the amounts are not decremented/incremented yet.

    // The amount of CKB/UDT that we own in the channel.
    // This value will only change after we have resolved a tlc.
    pub to_local_amount: u128,
    // The amount of CKB/UDT that the remote owns in the channel.
    // This value will only change after we have resolved a tlc.
    pub to_remote_amount: u128,

    // these two amounts used to keep the minimal ckb amount for the two parties
    // TLC operations will not affect these two amounts, only used to keep the commitment transactions
    // to be valid, so that any party can close the channel at any time.
    // Note: the values are different for the UDT scenario
    pub local_reserved_ckb_amount: u64,
    pub remote_reserved_ckb_amount: u64,

    // The commitment fee rate is used to calculate the fee for the commitment transactions.
    // The side who want to submit the commitment transaction will pay fee
    pub commitment_fee_rate: u64,

    // The delay time for the commitment transaction, this value is set by the initiator of the channel.
    // It must be a relative EpochNumberWithFraction in u64 format.
    pub commitment_delay_epoch: u64,

    // The fee rate used for funding transaction, the initiator may set it as `funding_fee_rate` option,
    // if it's not set, DEFAULT_FEE_RATE will be used as default value, two sides will use the same fee rate
    pub funding_fee_rate: u64,

    // Signer is used to sign the commitment transactions.
    pub signer: InMemorySigner,

    // Cached channel public keys for easier of access.
    pub local_channel_public_keys: ChannelBasePublicKeys,

    // Commitment numbers that are used to derive keys.
    // This value is guaranteed to be 0 when channel is just created.
    pub commitment_numbers: CommitmentNumbers,

    // The maximum value can be in pending
    pub max_tlc_value_in_flight: u128,

    // The maximum number of tlcs that we can accept.
    pub max_tlc_number_in_flight: u64,

    // Below are fields that are only usable after the channel is funded,
    // (or at some point of the state).

    // all the TLC related information
    pub tlc_state: TlcState,

    // The remote and local lock script for close channel, they are setup during the channel establishment.
    #[serde_as(as = "Option<EntityHex>")]
    pub remote_shutdown_script: Option<Script>,
    #[serde_as(as = "EntityHex")]
    pub local_shutdown_script: Script,

    // While building a CommitmentSigned message, we use a nonce sent by the counterparty
    // to partially sign the commitment transaction. This nonce is also used while handling the revoke_and_ack
    // message from the peer. We need to save this nonce because the counterparty may send other nonces during
    // the period when our CommitmentSigned is sent and the counterparty's RevokeAndAck is received.
    #[serde_as(as = "Option<PubNonceAsBytes>")]
    pub last_used_nonce_in_commitment_signed: Option<PubNonce>,

    #[serde_as(as = "Vec<PubNonceAsBytes>")]
    pub remote_nonces: Vec<PubNonce>,

    // The latest commitment transaction we're holding
    #[serde_as(as = "Option<EntityHex>")]
    pub latest_commitment_transaction: Option<Transaction>,

    // All the commitment point that are sent from the counterparty.
    // We need to save all these points to derive the keys for the commitment transactions.
    pub remote_commitment_points: Vec<Pubkey>,
    pub remote_channel_public_keys: Option<ChannelBasePublicKeys>,

    // The shutdown info for both local and remote, they are setup by the shutdown command or message.
    pub local_shutdown_info: Option<ShutdownInfo>,
    pub remote_shutdown_info: Option<ShutdownInfo>,

    // A flag to indicate whether the channel is reestablishing, we won't process any messages until the channel is reestablished.
    pub reestablishing: bool,

    pub created_at: SystemTime,
}

#[serde_as]
#[derive(Clone, Serialize, Deserialize, Eq, PartialEq, Debug)]
pub struct ShutdownInfo {
    #[serde_as(as = "EntityHex")]
    pub close_script: Script,
    pub fee_rate: u64,
    pub signature: Option<PartialSignature>,
}

// This struct holds the channel information that are only relevant when the channel
// is public. The information includes signatures to the channel announcement message,
// our config for the channel that will be published to the network (via ChannelUpdate).
// For ChannelUpdate config, only information on our side are saved here because we have no
// control to the config on the counterparty side. And they will publish
// the config to the network via another ChannelUpdate message.
#[serde_as]
#[derive(Default, Clone, Debug, Serialize, Deserialize)]
pub struct PublicChannelInfo {
    pub enabled: bool,
    // The fee rate for tlc transfers. We only have these values set when
    // this is a public channel. Both sides may set this value differently.
    // This is a fee that is paid by the sender of the tlc.
    // The detailed calculation for the fee of forwarding tlcs is
    // `fee = round_above(tlc_fee_proportional_millionths * tlc_value / 1,000,000)`.
    // TODO: consider this value while building the commitment transaction.
    pub tlc_fee_proportional_millionths: Option<u128>,
    // Max/min value of the tlc that we will accept.
    pub tlc_max_value: Option<u128>,
    pub tlc_min_value: Option<u128>,
    // The expiry delta timestamp, in milliseconds, for the tlc.
    pub tlc_expiry_delta: Option<u64>,

    // Channel announcement signatures, may be empty for private channel.
    pub local_channel_announcement_signature: Option<(EcdsaSignature, PartialSignature)>,
    pub remote_channel_announcement_signature: Option<(EcdsaSignature, PartialSignature)>,

    #[serde_as(as = "Option<PubNonceAsBytes>")]
    pub remote_channel_announcement_nonce: Option<PubNonce>,

    pub channel_announcement: Option<ChannelAnnouncement>,
    pub channel_update: Option<ChannelUpdate>,
}

impl PublicChannelInfo {
    pub fn new(
        tlc_expiry_delta: u64,
        tlc_min_value: u128,
        tlc_max_value: u128,
        tlc_fee_proportional_millionths: u128,
    ) -> Self {
        Self {
            tlc_fee_proportional_millionths: Some(tlc_fee_proportional_millionths),
            tlc_max_value: Some(tlc_max_value),
            tlc_min_value: Some(tlc_min_value),
            tlc_expiry_delta: Some(tlc_expiry_delta),
            enabled: true,
            ..Default::default()
        }
    }
}

#[derive(PartialEq, Eq, Clone, Debug)]
pub struct ClosedChannel {}

#[derive(Debug)]
pub enum ChannelEvent {
    PeerDisconnected,
    FundingTransactionConfirmed(BlockNumber, u32),
    CommitmentTransactionConfirmed,
    ClosingTransactionConfirmed,
    CheckTlcSetdown,
}

pub type ProcessingChannelResult = Result<(), ProcessingChannelError>;

#[derive(Error, Debug)]
pub enum ProcessingChannelError {
    #[error("Invalid state: {0}")]
    InvalidState(String),
    #[error("Repeated processing message: {0}")]
    RepeatedProcessing(String),
    #[error("Invalid parameter: {0}")]
    InvalidParameter(String),
    #[error("Capacity error: {0}")]
    CapacityError(#[from] CapacityError),
    #[error("Failed to spawn actor: {0}")]
    SpawnErr(#[from] SpawnErr),
    #[error("Musig2 VerifyError: {0}")]
    Musig2VerifyError(#[from] VerifyError),
    #[error("Musig2 SigningError: {0}")]
    Musig2SigningError(#[from] SigningError),
    #[error("Unable to handle TLC command in waiting TLC ACK state")]
    WaitingTlcAck,
    #[error("Failed to peel onion packet: {0}")]
    PeelingOnionPacketError(String),
    #[error("The amount in the HTLC is not expected")]
    FinalIncorrectHTLCAmount,
    #[error("The payment_hash is not expected for final hop")]
    FinalIncorrectPaymentHash,
    #[error("The payment_hash and preimage does not match for final hop")]
    FinalIncorrectPreimage,
    #[error("The tlc forward fee is tow low")]
    TlcForwardFeeIsTooLow,
    #[error("The invoice status is invalid")]
    FinalInvoiceInvalid(CkbInvoiceStatus),
    #[error("The tlc number exceed limit of this channel")]
    TlcNumberExceedLimit,
    #[error("The tlc flight value exceed limit of this channel")]
    TlcValueInflightExceedLimit,
    #[error("The tlc amount below minimal")]
    TlcAmountIsTooLow,
    #[error("The tlc expiry soon")]
    TlcExpirySoon,
    #[error("The tlc expiry too far")]
    TlcExpiryTooFar,
}

bitflags! {
    #[derive(Copy, Clone, Debug, PartialEq, Eq, Serialize, Deserialize)]
    #[serde(transparent)]
    pub struct ChannelFlags: u8 {
        const PUBLIC = 1;
    }

    #[derive(Copy, Clone, Debug, PartialEq, Eq, Serialize, Deserialize)]
    #[serde(transparent)]
    pub struct NegotiatingFundingFlags: u32 {
        const OUR_INIT_SENT = 1;
        const THEIR_INIT_SENT = 1 << 1;
        const INIT_SENT = NegotiatingFundingFlags::OUR_INIT_SENT.bits() | NegotiatingFundingFlags::THEIR_INIT_SENT.bits();
    }

    #[derive(Copy, Clone, Debug, PartialEq, Eq, Serialize, Deserialize)]
    #[serde(transparent)]
    pub struct CollaboratingFundingTxFlags: u32 {
        const AWAITING_REMOTE_TX_COLLABORATION_MSG = 1;
        const PREPARING_LOCAL_TX_COLLABORATION_MSG = 1 << 1;
        const OUR_TX_COMPLETE_SENT = 1 << 2;
        const THEIR_TX_COMPLETE_SENT = 1 << 3;
        const COLLABRATION_COMPLETED = CollaboratingFundingTxFlags::OUR_TX_COMPLETE_SENT.bits() | CollaboratingFundingTxFlags::THEIR_TX_COMPLETE_SENT.bits();
    }

    #[derive(Copy, Clone, Debug, PartialEq, Eq, Serialize, Deserialize)]
    #[serde(transparent)]
    pub struct SigningCommitmentFlags: u32 {
        const OUR_COMMITMENT_SIGNED_SENT = 1;
        const THEIR_COMMITMENT_SIGNED_SENT = 1 << 1;
        const COMMITMENT_SIGNED_SENT = SigningCommitmentFlags::OUR_COMMITMENT_SIGNED_SENT.bits() | SigningCommitmentFlags::THEIR_COMMITMENT_SIGNED_SENT.bits();
    }

    #[derive(Copy, Clone, Debug, PartialEq, Eq, Serialize, Deserialize)]
    #[serde(transparent)]
    pub struct AwaitingTxSignaturesFlags: u32 {
        const OUR_TX_SIGNATURES_SENT = 1;
        const THEIR_TX_SIGNATURES_SENT = 1 << 1;
        const TX_SIGNATURES_SENT = AwaitingTxSignaturesFlags::OUR_TX_SIGNATURES_SENT.bits() | AwaitingTxSignaturesFlags::THEIR_TX_SIGNATURES_SENT.bits();
    }

    #[derive(Copy, Clone, Debug, PartialEq, Eq, Serialize, Deserialize)]
    #[serde(transparent)]
    pub struct AwaitingChannelReadyFlags: u32 {
        const OUR_CHANNEL_READY = 1;
        const THEIR_CHANNEL_READY = 1 << 1;
        const CHANNEL_READY = AwaitingChannelReadyFlags::OUR_CHANNEL_READY.bits() | AwaitingChannelReadyFlags::THEIR_CHANNEL_READY.bits();
    }

    #[derive(Copy, Clone, Debug, PartialEq, Eq, Serialize, Deserialize)]
    #[serde(transparent)]
    pub struct ShuttingDownFlags: u32 {
        /// Indicates that we have sent a `shutdown` message.
        const OUR_SHUTDOWN_SENT = 1;
        /// Indicates that they have sent a `shutdown` message.
        const THEIR_SHUTDOWN_SENT = 1 << 1;
        /// Indicates that both we and they have sent `shutdown` messages,
        /// but some HTLCs are still pending to be resolved.
        const AWAITING_PENDING_TLCS = ShuttingDownFlags::OUR_SHUTDOWN_SENT.bits() | ShuttingDownFlags::THEIR_SHUTDOWN_SENT.bits();
        /// Indicates all pending HTLCs are resolved, and this channel will be dropped.
        const DROPPING_PENDING = 1 << 2;
        /// Indicates we have submitted a commitment transaction, waiting for confirmation
        const WAITING_COMMITMENT_CONFIRMATION = 1 << 3;
    }

    #[derive(Copy, Clone, Debug, PartialEq, Eq, Serialize, Deserialize)]
    #[serde(transparent)]
    pub struct CloseFlags: u32 {
        /// Indicates that channel is closed cooperatively.
        const COOPERATIVE = 1;
        /// Indicates that channel is closed uncooperatively, initiated by one party forcely.
        const UNCOOPERATIVE = 1 << 1;
    }
}

// Depending on the state of the channel, we may process the commitment_signed command differently.
// Below are all the channel state flags variants that we may encounter
// in normal commitment_signed processing flow.
#[derive(Debug)]
enum CommitmentSignedFlags {
    SigningCommitment(SigningCommitmentFlags),
    PendingShutdown(ShuttingDownFlags),
    ChannelReady(),
}

#[derive(Copy, Clone, Debug, PartialEq, Eq, Serialize, Deserialize)]
pub enum ChannelState {
    /// We are negotiating the parameters required for the channel prior to funding it.
    NegotiatingFunding(NegotiatingFundingFlags),
    /// We're collaborating with the other party on the funding transaction.
    CollaboratingFundingTx(CollaboratingFundingTxFlags),
    /// We have collaborated over the funding and are now waiting for CommitmentSigned messages.
    SigningCommitment(SigningCommitmentFlags),
    /// We've received and sent `commitment_signed` and are now waiting for both
    /// party to collaborate on creating a valid funding transaction.
    AwaitingTxSignatures(AwaitingTxSignaturesFlags),
    /// We've received/sent `funding_created` and `funding_signed` and are thus now waiting on the
    /// funding transaction to confirm.
    AwaitingChannelReady(AwaitingChannelReadyFlags),
    /// Both we and our counterparty consider the funding transaction confirmed and the channel is
    /// now operational.
    ChannelReady(),
    /// We've successfully negotiated a `closing_signed` dance. At this point, the `ChannelManager`
    /// is about to drop us, but we store this anyway.
    ShuttingDown(ShuttingDownFlags),
    /// This channel is closed.
    Closed(CloseFlags),
}

impl ChannelState {
    fn is_closed(&self) -> bool {
        matches!(self, ChannelState::Closed(_))
    }
}

fn new_channel_id_from_seed(seed: &[u8]) -> Hash256 {
    blake2b_256(seed).into()
}

fn derive_channel_id_from_tlc_keys(tlc_basepoint1: &Pubkey, tlc_basepoint2: &Pubkey) -> Hash256 {
    let mut preimage = [tlc_basepoint1.0.serialize(), tlc_basepoint2.0.serialize()];
    preimage.sort();
    new_channel_id_from_seed(&preimage.concat())
}

fn derive_temp_channel_id_from_tlc_key(tlc_basepoint: &Pubkey) -> Hash256 {
    let preimage = [tlc_basepoint.0.serialize(), [0; 33]].concat();
    new_channel_id_from_seed(&preimage)
}

pub fn get_commitment_secret(commitment_seed: &[u8; 32], commitment_number: u64) -> [u8; 32] {
    // Note that here, we hold the same assumption to bolts for commitment number,
    // i.e. this number should be in the range [0, 2^48).
    let mut res: [u8; 32] = *commitment_seed;
    for i in 0..48 {
        let bitpos = 47 - i;
        if commitment_number & (1 << bitpos) == (1 << bitpos) {
            res[bitpos / 8] ^= 1 << (bitpos & 7);
            res = blake2b_256(res);
        }
    }
    res
}

pub fn get_commitment_point(commitment_seed: &[u8; 32], commitment_number: u64) -> Pubkey {
    Privkey::from(&get_commitment_secret(commitment_seed, commitment_number)).pubkey()
}

pub(crate) fn get_funding_and_reserved_amount(
    total_amount: u128,
    shutdown_script: &Script,
    udt_type_script: &Option<Script>,
) -> Result<(u128, u64), ProcessingChannelError> {
    let reserved_capacity = reserved_capacity(shutdown_script, udt_type_script)?.as_u64();
    if udt_type_script.is_none() {
        if total_amount < reserved_capacity as u128 {
            return Err(ProcessingChannelError::InvalidParameter(format!(
                "The funding amount ({}) should be greater than or equal to {}",
                total_amount, reserved_capacity
            )));
        }
        if total_amount >= u64::MAX as u128 {
            return Err(ProcessingChannelError::InvalidParameter(format!(
                "The funding amount ({}) should be less than {}",
                total_amount,
                u64::MAX
            )));
        }
        Ok((total_amount - reserved_capacity as u128, reserved_capacity))
    } else {
        Ok((total_amount, reserved_capacity))
    }
}

pub(crate) fn reserved_capacity(
    shutdown_script: &Script,
    udt_type_script: &Option<Script>,
) -> Result<Capacity, CapacityError> {
    occupied_capacity(shutdown_script, udt_type_script)?
        .safe_add(Capacity::shannons(DEFAULT_MIN_SHUTDOWN_FEE))
}

pub(crate) fn occupied_capacity(
    shutdown_script: &Script,
    udt_type_script: &Option<Script>,
) -> Result<Capacity, CapacityError> {
    let cell_output = CellOutput::new_builder()
        .lock(shutdown_script.clone())
        .type_(udt_type_script.clone().pack())
        .build();

    if udt_type_script.is_some() {
        // 16 bytes for udt data
        cell_output.occupied_capacity(Capacity::bytes(16)?)
    } else {
        cell_output.occupied_capacity(Capacity::bytes(0)?)
    }
}

impl From<&ChannelActorState> for Musig2SignContext {
    fn from(value: &ChannelActorState) -> Self {
        Musig2SignContext {
            key_agg_ctx: value.get_musig2_agg_context(),
            agg_nonce: value.get_musig2_agg_pubnonce(),
            seckey: value.signer.funding_key.clone(),
            secnonce: value.get_local_musig2_secnonce(),
        }
    }
}

impl From<&ChannelActorState> for Musig2VerifyContext {
    fn from(value: &ChannelActorState) -> Self {
        Musig2VerifyContext {
            key_agg_ctx: value.get_musig2_agg_context(),
            agg_nonce: value.get_musig2_agg_pubnonce(),
            pubkey: *value.get_remote_funding_pubkey(),
            pubnonce: value.get_remote_nonce().clone(),
        }
    }
}

impl From<(&ChannelActorState, bool)> for Musig2SignContext {
    fn from(value: (&ChannelActorState, bool)) -> Self {
        let (channel, local) = value;
        let local_pubkey = channel.get_local_channel_public_keys().funding_pubkey;
        let remote_pubkey = channel.get_remote_channel_public_keys().funding_pubkey;
        let pubkeys = if local {
            [local_pubkey, remote_pubkey]
        } else {
            [remote_pubkey, local_pubkey]
        };
        let key_agg_ctx = KeyAggContext::new(pubkeys).expect("Valid pubkeys");

        let local_nonce = channel.get_local_nonce();
        let remote_nonce = channel.get_remote_nonce();
        let nonces = if local {
            [local_nonce, remote_nonce]
        } else {
            [remote_nonce, local_nonce]
        };
        let agg_nonce = AggNonce::sum(nonces);

        Musig2SignContext {
            key_agg_ctx,
            agg_nonce,
            seckey: channel.signer.funding_key.clone(),
            secnonce: channel.get_local_musig2_secnonce(),
        }
    }
}

impl From<(&ChannelActorState, bool)> for Musig2VerifyContext {
    fn from(value: (&ChannelActorState, bool)) -> Self {
        let (channel, local) = value;
        let local_pubkey = channel.get_local_channel_public_keys().funding_pubkey;
        let remote_pubkey = channel.get_remote_channel_public_keys().funding_pubkey;
        let pubkeys = if local {
            [local_pubkey, remote_pubkey]
        } else {
            [remote_pubkey, local_pubkey]
        };
        let key_agg_ctx = KeyAggContext::new(pubkeys).expect("Valid pubkeys");

        let local_nonce = channel.get_local_nonce();
        let remote_nonce = channel.get_remote_nonce();
        let nonces = if local {
            [local_nonce, remote_nonce]
        } else {
            [remote_nonce, local_nonce]
        };
        let agg_nonce = AggNonce::sum(nonces);

        Musig2VerifyContext {
            key_agg_ctx,
            agg_nonce,
            pubkey: *channel.get_remote_funding_pubkey(),
            pubnonce: channel.get_remote_nonce(),
        }
    }
}

// Constructors for the channel actor state.
#[allow(clippy::too_many_arguments)]
impl ChannelActorState {
    pub fn is_public(&self) -> bool {
        self.public_channel_info.is_some()
    }

    pub async fn try_create_channel_messages(
        &mut self,
        network: &ActorRef<NetworkActorMessage>,
    ) -> Option<(ChannelAnnouncement, ChannelUpdate)> {
        let channel_announcement = self
            .try_create_channel_announcement_message(network)
            .await?;
        let channel_update = self.try_create_channel_update_message(network).await?;
        Some((channel_announcement, channel_update))
    }

    pub async fn try_create_channel_announcement_message(
        &mut self,
        network: &ActorRef<NetworkActorMessage>,
    ) -> Option<ChannelAnnouncement> {
        if !self.is_public() {
            debug!("Ignoring non-public channel announcement");
            return None;
        }

        let mut channel_announcement = match self
            .public_channel_info
            .as_ref()
            .and_then(|state| state.channel_announcement.clone())
        {
            // Skipping creating new signed channel announcement if it exists
            Some(x) if x.is_signed() => return Some(x),
            // We have created a channel announcement, but it's not signed by the other
            // party yet. We should try to complete the signatures next.
            Some(x) => x,
            // We have not created a channel announcement yet.
            None => {
                let channel_outpoint = self.must_get_funding_transaction_outpoint();
                let capacity = if self.funding_udt_type_script.is_some() {
                    self.get_total_udt_amount()
                } else {
                    self.get_total_ckb_amount() as u128
                };

                let (node1_id, node2_id) = if self.local_is_node1() {
                    (self.local_pubkey, self.remote_pubkey)
                } else {
                    (self.remote_pubkey, self.local_pubkey)
                };
                let channel_announcement = ChannelAnnouncement::new_unsigned(
                    &node1_id,
                    &node2_id,
                    channel_outpoint,
                    get_chain_hash(),
                    &self.get_funding_lock_script_xonly_key(),
                    capacity,
                    self.funding_udt_type_script.clone(),
                );
                debug!(
                    "Created unsigned channel announcement for channel {:?}: {:?}",
                    &self.get_id(),
                    &channel_announcement,
                );
                channel_announcement
            }
        };

        debug!(
            "Trying to complete channel announcement signatures for channel {:?}: {:?}",
            &self.get_id(),
            channel_announcement,
        );

        let local_nonce = self
            .get_channel_announcement_musig2_secnonce()
            .public_nonce();
        debug!(
            "Local nonce: {:?}, remote nonce: {:?}, remote signatures: {:?}",
            &local_nonce,
            self.get_remote_channel_announcement_nonce(),
            self.get_remote_channel_announcement_signature()
        );
        let remote_nonce = self.get_remote_channel_announcement_nonce()?;
        let agg_nonce =
            AggNonce::sum(self.order_things_for_musig2(local_nonce, remote_nonce.clone()));

        let key_agg_ctx = self.get_musig2_agg_context();

        let message = channel_announcement.message_to_sign();

        let (local_node_signature, local_partial_signature) = self
            .get_or_create_local_channel_announcement_signature(
                remote_nonce.clone(),
                message,
                network,
            )
            .await;

        let (remote_node_signature, remote_partial_signature) =
            self.get_remote_channel_announcement_signature()?;

        debug!("Aggregating partial signatures for channel {:?}", &self.id);

        if self.local_is_node1() {
            channel_announcement.node1_signature = Some(local_node_signature);
            channel_announcement.node2_signature = Some(remote_node_signature);
        } else {
            channel_announcement.node1_signature = Some(remote_node_signature);
            channel_announcement.node2_signature = Some(local_node_signature);
        }

        let partial_signatures =
            self.order_things_for_musig2(local_partial_signature, remote_partial_signature);

        let signature =
            aggregate_partial_signatures(&key_agg_ctx, &agg_nonce, partial_signatures, message)
                .expect("aggregate partial signatures");

        channel_announcement.ckb_signature = Some(signature);

        self.public_channel_state_mut().channel_announcement = Some(channel_announcement.clone());

        Some(channel_announcement)
    }

    async fn do_generate_channel_update(
        &mut self,
        network: &ActorRef<NetworkActorMessage>,
        // The function that would change the channel update parameters.
        f: impl FnOnce(&mut ChannelUpdate),
    ) -> ChannelUpdate {
        let mut channel_update = self
            .get_unsigned_channel_update_message()
            .expect("public channel can generate channel update message");
        f(&mut channel_update);
        let node_signature =
            sign_network_message(network.clone(), channel_update.message_to_sign())
                .await
                .expect(ASSUME_NETWORK_ACTOR_ALIVE);

        channel_update.signature = Some(node_signature);
        self.public_channel_state_mut().channel_update = Some(channel_update.clone());
        channel_update
    }

    async fn generate_channel_update(
        &mut self,
        network: &ActorRef<NetworkActorMessage>,
    ) -> ChannelUpdate {
        self.do_generate_channel_update(network, |_update| {}).await
    }

    async fn generate_disabled_channel_update(
        &mut self,
        network: &ActorRef<NetworkActorMessage>,
    ) -> ChannelUpdate {
        self.do_generate_channel_update(network, |update| {
            update.channel_flags = CHANNEL_DISABLED_FLAG
        })
        .await
    }

    pub async fn generate_and_broadcast_channel_update(
        &mut self,
        network: &ActorRef<NetworkActorMessage>,
    ) {
        let channel_update = self.generate_channel_update(network).await;

        debug!(
            "Broadcasting channel update message to peers: {:?}",
            &channel_update
        );

        network
            .send_message(NetworkActorMessage::new_command(
                NetworkActorCommand::ProccessChannelUpdate(
                    self.get_remote_peer_id(),
                    channel_update,
                ),
            ))
            .expect(ASSUME_NETWORK_ACTOR_ALIVE);
    }

    pub async fn try_create_channel_update_message(
        &mut self,
        network: &ActorRef<NetworkActorMessage>,
    ) -> Option<ChannelUpdate> {
        if !self.is_public() {
            debug!("Ignoring non-public channel update");
            return None;
        }

        match self
            .public_channel_info
            .as_ref()
            .and_then(|state| state.channel_update.clone())
        {
            Some(x) => return Some(x),
            _ => {}
        };

        Some(self.generate_channel_update(network).await)
    }

    pub fn get_unsigned_channel_update_message(&self) -> Option<ChannelUpdate> {
        let local_is_node1 = self.local_is_node1();
        let message_flags = if local_is_node1 { 0 } else { 1 };

        self.public_channel_info.as_ref().and_then(|info| {
            match (
                info.tlc_expiry_delta,
                info.tlc_min_value,
                info.tlc_max_value,
                info.tlc_fee_proportional_millionths,
            ) {
                (
                    Some(expiry_delta),
                    Some(min_value),
                    Some(max_value),
                    Some(fee_proportional_millionths),
                ) => Some(ChannelUpdate::new_unsigned(
                    Default::default(),
                    self.must_get_funding_transaction_outpoint(),
                    std::time::UNIX_EPOCH.elapsed().expect("Duration since unix epoch").as_secs(),
                    message_flags,
                    0,
                    expiry_delta,
                    min_value,
                    max_value,
                    fee_proportional_millionths,
                )),
                _ => {
                    warn!("Missing channel update parameters, cannot create channel update message: public_channel_info={:?}", info);
                    None
                }
            }
        })
    }

    pub fn new_inbound_channel<'a>(
        temp_channel_id: Hash256,
        public_channel_info: Option<PublicChannelInfo>,
        local_value: u128,
        local_reserved_ckb_amount: u64,
        commitment_fee_rate: u64,
        commitment_delay_epoch: u64,
        funding_fee_rate: u64,
        funding_udt_type_script: Option<Script>,
        seed: &[u8],
        local_pubkey: Pubkey,
        remote_pubkey: Pubkey,
        local_shutdown_script: Script,
        remote_shutdown_script: Script,
        remote_value: u128,
        remote_reserved_ckb_amount: u64,
        remote_pubkeys: ChannelBasePublicKeys,
        remote_nonce: PubNonce,
        remote_channel_announcement_nonce: Option<PubNonce>,
        first_commitment_point: Pubkey,
        second_commitment_point: Pubkey,
        max_tlc_value_in_flight: u128,
        max_tlc_number_in_flight: u64,
    ) -> Self {
        let signer = InMemorySigner::generate_from_seed(seed);
        let local_base_pubkeys = signer.get_base_public_keys();

        let channel_id = derive_channel_id_from_tlc_keys(
            &local_base_pubkeys.tlc_base_key,
            &remote_pubkeys.tlc_base_key,
        );

        debug!(
            "Generated channel id ({:?}) for temporary channel {:?}",
            &channel_id, &temp_channel_id,
        );

        let mut state = Self {
            state: ChannelState::NegotiatingFunding(NegotiatingFundingFlags::THEIR_INIT_SENT),
            public_channel_info,
            local_pubkey,
            remote_pubkey,
            funding_tx: None,
            funding_tx_confirmed_at: None,
            is_acceptor: true,
            funding_udt_type_script,
            to_local_amount: local_value,
            to_remote_amount: remote_value,
            commitment_fee_rate,
            commitment_delay_epoch,
            funding_fee_rate,
            id: channel_id,
            tlc_state: Default::default(),
            local_shutdown_script: local_shutdown_script,
            local_channel_public_keys: local_base_pubkeys,
            signer,
            remote_channel_public_keys: Some(remote_pubkeys),
            commitment_numbers: Default::default(),
            remote_shutdown_script: Some(remote_shutdown_script),
            last_used_nonce_in_commitment_signed: None,
            remote_nonces: vec![remote_nonce],
            remote_commitment_points: vec![first_commitment_point, second_commitment_point],
            local_shutdown_info: None,
            remote_shutdown_info: None,
            local_reserved_ckb_amount,
            remote_reserved_ckb_amount,
            latest_commitment_transaction: None,
            max_tlc_value_in_flight,
            max_tlc_number_in_flight,

            reestablishing: false,
            created_at: SystemTime::now(),
        };
        if let Some(nonce) = remote_channel_announcement_nonce {
            state.update_remote_channel_announcement_nonce(&nonce);
        }
        state
    }

    #[allow(clippy::too_many_arguments)]
    pub fn new_outbound_channel(
        public_channel_info: Option<PublicChannelInfo>,
        seed: &[u8],
        local_pubkey: Pubkey,
        remote_pubkey: Pubkey,
        to_local_amount: u128,
        local_reserved_ckb_amount: u64,
        commitment_fee_rate: u64,
        commitment_delay_epoch: u64,
        funding_fee_rate: u64,
        funding_udt_type_script: Option<Script>,
        shutdown_script: Script,
        max_tlc_value_in_flight: u128,
        max_tlc_number_in_flight: u64,
    ) -> Self {
        let signer = InMemorySigner::generate_from_seed(seed);
        let local_pubkeys = signer.get_base_public_keys();
        let temp_channel_id = derive_temp_channel_id_from_tlc_key(&local_pubkeys.tlc_base_key);
        Self {
            state: ChannelState::NegotiatingFunding(NegotiatingFundingFlags::empty()),
            public_channel_info,
            local_pubkey,
            remote_pubkey,
            funding_tx: None,
            funding_tx_confirmed_at: None,
            funding_udt_type_script,
            is_acceptor: false,
            to_local_amount,
            to_remote_amount: 0,
            commitment_fee_rate,
            commitment_delay_epoch,
            funding_fee_rate,
            id: temp_channel_id,
            tlc_state: Default::default(),
            signer,
            local_channel_public_keys: local_pubkeys,
            max_tlc_number_in_flight,
            max_tlc_value_in_flight,
            remote_channel_public_keys: None,
            last_used_nonce_in_commitment_signed: None,
            remote_nonces: vec![],
            commitment_numbers: Default::default(),
            remote_commitment_points: vec![],
            local_shutdown_script: shutdown_script,
            remote_shutdown_script: None,
            local_shutdown_info: None,
            remote_shutdown_info: None,
            local_reserved_ckb_amount,
            remote_reserved_ckb_amount: 0,
            latest_commitment_transaction: None,

            reestablishing: false,
            created_at: SystemTime::now(),
        }
    }

    // TODO: this fn is duplicated with NetworkActorState::check_open_channel_parameters, but is not easy to refactor, just keep it for now.
    fn check_open_channel_parameters(&self) -> ProcessingChannelResult {
        let udt_type_script = &self.funding_udt_type_script;

        // reserved_ckb_amount
        let occupied_capacity =
            occupied_capacity(&self.local_shutdown_script, udt_type_script)?.as_u64();
        if self.local_reserved_ckb_amount < occupied_capacity {
            return Err(ProcessingChannelError::InvalidParameter(format!(
                "Reserved CKB amount {} is less than {}",
                self.local_reserved_ckb_amount, occupied_capacity,
            )));
        }

        // funding_fee_rate
        if self.funding_fee_rate < DEFAULT_FEE_RATE {
            return Err(ProcessingChannelError::InvalidParameter(format!(
                "Funding fee rate is less than {}",
                DEFAULT_FEE_RATE,
            )));
        }

        // commitment_fee_rate
        if self.commitment_fee_rate < DEFAULT_COMMITMENT_FEE_RATE {
            return Err(ProcessingChannelError::InvalidParameter(format!(
                "Commitment fee rate is less than {}",
                DEFAULT_COMMITMENT_FEE_RATE,
            )));
        }
        let commitment_fee = calculate_commitment_tx_fee(self.commitment_fee_rate, udt_type_script);
        let reserved_fee = self.local_reserved_ckb_amount - occupied_capacity;
        if commitment_fee * 2 > reserved_fee {
            return Err(ProcessingChannelError::InvalidParameter(format!(
                "Commitment fee {} which caculated by commitment fee rate {} is larger than half of reserved fee {}",
                commitment_fee, self.commitment_fee_rate, reserved_fee
            )));
        }

        // commitment_delay_epoch
        let epoch = EpochNumberWithFraction::from_full_value_unchecked(self.commitment_delay_epoch);
        if !epoch.is_well_formed() {
            return Err(ProcessingChannelError::InvalidParameter(format!(
                "Commitment delay epoch {} is not a valid value",
                self.commitment_delay_epoch,
            )));
        }

        let min = EpochNumberWithFraction::new(MIN_COMMITMENT_DELAY_EPOCHS, 0, 1);
        if epoch < min {
            return Err(ProcessingChannelError::InvalidParameter(format!(
                "Commitment delay epoch {} is less than the minimal value {}",
                epoch, min
            )));
        }

        let max = EpochNumberWithFraction::new(MAX_COMMITMENT_DELAY_EPOCHS, 0, 1);
        if epoch > max {
            return Err(ProcessingChannelError::InvalidParameter(format!(
                "Commitment delay epoch {} is greater than the maximal value {}",
                epoch, max
            )));
        }

        // max_tlc_number_in_flight
        if self.max_tlc_number_in_flight > SYS_MAX_TLC_NUMBER_IN_FLIGHT {
            return Err(ProcessingChannelError::InvalidParameter(format!(
                "Max TLC number in flight {} is greater than the system maximal value {}",
                self.max_tlc_number_in_flight, SYS_MAX_TLC_NUMBER_IN_FLIGHT
            )));
        }

        Ok(())
    }

    fn check_accept_channel_parameters(&self) -> Result<(), ProcessingChannelError> {
        let udt_type_script = &self.funding_udt_type_script;

        // reserved_ckb_amount
        let occupied_capacity =
            occupied_capacity(&self.get_remote_shutdown_script(), udt_type_script)?.as_u64();
        if self.remote_reserved_ckb_amount < occupied_capacity {
            return Err(ProcessingChannelError::InvalidParameter(format!(
                "Reserved CKB amount {} is less than {}",
                self.remote_reserved_ckb_amount, occupied_capacity,
            )));
        }

        // commitment_fee_rate
        let commitment_fee = calculate_commitment_tx_fee(self.commitment_fee_rate, udt_type_script);
        let reserved_fee = self.remote_reserved_ckb_amount - occupied_capacity;
        if commitment_fee * 2 > reserved_fee {
            return Err(ProcessingChannelError::InvalidParameter(format!(
                "Commitment fee {} which caculated by commitment fee rate {} is larger than half of reserved fee {}",
                commitment_fee, self.commitment_fee_rate, reserved_fee
            )));
        }

        Ok(())
    }

    fn check_shutdown_fee_rate(
        &self,
        fee_rate: FeeRate,
        close_script: &Script,
    ) -> ProcessingChannelResult {
        if fee_rate.as_u64() < self.commitment_fee_rate {
            return Err(ProcessingChannelError::InvalidParameter(format!(
                "Fee rate {} is less than commitment fee rate {}",
                fee_rate, self.commitment_fee_rate
            )));
        }

        let fee = calculate_shutdown_tx_fee(
            fee_rate.as_u64(),
            &self.funding_udt_type_script,
            (self.get_remote_shutdown_script(), close_script.clone()),
        );

        let occupied_capacity =
            occupied_capacity(close_script, &self.funding_udt_type_script)?.as_u64();
        let available_max_fee = if self.funding_udt_type_script.is_none() {
            (self.to_local_amount as u64 + self.local_reserved_ckb_amount)
                .saturating_sub(occupied_capacity)
        } else {
            self.local_reserved_ckb_amount
                .saturating_sub(occupied_capacity)
        };

        if fee > available_max_fee {
            return Err(ProcessingChannelError::InvalidParameter(format!(
                "Local balance is not enough to pay the fee, expect fee {} <= available_max_fee {}",
                fee, available_max_fee
            )));
        }
        Ok(())
    }

    pub fn get_local_balance(&self) -> u128 {
        self.to_local_amount
    }

    pub fn get_remote_balance(&self) -> u128 {
        self.to_remote_amount
    }

    pub fn get_offered_tlc_balance(&self) -> u128 {
        self.get_all_offer_tlcs()
            .map(|tlc| tlc.amount)
            .sum::<u128>()
    }

    pub fn get_received_tlc_balance(&self) -> u128 {
        self.get_all_received_tlcs()
            .map(|tlc| tlc.amount)
            .sum::<u128>()
    }

    pub fn get_created_at_in_millis(&self) -> u64 {
        self.created_at
            .duration_since(UNIX_EPOCH)
            .expect("Duration since unix epoch")
            .as_millis() as u64
    }

    pub fn is_closed(&self) -> bool {
        self.state.is_closed()
    }

    pub(crate) fn update_state(&mut self, new_state: ChannelState) {
        debug!(
            "Updating channel state from {:?} to {:?}",
            &self.state, &new_state
        );
        self.state = new_state;
    }

    fn local_is_node1(&self) -> bool {
        self.local_pubkey < self.remote_pubkey
    }

    async fn get_or_create_local_channel_announcement_signature(
        &mut self,
        remote_nonce: PubNonce,
        message: [u8; 32],
        network: &ActorRef<NetworkActorMessage>,
    ) -> (EcdsaSignature, PartialSignature) {
        if let Some(local_channel_announcement_signature) = self
            .public_channel_info
            .as_ref()
            .and_then(|channel_info| channel_info.local_channel_announcement_signature.clone())
        {
            return local_channel_announcement_signature;
        }

        let local_secnonce = self.get_channel_announcement_musig2_secnonce();
        let local_nonce = local_secnonce.public_nonce();
        let agg_nonce = AggNonce::sum(self.order_things_for_musig2(local_nonce, remote_nonce));
        let key_agg_ctx = self.get_musig2_agg_context();
        let channel_id = self.get_id();
        let peer_id = self.get_remote_peer_id();
        let channel_outpoint = self.must_get_funding_transaction_outpoint();

        let partial_signature: PartialSignature = sign_partial(
            &key_agg_ctx,
            &self.signer.funding_key,
            local_secnonce,
            &agg_nonce,
            message,
        )
        .expect("Partial sign channel announcement");

        let node_signature = sign_network_message(network.clone(), message)
            .await
            .expect(ASSUME_NETWORK_ACTOR_ALIVE);
        network
            .send_message(NetworkActorMessage::new_command(
                NetworkActorCommand::SendFiberMessage(FiberMessageWithPeerId::new(
                    peer_id,
                    FiberMessage::announcement_signatures(AnnouncementSignatures {
                        channel_id,
                        channel_outpoint,
                        partial_signature,
                        node_signature: node_signature.clone(),
                    }),
                )),
            ))
            .expect(ASSUME_NETWORK_ACTOR_ALIVE);
        let result = (node_signature, partial_signature);
        self.public_channel_state_mut()
            .local_channel_announcement_signature = Some(result.clone());
        result
    }

    fn public_channel_state_mut(&mut self) -> &mut PublicChannelInfo {
        self.public_channel_info
            .as_mut()
            .expect("public channel info exists")
    }

    fn get_remote_channel_announcement_nonce(&self) -> Option<PubNonce> {
        self.public_channel_info
            .as_ref()
            .and_then(|state| state.remote_channel_announcement_nonce.clone())
    }

    fn update_remote_channel_announcement_nonce(&mut self, nonce: &PubNonce) {
        assert!(self.is_public());
        self.public_channel_state_mut()
            .remote_channel_announcement_nonce = Some(nonce.clone());
    }

    fn get_remote_channel_announcement_signature(
        &self,
    ) -> Option<(EcdsaSignature, PartialSignature)> {
        self.public_channel_info
            .as_ref()
            .and_then(|state| state.remote_channel_announcement_signature.clone())
    }

    fn update_remote_channel_announcement_signature(
        &mut self,
        ecdsa_signature: EcdsaSignature,
        partial_signatures: PartialSignature,
    ) {
        assert!(self.is_public());
        self.public_channel_info
            .as_mut()
            .expect("public channel info exists")
            .remote_channel_announcement_signature = Some((ecdsa_signature, partial_signatures));
    }

    fn get_our_tlc_fee_proportional_millionths(&self) -> Option<u128> {
        self.public_channel_info
            .as_ref()
            .and_then(|state| state.tlc_fee_proportional_millionths)
    }

    fn update_our_tlc_fee_proportional_millionths(&mut self, fee: u128) -> bool {
        let old_fee = self.get_our_tlc_fee_proportional_millionths();
        match old_fee {
            Some(old_fee) if old_fee == fee => false,
            _ => {
                self.public_channel_state_mut()
                    .tlc_fee_proportional_millionths = Some(fee);
                true
            }
        }
    }

    fn get_our_tlc_max_value(&self) -> Option<u128> {
        self.public_channel_info
            .as_ref()
            .and_then(|state| state.tlc_max_value)
    }

    fn update_our_tlc_max_value(&mut self, value: u128) -> bool {
        let old_value = self.get_our_tlc_max_value();
        match old_value {
            Some(old_value) if old_value == value => false,
            _ => {
                self.public_channel_state_mut().tlc_max_value = Some(value);
                true
            }
        }
    }

    fn get_our_tlc_min_value(&self) -> Option<u128> {
        self.public_channel_info
            .as_ref()
            .and_then(|state| state.tlc_min_value)
    }

    fn update_our_tlc_min_value(&mut self, value: u128) -> bool {
        let old_value = self.get_our_tlc_min_value();
        match old_value {
            Some(old_value) if old_value == value => false,
            _ => {
                self.public_channel_state_mut().tlc_min_value = Some(value);
                true
            }
        }
    }

    fn get_our_enabled(&self) -> Option<bool> {
        self.public_channel_info.as_ref().map(|state| state.enabled)
    }

    fn update_our_enabled(&mut self, enabled: bool) -> bool {
        let old_value = self.get_our_enabled();
        match old_value {
            Some(old_value) if old_value == enabled => false,
            _ => {
                self.public_channel_state_mut().enabled = enabled;
                true
            }
        }
    }

    fn get_our_tlc_expiry_delta(&self) -> Option<u64> {
        self.public_channel_info
            .as_ref()
            .and_then(|state| state.tlc_expiry_delta)
    }

    fn update_our_tlc_expiry_delta(&mut self, value: u64) -> bool {
        let old_value = self.get_our_tlc_expiry_delta();
        match old_value {
            Some(old_value) if old_value == value => false,
            _ => {
                self.public_channel_state_mut().tlc_expiry_delta = Some(value);
                true
            }
        }
    }

    fn get_total_reserved_ckb_amount(&self) -> u64 {
        self.local_reserved_ckb_amount + self.remote_reserved_ckb_amount
    }

    fn get_total_ckb_amount(&self) -> u64 {
        self.to_local_amount as u64
            + self.to_remote_amount as u64
            + self.get_total_reserved_ckb_amount()
    }

    fn get_total_udt_amount(&self) -> u128 {
        self.to_local_amount + self.to_remote_amount
    }

    // Send RevokeAndAck message to the counterparty, and update the
    // channel state accordingly.
    fn send_revoke_and_ack_message(&mut self, network: &ActorRef<NetworkActorMessage>) {
        let commitment_tx_fee =
            calculate_commitment_tx_fee(self.commitment_fee_rate, &self.funding_udt_type_script);
        let lock_script = self.get_remote_shutdown_script();
        let (output, output_data) = if let Some(udt_type_script) = &self.funding_udt_type_script {
            let capacity = self.get_total_reserved_ckb_amount() - commitment_tx_fee;
            let output = CellOutput::new_builder()
                .lock(lock_script)
                .type_(Some(udt_type_script.clone()).pack())
                .capacity(capacity.pack())
                .build();

            let output_data = self.get_total_udt_amount().to_le_bytes().pack();
            (output, output_data)
        } else {
            let capacity = self.get_total_ckb_amount() - commitment_tx_fee;
            let output = CellOutput::new_builder()
                .lock(lock_script)
                .capacity(capacity.pack())
                .build();
            let output_data = Bytes::default();
            (output, output_data)
        };

        let local_pubkey = self.get_local_channel_public_keys().funding_pubkey;
        let remote_pubkey = self.get_remote_channel_public_keys().funding_pubkey;
        let key_agg_ctx = KeyAggContext::new([remote_pubkey, local_pubkey]).expect("Valid pubkeys");

        let x_only_aggregated_pubkey = key_agg_ctx.aggregated_pubkey::<Point>().serialize_xonly();
        let delay_epoch = self.commitment_delay_epoch;
        let commitment_number = self.get_remote_commitment_number();
        let commitment_lock_script_args = [
            &blake2b_256(x_only_aggregated_pubkey)[0..20],
            (Since::new(SinceType::EpochNumberWithFraction, delay_epoch, true).value())
                .to_le_bytes()
                .as_slice(),
            commitment_number.to_be_bytes().as_slice(),
        ]
        .concat();

        let message = blake2b_256(
            [
                output.as_slice(),
                output_data.as_slice(),
                commitment_lock_script_args.as_slice(),
            ]
            .concat(),
        );
        let local_nonce = self.get_local_nonce();
        let remote_nonce = self.get_remote_nonce();
        let nonces = [local_nonce, remote_nonce];
        let agg_nonce = AggNonce::sum(nonces);
        let sign_ctx = Musig2SignContext {
            key_agg_ctx,
            agg_nonce,
            seckey: self.signer.funding_key.clone(),
            secnonce: self.get_local_musig2_secnonce(),
        };
        let signature = sign_ctx.sign(message.as_slice()).expect("valid signature");

        // Note that we must update channel state here to update commitment number,
        // so that next step will obtain the correct commitment point.
        self.increment_remote_commitment_number();
        let point = self.get_current_local_commitment_point();

        network
            .send_message(NetworkActorMessage::new_command(
                NetworkActorCommand::SendFiberMessage(FiberMessageWithPeerId::new(
                    self.get_remote_peer_id(),
                    FiberMessage::revoke_and_ack(RevokeAndAck {
                        channel_id: self.get_id(),
                        partial_signature: signature,
                        next_per_commitment_point: point,
                    }),
                )),
            ))
            .expect(ASSUME_NETWORK_ACTOR_ALIVE);
    }

    pub fn get_id(&self) -> Hash256 {
        self.id
    }

    pub fn get_local_peer_id(&self) -> PeerId {
        self.local_pubkey.tentacle_peer_id()
    }

    pub fn get_remote_peer_id(&self) -> PeerId {
        self.remote_pubkey.tentacle_peer_id()
    }

    pub fn get_local_secnonce(&self) -> SecNonce {
        self.signer
            .derive_musig2_nonce(self.get_local_commitment_number())
    }

    pub fn get_local_nonce(&self) -> PubNonce {
        self.get_local_secnonce().public_nonce()
    }

    pub fn get_next_local_secnonce(&self) -> SecNonce {
        self.signer
            .derive_musig2_nonce(self.get_next_commitment_number(true))
    }

    pub fn get_next_local_nonce(&self) -> PubNonce {
        self.get_next_local_secnonce().public_nonce()
    }

    pub fn get_remote_nonce(&self) -> PubNonce {
        let comitment_number = self.get_remote_commitment_number();
        debug!(
            "Getting remote nonce: commitment number {}, current nonces: {:?}",
            comitment_number, &self.remote_nonces
        );
        self.remote_nonces[comitment_number as usize].clone()
    }

    fn save_remote_nonce(&mut self, nonce: PubNonce) {
        debug!(
            "Saving remote nonce: new nonce {:?}, current nonces {:?}",
            &nonce, &self.remote_nonces
        );
        self.remote_nonces.push(nonce);
    }

    fn save_remote_nonce_for_raa(&mut self) {
        let nonce = self.get_remote_nonce();
        debug!(
            "Saving remote nonce used in commitment signed: {:?}",
            &nonce
        );
        self.last_used_nonce_in_commitment_signed = Some(nonce);
    }

    fn take_remote_nonce_for_raa(&mut self) -> PubNonce {
        debug!(
            "Taking remote nonce used in commitment signed: {:?}",
            &self.last_used_nonce_in_commitment_signed
        );
        self.last_used_nonce_in_commitment_signed
            .take()
            .expect("set last_used_nonce_in_commitment_signed in commitment signed")
    }

    pub fn get_current_commitment_numbers(&self) -> CommitmentNumbers {
        self.commitment_numbers
    }

    pub fn get_local_commitment_number(&self) -> u64 {
        self.commitment_numbers.get_local()
    }

    pub fn get_remote_commitment_number(&self) -> u64 {
        self.commitment_numbers.get_remote()
    }

    fn set_remote_commitment_number(&mut self, number: u64) {
        debug!(
            "Setting remote commitment number from {} to {}",
            self.commitment_numbers.remote, number
        );
        self.commitment_numbers.remote = number;
    }

    pub fn increment_local_commitment_number(&mut self) {
        self.commitment_numbers.increment_local();
    }

    pub fn increment_remote_commitment_number(&mut self) {
        self.commitment_numbers.increment_remote();
    }

    pub fn get_current_commitment_number(&self, local: bool) -> u64 {
        if local {
            self.get_local_commitment_number()
        } else {
            self.get_remote_commitment_number()
        }
    }

    pub fn get_next_commitment_number(&self, local: bool) -> u64 {
        self.get_current_commitment_number(local) + 1
    }

    pub fn get_next_offering_tlc_id(&self) -> u64 {
        self.tlc_state.get_next_offering()
    }

    pub fn get_next_received_tlc_id(&self) -> u64 {
        self.tlc_state.get_next_received()
    }

    pub fn increment_next_offered_tlc_id(&mut self) {
        self.tlc_state.increment_offering();
    }

    pub fn increment_next_received_tlc_id(&mut self) {
        self.tlc_state.increment_received();
    }

    pub fn get_offered_tlc(&self, tlc_id: u64) -> Option<&AddTlcInfo> {
        self.tlc_state.get(&TLCId::Offered(tlc_id))
    }

    pub fn get_received_tlc(&self, tlc_id: u64) -> Option<&AddTlcInfo> {
        self.tlc_state.get(&TLCId::Received(tlc_id))
    }

    pub(crate) fn set_received_tlc_preimage(&mut self, tlc_id: u64, preimage: Option<Hash256>) {
        if let Some(tlc) = self.tlc_state.get_mut(&TLCId::Received(tlc_id)) {
            tlc.payment_preimage = preimage;
        }
    }

    pub fn check_insert_tlc(&mut self, tlc: &AddTlcInfo) -> Result<(), ProcessingChannelError> {
        let payment_hash = tlc.payment_hash;
        if let Some(tlc) = self
            .tlc_state
            .all_tlcs()
            .find(|tlc| tlc.payment_hash == payment_hash)
        {
            return Err(ProcessingChannelError::InvalidParameter(format!(
                "Trying to insert tlc with duplicate payment hash {:?} with tlc {:?}",
                payment_hash, tlc
            )));
        }
        if tlc.amount == 0 {
            return Err(ProcessingChannelError::TlcAmountIsTooLow);
        }
        if tlc.is_offered() {
            // TODO: We should actually also consider all our fulfilled tlcs here.
            // Because this is also the amount that we can actually spend.
            let sent_tlc_value = self.get_offered_tlc_balance();
            debug!("Value of local sent tlcs: {}", sent_tlc_value);
            debug_assert!(self.to_local_amount >= sent_tlc_value);
            // TODO: handle transaction fee here.
            if sent_tlc_value + tlc.amount > self.to_local_amount {
                return Err(ProcessingChannelError::InvalidParameter(format!(
                    "Adding tlc {:?} with amount {} exceeds local balance {}",
                    tlc.tlc_id,
                    tlc.amount,
                    self.to_local_amount - sent_tlc_value
                )));
            }
        } else {
            // TODO: We should actually also consider all their fulfilled tlcs here.
            // Because this is also the amount that we can actually spend.
            let received_tlc_value = self.get_received_tlc_balance();
            debug!("Value of remote received tlcs: {}", received_tlc_value);
            debug_assert!(self.to_remote_amount >= received_tlc_value);
            // TODO: handle transaction fee here.
            if received_tlc_value + tlc.amount > self.to_remote_amount {
                return Err(ProcessingChannelError::InvalidParameter(format!(
                    "Adding tlc {:?} with amount {} exceeds remote balance {}",
                    tlc.tlc_id,
                    tlc.amount,
                    self.to_remote_amount - received_tlc_value
                )));
            }
        }
        debug!(
            "Adding new tlc {:?} to channel {:?} with local balance {} and remote balance {}",
            &tlc,
            &self.get_id(),
            self.to_local_amount,
            self.to_remote_amount
        );

        Ok(())
    }

    // Remove a tlc with a reason. If the tlc is removed, then the channel
    // balance will be updated accordingly. Otherwise, it is guaranteed that
    // the channel state is not updated.
    pub fn remove_tlc_with_reason(
        &mut self,
        tlc_id: TLCId,
        reason: &RemoveTlcReason,
    ) -> Result<AddTlcInfo, ProcessingChannelError> {
        let removed_at = self.get_current_commitment_numbers();
        let tlc = match self.tlc_state.get(&tlc_id).cloned() {
            None => {
                return Err(ProcessingChannelError::InvalidParameter(format!(
                    "Trying to remove non-existing tlc with id {:?}",
                    tlc_id
                )))
            }
            Some(current) => {
                let add_tlc = current.clone();
                match &current.removed_at {
                    Some((current_removed_at, current_remove_reason))
                        if current_remove_reason == reason && removed_at == *current_removed_at =>
                    {
                        debug!(
                            "Skipping removing of tlc {:?} as it is already removed at {:?} with the same reason {:?}", tlc_id, removed_at, reason
                        );
                        return Err(ProcessingChannelError::RepeatedProcessing(
                            "TLC is already removed".to_string(),
                        ));
                    }
                    Some((current_remove_reason, current_removed_at)) => {
                        return Err(ProcessingChannelError::InvalidParameter(
                            format!("Illegally removing the same tlc: {:?} was previously removed at {:?} for {:?}, and trying to remove it again at {:?} for {:?}",
                                tlc_id,  current_removed_at, reason, removed_at, current_remove_reason)));
                    }
                    None => {
                        debug!(
                            "Inserting remove reason {:?} at commitment number {:?} for tlc {:?} hash_algorithm: {:?}",
                            reason, removed_at, current, add_tlc.hash_algorithm
                        );
                        if let RemoveTlcReason::RemoveTlcFulfill(fulfill) = reason {
                            let filled_payment_hash: Hash256 =
                                add_tlc.hash_algorithm.hash(fulfill.payment_preimage).into();
                            if current.payment_hash != filled_payment_hash {
                                return Err(ProcessingChannelError::FinalIncorrectPreimage);
                            }
                        }
                    }
                };

                // update balance according to the tlc
                let (mut to_local_amount, mut to_remote_amount) =
                    (self.to_local_amount, self.to_remote_amount);
                if add_tlc.is_offered() {
                    to_local_amount -= add_tlc.amount;
                    to_remote_amount += add_tlc.amount;
                } else {
                    to_local_amount += add_tlc.amount;
                    to_remote_amount -= add_tlc.amount;
                }
                self.to_local_amount = to_local_amount;
                self.to_remote_amount = to_remote_amount;
                debug!("Updated local balance to {} and remote balance to {} by removing tlc {:?} with reason {:?}",
                    to_local_amount, to_remote_amount, tlc_id, reason);
                self.tlc_state
                    .apply_tlc_remove(tlc_id, removed_at, reason.clone());
                current
            }
        };
        Ok(tlc.clone())
    }

    pub fn get_local_channel_public_keys(&self) -> &ChannelBasePublicKeys {
        &self.local_channel_public_keys
    }

    pub fn get_remote_channel_public_keys(&self) -> &ChannelBasePublicKeys {
        self.remote_channel_public_keys
            .as_ref()
            .expect("remote channel public keys exist")
    }

    pub fn must_get_funding_transaction(&self) -> &Transaction {
        self.funding_tx
            .as_ref()
            .expect("Funding transaction is present")
    }

    pub fn get_funding_transaction_outpoint(&self) -> Option<OutPoint> {
        self.funding_tx.as_ref().map(|tx| {
            // By convention, the funding tx output for the channel is the first output.
            OutPoint::new(tx.calc_tx_hash(), 0)
        })
    }

    pub fn must_get_funding_transaction_outpoint(&self) -> OutPoint {
        self.get_funding_transaction_outpoint()
            .expect("Funding transaction outpoint is present")
    }

    pub fn get_funding_transaction_block_number(&self) -> BlockNumber {
        self.funding_tx_confirmed_at
            .expect("funding tx confirmed_at is present")
            .0
    }

    pub fn get_funding_transaction_index(&self) -> u32 {
        self.funding_tx_confirmed_at
            .expect("funding tx confirmed_at is present")
            .1
    }

    pub fn get_local_shutdown_script(&self) -> Script {
        self.local_shutdown_script.clone()
    }

    pub fn get_remote_shutdown_script(&self) -> Script {
        self.remote_shutdown_script
            .as_ref()
            .expect("remote_shutdown_script should be set in current state")
            .clone()
    }

    fn get_local_commitment_point(&self, commitment_number: u64) -> Pubkey {
        let commitment_point = self.signer.get_commitment_point(commitment_number);
        debug!(
            "Obtained {}th local commitment point: {:?}",
            commitment_number, commitment_point
        );
        commitment_point
    }

    /// Get the counterparty commitment point for the given commitment number.
    fn get_remote_commitment_point(&self, commitment_number: u64) -> Pubkey {
        debug!("Getting remote commitment point #{}", commitment_number);
        let index = commitment_number as usize;
        let commitment_point = self.remote_commitment_points[index];
        debug!(
            "Obtained remote commitment point #{} (counting from 0) out of total {} commitment points: {:?}",
            index,
            self.remote_commitment_points.len(),
            commitment_point
        );
        commitment_point
    }

    fn get_current_local_commitment_point(&self) -> Pubkey {
        self.get_local_commitment_point(self.get_remote_commitment_number())
    }

    pub fn get_funding_lock_script_xonly_key(&self) -> XOnlyPublicKey {
        let pubkey: secp256k1::PublicKey = self.get_musig2_agg_context().aggregated_pubkey();
        pubkey.into()
    }

    pub fn get_funding_lock_script_xonly(&self) -> [u8; 32] {
        self.get_musig2_agg_context()
            .aggregated_pubkey::<Point>()
            .serialize_xonly()
    }

    pub fn get_funding_lock_script(&self) -> Script {
        let aggregated_pubkey = self.get_funding_lock_script_xonly();
        let pubkey_hash = blake2b_256(aggregated_pubkey);
        get_script_by_contract(Contract::FundingLock, &pubkey_hash[0..20])
    }

    pub fn get_funding_request(&self) -> FundingRequest {
        FundingRequest {
            script: self.get_funding_lock_script(),
            udt_type_script: self.funding_udt_type_script.clone(),
            local_amount: self.to_local_amount as u64,
            funding_fee_rate: self.funding_fee_rate,
            remote_amount: self.to_remote_amount as u64,
            local_reserved_ckb_amount: self.local_reserved_ckb_amount,
            remote_reserved_ckb_amount: self.remote_reserved_ckb_amount,
        }
    }

    pub fn get_musig2_agg_pubkey(&self) -> Pubkey {
        self.get_musig2_agg_context().aggregated_pubkey()
    }

    pub fn get_musig2_agg_context(&self) -> KeyAggContext {
        let local_pubkey = self.get_local_channel_public_keys().funding_pubkey;
        let remote_pubkey = self.get_remote_channel_public_keys().funding_pubkey;
        let keys = self.order_things_for_musig2(local_pubkey, remote_pubkey);
        KeyAggContext::new(keys).expect("Valid pubkeys")
    }

    pub fn get_channel_announcement_musig2_secnonce(&self) -> SecNonce {
        let seckey = blake2b_hash_with_salt(
            self.signer.musig2_base_nonce.as_ref(),
            b"channel_announcement".as_slice(),
        );
        SecNonce::build(seckey).build()
    }

    pub fn get_channel_announcement_musig2_pubnonce(&self) -> PubNonce {
        self.get_channel_announcement_musig2_secnonce()
            .public_nonce()
    }

    pub fn get_local_musig2_secnonce(&self) -> SecNonce {
        self.signer
            .derive_musig2_nonce(self.get_local_commitment_number())
    }

    pub fn get_local_musig2_pubnonce(&self) -> PubNonce {
        self.get_local_musig2_secnonce().public_nonce()
    }

    pub fn get_musig2_agg_pubnonce(&self) -> AggNonce {
        let local_nonce = self.get_local_nonce();
        let remote_nonce = self.get_remote_nonce();
        let nonces = self.order_things_for_musig2(local_nonce, remote_nonce);
        AggNonce::sum(nonces)
    }

    pub fn get_active_received_tlcs(
        &self,
        local_commitment: bool,
    ) -> impl Iterator<Item = AddTlcInfo> {
        self.tlc_state
            .get_tlcs_with(local_commitment)
            .into_iter()
            .filter_map(|tlc| match tlc {
                TlcKind::AddTlc(tlc) if tlc.is_received() => Some(tlc),
                _ => None,
            })
    }

    pub fn get_active_offered_tlcs(
        &self,
        local_commitment: bool,
    ) -> impl Iterator<Item = AddTlcInfo> {
        self.tlc_state
            .get_tlcs_with(local_commitment)
            .into_iter()
            .filter_map(|tlc| match tlc {
                TlcKind::AddTlc(tlc) if tlc.is_offered() => Some(tlc),
                _ => None,
            })
    }

    pub fn get_all_received_tlcs(&self) -> impl Iterator<Item = &AddTlcInfo> {
        self.tlc_state.all_tlcs().filter(|tlc| tlc.is_received())
    }

    pub fn get_all_offer_tlcs(&self) -> impl Iterator<Item = &AddTlcInfo> {
        self.tlc_state.all_tlcs().filter(|tlc| tlc.is_offered())
    }

    // Get the pubkeys for the tlc. Tlc pubkeys are the pubkeys held by each party
    // while this tlc was created (pubkeys are derived from the commitment number
    // when this tlc was created). The pubkeys returned here are sorted.
    // The offerer who offered this tlc will have the first pubkey, and the receiver
    // will have the second pubkey.
    // This tlc must have valid local_committed_at and remote_committed_at fields.
    pub fn get_tlc_pubkeys(&self, tlc: &AddTlcInfo) -> (Pubkey, Pubkey) {
        let is_offered = tlc.is_offered();
        let CommitmentNumbers {
            local: local_commitment_number,
            remote: remote_commitment_number,
        } = tlc.get_commitment_numbers();
        debug!(
            "Local commitment number: {}, remote commitment number: {}",
            local_commitment_number, remote_commitment_number
        );
        let local_pubkey = derive_tlc_pubkey(
            &self.get_local_channel_public_keys().tlc_base_key,
            &self.get_local_commitment_point(remote_commitment_number),
        );
        let remote_pubkey = derive_tlc_pubkey(
            &self.get_remote_channel_public_keys().tlc_base_key,
            &self.get_remote_commitment_point(local_commitment_number),
        );

        if is_offered {
            (local_pubkey, remote_pubkey)
        } else {
            (remote_pubkey, local_pubkey)
        }
    }

    pub fn get_active_received_tlc_with_pubkeys(
        &self,
        local: bool,
    ) -> Vec<(AddTlcInfo, Pubkey, Pubkey)> {
        self.get_active_received_tlcs(local)
            .map(move |tlc| {
                let (k1, k2) = self.get_tlc_pubkeys(&tlc);
                (tlc, k1, k2)
            })
            .collect()
    }

    pub fn get_active_offered_tlc_with_pubkeys(
        &self,
        local: bool,
    ) -> Vec<(AddTlcInfo, Pubkey, Pubkey)> {
        self.get_active_offered_tlcs(local)
            .map(move |tlc| {
                let (k1, k2) = self.get_tlc_pubkeys(&tlc);
                (tlc, k1, k2)
            })
            .collect()
    }

    fn get_active_htlcs(&self, local: bool) -> Vec<u8> {
        // Build a sorted array of TLC so that both party can generate the same commitment transaction.
        let tlcs = {
            let (mut received_tlcs, mut offered_tlcs) = (
                self.get_active_received_tlc_with_pubkeys(local),
                self.get_active_offered_tlc_with_pubkeys(local),
            );
            let (mut a, mut b) = if local {
                (received_tlcs, offered_tlcs)
            } else {
                for (tlc, _, _) in received_tlcs.iter_mut().chain(offered_tlcs.iter_mut()) {
                    // Need to flip these fields for the counterparty.
                    tlc.flip_mut();
                }
                (offered_tlcs, received_tlcs)
            };
            a.sort_by(|x, y| u64::from(x.0.tlc_id).cmp(&u64::from(y.0.tlc_id)));
            b.sort_by(|x, y| u64::from(x.0.tlc_id).cmp(&u64::from(y.0.tlc_id)));
            [a, b].concat()
        };
        if tlcs.is_empty() {
            Vec::new()
        } else {
            let mut result = vec![tlcs.len() as u8];
            for (tlc, local, remote) in tlcs {
                result.extend_from_slice(&tlc.get_htlc_type().to_le_bytes());
                result.extend_from_slice(&tlc.amount.to_le_bytes());
                result.extend_from_slice(&tlc.get_hash());
                result.extend_from_slice(&local.serialize());
                result.extend_from_slice(&remote.serialize());
                result.extend_from_slice(
                    &Since::new(SinceType::Timestamp, tlc.expiry, false)
                        .value()
                        .to_le_bytes(),
                );
            }
            result
        }
    }

    fn any_tlc_pending(&self) -> bool {
        self.tlc_state
            .all_tlcs()
            .any(|tlc| tlc.removed_at.is_none())
    }

    pub fn get_local_funding_pubkey(&self) -> &Pubkey {
        &self.get_local_channel_public_keys().funding_pubkey
    }

    pub fn get_remote_funding_pubkey(&self) -> &Pubkey {
        &self.get_remote_channel_public_keys().funding_pubkey
    }

    fn check_valid_to_auto_accept_shutdown(&self) -> bool {
        let Some(remote_fee_rate) = self.remote_shutdown_info.as_ref().map(|i| i.fee_rate) else {
            return false;
        };
        if remote_fee_rate < self.commitment_fee_rate {
            return false;
        }
        let fee = calculate_shutdown_tx_fee(
            remote_fee_rate,
            &self.funding_udt_type_script,
            (
                self.get_remote_shutdown_script(),
                self.get_local_shutdown_script(),
            ),
        );
        let occupied_capacity = match occupied_capacity(
            &self.get_remote_shutdown_script(),
            &self.funding_udt_type_script,
        ) {
            Ok(capacity) => capacity.as_u64(),
            Err(_) => return false,
        };
        let remote_available_max_fee = if self.funding_udt_type_script.is_none() {
            (self.to_remote_amount as u64 + self.remote_reserved_ckb_amount)
                .saturating_sub(occupied_capacity)
        } else {
            self.remote_reserved_ckb_amount
                .saturating_sub(occupied_capacity)
        };
        return fee <= remote_available_max_fee;
    }

    fn check_tlc_expiry(&self, expiry: u64) -> ProcessingChannelResult {
        let current_time = now_timestamp_as_millis_u64();
        if current_time >= expiry {
            debug!(
                "TLC expiry {} is already passed, current time: {}",
                expiry, current_time
            );
            return Err(ProcessingChannelError::TlcExpirySoon);
        }
        if expiry >= current_time + MAX_PAYMENT_TLC_EXPIRY_LIMIT {
            debug!(
                "TLC expiry {} is too far in the future, current time: {}",
                expiry, current_time
            );
            return Err(ProcessingChannelError::TlcExpiryTooFar);
        }
        Ok(())
    }

    // Check whether the reason is valid for removing the tlc.
    fn check_remove_tlc_with_reason(
        &self,
        tlc_id: TLCId,
        reason: &RemoveTlcReason,
    ) -> ProcessingChannelResult {
        if let Some(tlc) = self.tlc_state.get(&tlc_id) {
            if tlc.removed_at.is_some() {
                return Err(ProcessingChannelError::RepeatedProcessing(
                    "TLC is already removed".to_string(),
                ));
            }
            if let RemoveTlcReason::RemoveTlcFulfill(fulfill) = reason {
                let filled_payment_hash: Hash256 =
                    tlc.hash_algorithm.hash(fulfill.payment_preimage).into();
                if tlc.payment_hash != filled_payment_hash {
                    return Err(ProcessingChannelError::FinalIncorrectPreimage);
                }
            }
            Ok(())
        } else {
            return Err(ProcessingChannelError::InvalidParameter(format!(
                "Trying to remove non-existing tlc with id {:?}",
                tlc_id
            )));
        }
    }

    fn check_for_tlc_update(
        &self,
        add_tlc_amount: Option<u128>,
        is_tlc_command_message: bool,
    ) -> ProcessingChannelResult {
        if is_tlc_command_message && self.tlc_state.waiting_ack {
            return Err(ProcessingChannelError::WaitingTlcAck);
        }
        match self.state {
            ChannelState::ChannelReady() => {}
            ChannelState::ShuttingDown(_) if add_tlc_amount.is_none() => {}
            _ => {
                return Err(ProcessingChannelError::InvalidState(format!(
                    "Invalid state {:?} for {} tlc",
                    self.state,
                    if add_tlc_amount.is_some() {
                        "adding"
                    } else {
                        "removing"
                    }
                )))
            }
        }

        if let Some(add_amount) = add_tlc_amount {
            self.check_tlc_limits(add_amount, true)?;
            if is_tlc_command_message {
                // TODO: this should be replaced by using the remote channel's max_tlc_number_in_flight and max_tlc_value_in_flight
                self.check_tlc_limits(add_amount, false)?;
            }
        }
        Ok(())
    }

    // TODO: need to use `local` to check the limits for the remote peer
    fn check_tlc_limits(
        &self,
        add_amount: u128,
        _local: bool,
    ) -> Result<(), ProcessingChannelError> {
        let active_tls_number =
            self.get_all_offer_tlcs().count() + self.get_all_received_tlcs().count();

        if active_tls_number as u64 + 1 > self.max_tlc_number_in_flight {
            return Err(ProcessingChannelError::TlcNumberExceedLimit);
        }

        if self
            .get_all_offer_tlcs()
            .chain(self.get_all_received_tlcs())
            .fold(0_u128, |sum, tlc| sum + tlc.amount)
            + add_amount
            > self.max_tlc_value_in_flight
        {
            return Err(ProcessingChannelError::TlcValueInflightExceedLimit);
        }

        Ok(())
    }

    pub fn create_outbounding_tlc(&self, command: AddTlcCommand) -> TlcKind {
        // TODO: we are filling the user command with a new id here.
        // The advantage of this is that we don't need to burden the users to
        // provide a next id for each tlc. The disadvantage is that users may
        // inadvertently click the same button twice, and we will process the same
        // twice, the frontend needs to prevent this kind of behaviour.
        // Is this what we want?
        let id = self.get_next_offering_tlc_id();
        assert!(
            self.get_offered_tlc(id).is_none(),
            "Must not have the same id in pending offered tlcs"
        );

<<<<<<< HEAD
        let preimage = command.preimage.unwrap_or(get_random_preimage());
        let payment_hash = command
            .payment_hash
            .unwrap_or_else(|| command.hash_algorithm.hash(preimage).into());

        TlcKind::AddTlc(AddTlcInfo {
            channel_id: self.get_id(),
            tlc_id: TLCId::Offered(id),
            amount: command.amount,
            payment_hash: payment_hash,
            expiry: command.expiry,
=======
        TLC {
            id: TLCId::Offered(id),
            amount: command.amount,
            payment_hash: command.payment_hash,
            expiry: command.expiry,
            payment_preimage: None,
>>>>>>> a5cde079
            hash_algorithm: command.hash_algorithm,
            created_at: self.get_current_commitment_numbers(),
            payment_preimage: None,
            removed_at: None,
            onion_packet: command.onion_packet,
            previous_tlc: command
                .previous_tlc
                .map(|(channel_id, tlc_id)| (channel_id, TLCId::Received(tlc_id))),
        })
    }

    pub fn create_inbounding_tlc(
        &self,
        message: AddTlc,
    ) -> Result<AddTlcInfo, ProcessingChannelError> {
        let tlc_info = AddTlcInfo {
            tlc_id: TLCId::Received(message.tlc_id),
            channel_id: self.get_id(),
            amount: message.amount,
            payment_hash: message.payment_hash,
            expiry: message.expiry,
            hash_algorithm: message.hash_algorithm,
            // will be set when apply AddTlc operations after the signature is checked
            onion_packet: message.onion_packet,
            created_at: self.get_current_commitment_numbers(),
            payment_preimage: None,
            removed_at: None,
            previous_tlc: None,
        };
        Ok(tlc_info)
    }

    pub fn create_witness_for_funding_cell(
        &self,
        signature: CompactSignature,
    ) -> [u8; FUNDING_CELL_WITNESS_LEN] {
        create_witness_for_funding_cell(self.get_funding_lock_script_xonly(), signature)
    }

    pub fn aggregate_partial_signatures_to_consume_funding_cell(
        &self,
        partial_signatures: [PartialSignature; 2],
        tx: &TransactionView,
    ) -> Result<TransactionView, ProcessingChannelError> {
        let funding_out_point = self.must_get_funding_transaction_outpoint();
        debug_assert_eq!(
            tx.input_pts_iter().next().as_ref(),
            Some(&funding_out_point),
            "The first input of the tx must be the funding cell outpoint"
        );

        let verify_ctx = Musig2VerifyContext::from(self);
        let signature = aggregate_partial_signatures_for_msg(
            tx.hash().as_slice(),
            verify_ctx,
            partial_signatures,
        )?;

        let witness = self.create_witness_for_funding_cell(signature);
        Ok(tx
            .as_advanced_builder()
            .set_witnesses(vec![witness.pack()])
            .build())
    }

    pub fn sign_tx_to_consume_funding_cell(
        &self,
        psct: &PartiallySignedCommitmentTransaction,
    ) -> Result<TransactionView, ProcessingChannelError> {
        let sign_ctx = Musig2SignContext::from(self);
        let signature2 = sign_ctx.sign(psct.commitment_tx.hash().as_slice())?;

        self.aggregate_partial_signatures_to_consume_funding_cell(
            [psct.funding_tx_partial_signature, signature2],
            &psct.commitment_tx,
        )
    }

    pub fn maybe_transition_to_shutdown(
        &mut self,
        network: &ActorRef<NetworkActorMessage>,
    ) -> ProcessingChannelResult {
        // This function will also be called when we resolve all pending tlcs.
        // If we are not in the ShuttingDown state, we should not do anything.
        let flags = match self.state {
            ChannelState::ShuttingDown(flags) => flags,
            _ => {
                return Ok(());
            }
        };

        if !flags.contains(ShuttingDownFlags::AWAITING_PENDING_TLCS) || self.any_tlc_pending() {
            debug!(
                "Will not shutdown the channel because we require all tlcs resolved and both parties sent the Shutdown message, current state: {:?}, pending tlcs: {:?}",
                &self.state,
                &self.tlc_state.all_commited_tlcs().collect::<Vec<_>>()
            );
            return Ok(());
        }

        debug!("All pending tlcs are resolved, transitioning to Shutdown state");
        self.update_state(ChannelState::ShuttingDown(
            flags | ShuttingDownFlags::DROPPING_PENDING,
        ));

        if self.local_shutdown_info.is_some() && self.remote_shutdown_info.is_some() {
            let shutdown_tx = self.build_shutdown_tx()?;
            let sign_ctx = Musig2SignContext::from(&*self);

            let local_shutdown_info = self
                .local_shutdown_info
                .as_mut()
                .expect("local shudown info exists");
            let remote_shutdown_info = self
                .remote_shutdown_info
                .as_ref()
                .expect("remote shudown info exists");
            let shutdown_scripts = (
                local_shutdown_info.close_script.clone(),
                remote_shutdown_info.close_script.clone(),
            );
            let local_shutdown_signature = match local_shutdown_info.signature {
                Some(signature) => signature,
                None => {
                    let signature = sign_ctx.sign(shutdown_tx.hash().as_slice())?;
                    local_shutdown_info.signature = Some(signature);

                    network
                        .send_message(NetworkActorMessage::new_command(
                            NetworkActorCommand::SendFiberMessage(FiberMessageWithPeerId::new(
                                self.get_remote_peer_id(),
                                FiberMessage::closing_signed(ClosingSigned {
                                    partial_signature: signature,
                                    channel_id: self.get_id(),
                                }),
                            )),
                        ))
                        .expect(ASSUME_NETWORK_ACTOR_ALIVE);
                    signature
                }
            };

            if let Some(remote_shutdown_signature) = remote_shutdown_info.signature {
                let tx: TransactionView = self
                    .aggregate_partial_signatures_to_consume_funding_cell(
                        [local_shutdown_signature, remote_shutdown_signature],
                        &shutdown_tx,
                    )?;
                assert_eq!(
                    tx.data().serialized_size_in_block(),
                    shutdown_tx_size(&self.funding_udt_type_script, shutdown_scripts)
                );

                self.update_state(ChannelState::Closed(CloseFlags::COOPERATIVE));

                network
                    .send_message(NetworkActorMessage::new_event(
                        NetworkActorEvent::ClosingTransactionPending(
                            self.get_id(),
                            self.get_remote_peer_id(),
                            tx,
                        ),
                    ))
                    .expect(ASSUME_NETWORK_ACTOR_ALIVE);
            } else {
                debug!("We have sent our shutdown signature, waiting for counterparty's signature");
            }
        } else {
            debug!("Not ready to shutdown the channel, waiting for both parties to send the Shutdown message");
        }

        Ok(())
    }

    fn handle_accept_channel_message(
        &mut self,
        accept_channel: AcceptChannel,
    ) -> ProcessingChannelResult {
        if self.state != ChannelState::NegotiatingFunding(NegotiatingFundingFlags::OUR_INIT_SENT) {
            return Err(ProcessingChannelError::InvalidState(format!(
                "accepting a channel while in state {:?}, expecting NegotiatingFundingFlags::OUR_INIT_SENT",
                self.state
            )));
        }

        self.update_state(ChannelState::NegotiatingFunding(
            NegotiatingFundingFlags::INIT_SENT,
        ));

        self.to_remote_amount = accept_channel.funding_amount;
        self.remote_reserved_ckb_amount = accept_channel.reserved_ckb_amount;

        self.save_remote_nonce(accept_channel.next_local_nonce.clone());
        let remote_pubkeys = (&accept_channel).into();
        self.remote_channel_public_keys = Some(remote_pubkeys);
        self.remote_commitment_points = vec![
            accept_channel.first_per_commitment_point,
            accept_channel.second_per_commitment_point,
        ];
        self.remote_shutdown_script = Some(accept_channel.shutdown_script.clone());
        self.check_accept_channel_parameters()?;

        match accept_channel.channel_announcement_nonce {
            Some(ref nonce) if self.is_public() => {
                debug!("Updating remote channel announcement nonce: {:?}", nonce);
                self.update_remote_channel_announcement_nonce(nonce);
            }
            None if !self.is_public() => {}
            _ => {
                return Err(ProcessingChannelError::InvalidParameter(format!(
                    "Must/Mustn't send announcement nonce if channel is public/private, nonce {:?}, channel is public: {}",
                    &accept_channel.channel_announcement_nonce, self.is_public()
                )));
            }
        }
        debug!(
            "Successfully processed AcceptChannel message {:?}",
            &accept_channel
        );
        Ok(())
    }

    // This is the dual of `handle_tx_collaboration_command`. Any logic error here is likely
    // to present in the other function as well.
    pub fn handle_tx_collaboration_msg(
        &mut self,
        msg: TxCollaborationMsg,
        network: &ActorRef<NetworkActorMessage>,
    ) -> ProcessingChannelResult {
        debug!("Processing tx collaboration message: {:?}", &msg);
        let is_complete_message = matches!(msg, TxCollaborationMsg::TxComplete(_));
        let is_waiting_for_remote = match self.state {
            ChannelState::CollaboratingFundingTx(flags) => {
                flags.contains(CollaboratingFundingTxFlags::AWAITING_REMOTE_TX_COLLABORATION_MSG)
            }
            _ => false,
        };
        let flags = match self.state {
            // Starting transaction collaboration
            ChannelState::NegotiatingFunding(NegotiatingFundingFlags::INIT_SENT)
                if !self.is_acceptor =>
            {
                return Err(ProcessingChannelError::InvalidState(
                    "Initiator received a tx collaboration message".to_string(),
                ));
            }
            ChannelState::NegotiatingFunding(_) => {
                debug!("Started negotiating funding tx collaboration, and transitioning from {:?} to CollaboratingFundingTx state", self.state);
                self.state =
                    ChannelState::CollaboratingFundingTx(CollaboratingFundingTxFlags::empty());
                CollaboratingFundingTxFlags::empty()
            }
            ChannelState::CollaboratingFundingTx(_)
                if !is_complete_message && !is_waiting_for_remote =>
            {
                return Err(ProcessingChannelError::InvalidState(format!(
                    "Trying to process message {:?} while in {:?} (should only receive non-complete message after sent response from peer)",
                    &msg, self.state
                )));
            }
            ChannelState::CollaboratingFundingTx(flags) => {
                if flags.contains(CollaboratingFundingTxFlags::THEIR_TX_COMPLETE_SENT) {
                    return Err(ProcessingChannelError::InvalidState(format!(
                        "Received a tx collaboration message {:?}, but we are already in the state {:?} where the remote has sent a complete message",
                        &msg, &self.state
                    )));
                }
                debug!(
                    "Processing tx collaboration message {:?} for state {:?}",
                    &msg, &self.state
                );
                flags
            }
            _ => {
                return Err(ProcessingChannelError::InvalidState(format!(
                    "Invalid tx collaboration message {:?} for state {:?}",
                    &msg, &self.state
                )));
            }
        };
        match msg {
            TxCollaborationMsg::TxUpdate(msg) => {
                // TODO check if the tx is valid.
                self.funding_tx = Some(msg.tx.clone());
                if self.is_tx_final(&msg.tx)? {
                    self.maybe_complete_tx_collaboration(msg.tx, network)?;
                } else {
                    network
                        .send_message(NetworkActorMessage::new_command(
                            NetworkActorCommand::UpdateChannelFunding(
                                self.get_id(),
                                msg.tx,
                                self.get_funding_request(),
                            ),
                        ))
                        .expect(ASSUME_NETWORK_ACTOR_ALIVE);
                    self.update_state(ChannelState::CollaboratingFundingTx(
                        CollaboratingFundingTxFlags::PREPARING_LOCAL_TX_COLLABORATION_MSG,
                    ));
                }
            }
            TxCollaborationMsg::TxComplete(_msg) => {
                self.check_tx_complete_preconditions()?;
                let flags = flags | CollaboratingFundingTxFlags::THEIR_TX_COMPLETE_SENT;
                self.update_state(ChannelState::CollaboratingFundingTx(flags));
                if flags.contains(CollaboratingFundingTxFlags::COLLABRATION_COMPLETED) {
                    // Notify outside observers.
                    network
                        .send_message(NetworkActorMessage::new_notification(
                            NetworkServiceEvent::CommitmentSignaturePending(
                                self.get_remote_peer_id(),
                                self.get_id(),
                                self.get_current_commitment_number(false),
                            ),
                        ))
                        .expect(ASSUME_NETWORK_ACTOR_ALIVE);
                }
            }
        }
        Ok(())
    }

    fn handle_commitment_signed_message(
        &mut self,
        commitment_signed: CommitmentSigned,
        network: &ActorRef<NetworkActorMessage>,
    ) -> ProcessingChannelResult {
        let flags = match self.state {
            ChannelState::CollaboratingFundingTx(flags)
                if !flags.contains(CollaboratingFundingTxFlags::COLLABRATION_COMPLETED) =>
            {
                return Err(ProcessingChannelError::InvalidState(format!(
                    "Unable to process commitment_signed message in state {:?}, as collaboration is not completed yet.",
                    &self.state
                )));
            }
            ChannelState::CollaboratingFundingTx(_) => {
                debug!(
                    "Processing commitment_signed message in state {:?}",
                    &self.state
                );
                CommitmentSignedFlags::SigningCommitment(SigningCommitmentFlags::empty())
            }
            ChannelState::SigningCommitment(flags)
                if flags.contains(SigningCommitmentFlags::THEIR_COMMITMENT_SIGNED_SENT) =>
            {
                return Err(ProcessingChannelError::InvalidState(format!(
                    "Unable to process commitment_signed message in state {:?}, as we have already received our commitment_signed message.",
                    &self.state
                )));
            }
            ChannelState::SigningCommitment(flags) => {
                debug!(
                    "Processing commitment_signed message in state {:?}",
                    &self.state
                );
                CommitmentSignedFlags::SigningCommitment(flags)
            }
            ChannelState::ChannelReady() => {
                debug!("Processing commitment_signed message while channel ready");
                CommitmentSignedFlags::ChannelReady()
            }
            ChannelState::ShuttingDown(flags) => {
                if flags.contains(ShuttingDownFlags::AWAITING_PENDING_TLCS) {
                    debug!(
                        "Signing commitment transactions while shutdown is pending, current state {:?}",
                        &self.state
                    );
                    CommitmentSignedFlags::PendingShutdown(flags)
                } else {
                    return Err(ProcessingChannelError::InvalidState(format!(
                        "Unable to process commitment_signed message in shutdowning state with flags {:?}",
                        &flags
                    )));
                }
            }
            _ => {
                return Err(ProcessingChannelError::InvalidState(format!(
                    "Unable to send commitment signed message in state {:?}",
                    &self.state
                )));
            }
        };

        let tx = self.verify_and_complete_tx(
            commitment_signed.funding_tx_partial_signature,
            commitment_signed.commitment_tx_partial_signature,
        )?;
        // This is the commitment transaction that both parties signed,
        // can be broadcasted to the network if necessary
        let num = self.get_current_commitment_number(false);

        info!(
            "Successfully handled commitment signed message: {:?}, tx: {:?}",
            &commitment_signed, &tx
        );

        // Notify outside observers.
        network
            .send_message(NetworkActorMessage::new_notification(
                NetworkServiceEvent::RemoteCommitmentSigned(
                    self.get_remote_peer_id(),
                    self.get_id(),
                    num,
                    tx.clone(),
                ),
            ))
            .expect(ASSUME_NETWORK_ACTOR_ALIVE);

        debug!(
            "Updating peer next remote nonce from {:?} to {:?}",
            self.get_remote_nonce(),
            &commitment_signed.next_local_nonce
        );
        self.save_remote_nonce(commitment_signed.next_local_nonce);
        self.latest_commitment_transaction = Some(tx.data());
        match flags {
            CommitmentSignedFlags::SigningCommitment(flags) => {
                let flags = flags | SigningCommitmentFlags::THEIR_COMMITMENT_SIGNED_SENT;
                self.update_state(ChannelState::SigningCommitment(flags));
                self.maybe_transition_to_tx_signatures(flags, network)?;
            }
            CommitmentSignedFlags::ChannelReady() | CommitmentSignedFlags::PendingShutdown(_) => {
                self.send_revoke_and_ack_message(network);
                match flags {
                    CommitmentSignedFlags::ChannelReady() => {}
                    CommitmentSignedFlags::PendingShutdown(_) => {
                        // TODO: Handle error in the below function call.
                        // We've already updated our state, we should never fail here.
                        self.maybe_transition_to_shutdown(network)?;
                    }
                    _ => {
                        unreachable!(
                            "Invalid flags for commitment signed message, should have handled {:?}",
                            flags
                        );
                    }
                }
            }
        }

        if let ChannelState::SigningCommitment(flags) = self.state {
            if !flags.contains(SigningCommitmentFlags::OUR_COMMITMENT_SIGNED_SENT) {
                // TODO: maybe we should send our commitment_signed message here.
                debug!("CommitmentSigned message received, but we haven't sent our commitment_signed message yet");
                // Notify outside observers.
                network
                    .send_message(NetworkActorMessage::new_notification(
                        NetworkServiceEvent::CommitmentSignaturePending(
                            self.get_remote_peer_id(),
                            self.get_id(),
                            self.get_current_commitment_number(false),
                        ),
                    ))
                    .expect(ASSUME_NETWORK_ACTOR_ALIVE);
            }
        }
        Ok(())
    }

    fn maybe_transition_to_tx_signatures(
        &mut self,
        flags: SigningCommitmentFlags,
        network: &ActorRef<NetworkActorMessage>,
    ) -> ProcessingChannelResult {
        if flags.contains(SigningCommitmentFlags::COMMITMENT_SIGNED_SENT) {
            debug!("Commitment signed message sent by both sides, tranitioning to AwaitingTxSignatures state");
            self.update_state(ChannelState::AwaitingTxSignatures(
                AwaitingTxSignaturesFlags::empty(),
            ));
            if self.should_local_send_tx_signatures_first() {
                debug!("It is our turn to send tx_signatures, so we will do it now.");
                self.handle_tx_signatures(network, None)?;
            }
        }
        Ok(())
    }

    // TODO: currently witnesses in the tx_signatures molecule message are a list of bytes.
    // It is unclear how can we compose two partial sets witnesses into a complete
    // set of witnesses.
    fn handle_tx_signatures(
        &mut self,
        network: &ActorRef<NetworkActorMessage>,
        // If partial_witnesses is given, then it is the counterparty that send a message
        // to us, and we must combine them to make a full list of witnesses.
        // Otherwise, we are the one who is to start send the tx_signatures.
        // We can just create a partial set of witnesses, and sent them to the peer.
        partial_witnesses: Option<Vec<Vec<u8>>>,
    ) -> ProcessingChannelResult {
        let flags = match self.state {
            ChannelState::AwaitingTxSignatures(flags)
                if flags.contains(AwaitingTxSignaturesFlags::THEIR_TX_SIGNATURES_SENT)
                    && partial_witnesses.is_some() =>
            {
                return Err(ProcessingChannelError::RepeatedProcessing(format!(
                    "tx_signatures partial witnesses {:?}",
                    partial_witnesses
                )));
            }
            ChannelState::AwaitingTxSignatures(flags)
                if flags.contains(AwaitingTxSignaturesFlags::OUR_TX_SIGNATURES_SENT)
                    && partial_witnesses.is_none() =>
            {
                return Err(ProcessingChannelError::RepeatedProcessing(
                    "We have already sent our tx_signatures".to_string(),
                ));
            }
            ChannelState::SigningCommitment(flags)
                if flags.contains(SigningCommitmentFlags::COMMITMENT_SIGNED_SENT) =>
            {
                AwaitingTxSignaturesFlags::empty()
            }
            ChannelState::AwaitingTxSignatures(flags) => flags,
            _ => {
                return Err(ProcessingChannelError::InvalidState(format!(
                    "Unable to build and sign funding tx in state {:?}",
                    &self.state
                )));
            }
        };

        let flags = if partial_witnesses.is_some() {
            flags | AwaitingTxSignaturesFlags::THEIR_TX_SIGNATURES_SENT
        } else {
            flags | AwaitingTxSignaturesFlags::OUR_TX_SIGNATURES_SENT
        };
        self.update_state(ChannelState::AwaitingTxSignatures(flags));

        let funding_tx = self
            .funding_tx
            .clone()
            .ok_or(ProcessingChannelError::InvalidState(
                "Funding transaction is not present".to_string(),
            ))?;

        network
            .send_message(NetworkActorMessage::new_command(
                NetworkActorCommand::SignTx(
                    self.get_remote_peer_id(),
                    self.get_id(),
                    funding_tx,
                    partial_witnesses,
                ),
            ))
            .expect(ASSUME_NETWORK_ACTOR_ALIVE);
        let flags = flags | AwaitingTxSignaturesFlags::OUR_TX_SIGNATURES_SENT;
        self.update_state(ChannelState::AwaitingTxSignatures(flags));

        Ok(())
    }

    async fn maybe_public_channel_is_ready(&mut self, network: &ActorRef<NetworkActorMessage>) {
        debug!("Trying to create channel announcement message for public channel");
        if let Some((channel_announcement, channel_update)) =
            self.try_create_channel_messages(network).await
        {
            debug!(
                "Channel announcement/update message for {:?} created, public channel is ready",
                self.get_id(),
            );
            self.on_channel_ready(network).await;

            debug!(
                "Broadcasting channel announcement message {:?}",
                &channel_announcement,
            );
            network
                .send_message(NetworkActorMessage::new_command(
                    NetworkActorCommand::ProcessChannelAnnouncement(
                        self.get_remote_peer_id(),
                        self.get_funding_transaction_block_number(),
                        self.get_funding_transaction_index(),
                        channel_announcement,
                    ),
                ))
                .expect(ASSUME_NETWORK_ACTOR_ALIVE);
            debug!(
                "Broadcasting channel update message to peers: {:?}",
                &channel_update
            );

            network
                .send_message(NetworkActorMessage::new_command(
                    NetworkActorCommand::ProccessChannelUpdate(
                        self.get_remote_peer_id(),
                        channel_update,
                    ),
                ))
                .expect(ASSUME_NETWORK_ACTOR_ALIVE);
        }
    }

    async fn maybe_channel_is_ready(&mut self, network: &ActorRef<NetworkActorMessage>) {
        match self.state {
            ChannelState::AwaitingChannelReady(flags) => {
                if flags.contains(AwaitingChannelReadyFlags::CHANNEL_READY) {
                    if !self.is_public() {
                        self.on_channel_ready(network).await;
                    } else {
                        self.maybe_public_channel_is_ready(network).await;
                    }
                }
            }
            _ => {
                panic!(
                    "Invalid state {:?} for maybe_on_channel_ready (expected AwaitingChannelReady)",
                    &self.state
                );
            }
        }
    }

    async fn on_channel_ready(&mut self, network: &ActorRef<NetworkActorMessage>) {
        self.update_state(ChannelState::ChannelReady());
        self.increment_local_commitment_number();
        self.increment_remote_commitment_number();
        let peer_id = self.get_remote_peer_id();
        network
            .send_message(NetworkActorMessage::new_event(
                NetworkActorEvent::ChannelReady(
                    self.get_id(),
                    peer_id.clone(),
                    self.must_get_funding_transaction_outpoint(),
                ),
            ))
            .expect(ASSUME_NETWORK_ACTOR_ALIVE);
    }

    fn append_remote_commitment_point(&mut self, commitment_point: Pubkey) {
        debug!(
            "Setting remote commitment point #{} (counting from 0)): {:?}",
            self.remote_commitment_points.len(),
            commitment_point
        );
        assert_eq!(
            self.remote_commitment_points.len() as u64,
            self.get_local_commitment_number()
        );
        self.remote_commitment_points.push(commitment_point);
    }

    fn handle_revoke_and_ack_message(
        &mut self,
        network: &ActorRef<NetworkActorMessage>,
        revoke_and_ack: RevokeAndAck,
    ) -> ProcessingChannelResult {
        let commitment_tx_fee =
            calculate_commitment_tx_fee(self.commitment_fee_rate, &self.funding_udt_type_script);
        let lock_script = self.get_local_shutdown_script();
        let (output, output_data) = if let Some(udt_type_script) = &self.funding_udt_type_script {
            let capacity = self.get_total_reserved_ckb_amount() - commitment_tx_fee;
            let output = CellOutput::new_builder()
                .lock(lock_script)
                .type_(Some(udt_type_script.clone()).pack())
                .capacity(capacity.pack())
                .build();

            let output_data = self.get_total_udt_amount().to_le_bytes().pack();
            (output, output_data)
        } else {
            let capacity = self.get_total_ckb_amount() - commitment_tx_fee;
            let output = CellOutput::new_builder()
                .lock(lock_script)
                .capacity(capacity.pack())
                .build();
            let output_data = Bytes::default();
            (output, output_data)
        };

        let local_pubkey = self.get_local_channel_public_keys().funding_pubkey;
        let remote_pubkey = self.get_remote_channel_public_keys().funding_pubkey;
        let key_agg_ctx = KeyAggContext::new([local_pubkey, remote_pubkey]).expect("Valid pubkeys");

        let x_only_aggregated_pubkey = key_agg_ctx.aggregated_pubkey::<Point>().serialize_xonly();
        let delay_epoch = self.commitment_delay_epoch;
        let commitment_number = self.get_local_commitment_number();

        let commitment_lock_script_args = [
            &blake2b_256(x_only_aggregated_pubkey)[0..20],
            (Since::new(SinceType::EpochNumberWithFraction, delay_epoch, true).value())
                .to_le_bytes()
                .as_slice(),
            commitment_number.to_be_bytes().as_slice(),
        ]
        .concat();

        let message = blake2b_256(
            [
                output.as_slice(),
                output_data.as_slice(),
                commitment_lock_script_args.as_slice(),
            ]
            .concat(),
        );

        let local_nonce = self.get_local_nonce();
        let remote_nonce = self.take_remote_nonce_for_raa();
        let nonces = [remote_nonce.clone(), local_nonce];
        let agg_nonce = AggNonce::sum(nonces);

        let verify_ctx = Musig2VerifyContext {
            key_agg_ctx: key_agg_ctx.clone(),
            agg_nonce: agg_nonce.clone(),
            pubkey: *self.get_remote_funding_pubkey(),
            pubnonce: remote_nonce,
        };

        let RevokeAndAck {
            channel_id: _,
            partial_signature,
            next_per_commitment_point,
        } = revoke_and_ack;

        verify_ctx.verify(partial_signature, message.as_slice())?;

        let sign_ctx: Musig2SignContext = Musig2SignContext {
            key_agg_ctx,
            agg_nonce,
            seckey: self.signer.funding_key.clone(),
            secnonce: self.get_local_musig2_secnonce(),
        };
        let signature2 = sign_ctx.sign(message.as_slice())?;

        let aggregate_signature = aggregate_partial_signatures_for_msg(
            message.as_slice(),
            verify_ctx,
            [partial_signature, signature2],
        )?;

        self.increment_local_commitment_number();
        self.append_remote_commitment_point(next_per_commitment_point);
        let staging_tlcs = self.tlc_state.commit_local_tlcs();
        for tlc in staging_tlcs {
            if let TlcKind::RemoveTlc(remove_tlc) = tlc {
                self.remove_tlc_with_reason(remove_tlc.tlc_id, &remove_tlc.reason)?;
            }
        }
        self.tlc_state.set_waiting_ack(false);

        network
            .send_message(NetworkActorMessage::new_notification(
                NetworkServiceEvent::RevokeAndAckReceived(
                    self.get_remote_peer_id(),
                    self.get_id(),
                    commitment_number,
                    x_only_aggregated_pubkey,
                    aggregate_signature,
                    output,
                    output_data,
                ),
            ))
            .expect(ASSUME_NETWORK_ACTOR_ALIVE);
        Ok(())
    }

    fn handle_reestablish_channel_message(
        &mut self,
        reestablish_channel: &ReestablishChannel,
        network: &ActorRef<NetworkActorMessage>,
    ) -> ProcessingChannelResult {
        debug!(
            "Handling reestablish channel message: {:?}, our commitment_numbers {:?}",
            reestablish_channel, self.commitment_numbers,
        );
        self.reestablishing = false;
        match self.state {
            ChannelState::NegotiatingFunding(_flags) => {
                // TODO: in current implementation, we don't store the channel when we are in NegotiatingFunding state.
                // This is an unreachable state for reestablish channel message. we may need to handle this case in the future.
            }
            ChannelState::ChannelReady() => {
                let expected_local_commitment_number = self.get_local_commitment_number();
                let acutal_local_commitment_number = reestablish_channel.remote_commitment_number;
                if acutal_local_commitment_number == expected_local_commitment_number {
                    // resend AddTlc, RemoveTlc and CommitmentSigned messages if needed
                    let mut need_resend_commitment_signed = false;
                    for info in self.tlc_state.all_tlcs() {
                        if info.is_offered() {
                            if info.created_at.get_local() >= acutal_local_commitment_number {
                                // resend AddTlc message
                                network
                                    .send_message(NetworkActorMessage::new_command(
                                        NetworkActorCommand::SendFiberMessage(
                                            FiberMessageWithPeerId::new(
                                                self.get_remote_peer_id(),
                                                FiberMessage::add_tlc(AddTlc {
                                                    channel_id: self.get_id(),
                                                    tlc_id: info.tlc_id.into(),
                                                    amount: info.amount,
                                                    payment_hash: info.payment_hash,
                                                    expiry: info.expiry,
                                                    hash_algorithm: info.hash_algorithm,
                                                    onion_packet: info.onion_packet.clone(),
                                                }),
                                            ),
                                        ),
                                    ))
                                    .expect(ASSUME_NETWORK_ACTOR_ALIVE);

                                need_resend_commitment_signed = true;
                            }
                        } else if let Some((commitment_number, remove_reason)) = &info.removed_at {
                            if commitment_number.get_local() >= acutal_local_commitment_number {
                                // resend RemoveTlc message
                                network
                                    .send_message(NetworkActorMessage::new_command(
                                        NetworkActorCommand::SendFiberMessage(
                                            FiberMessageWithPeerId::new(
                                                self.get_remote_peer_id(),
                                                FiberMessage::remove_tlc(RemoveTlc {
                                                    channel_id: self.get_id(),
                                                    tlc_id: info.tlc_id.into(),
                                                    reason: remove_reason.clone(),
                                                }),
                                            ),
                                        ),
                                    ))
                                    .expect(ASSUME_NETWORK_ACTOR_ALIVE);

                                need_resend_commitment_signed = true;
                            }
                        }
                    }
                    if need_resend_commitment_signed {
                        debug!("Resend CommitmentSigned message");
                        network
                            .send_message(NetworkActorMessage::new_command(
                                NetworkActorCommand::ControlFiberChannel(ChannelCommandWithId {
                                    channel_id: self.get_id(),
                                    command: ChannelCommand::CommitmentSigned(),
                                }),
                            ))
                            .expect(ASSUME_NETWORK_ACTOR_ALIVE);
                    }
                } else if acutal_local_commitment_number == expected_local_commitment_number + 1 {
                    // wait for remote to resend the RevokeAndAck message, do nothing here
                } else {
                    // unreachable state, just log an error for potential bugs
                    error!(
                        "Reestablish channel message with invalid local commitment number: expected {}, actual {}",
                        expected_local_commitment_number, acutal_local_commitment_number
                    );
                }

                let expected_remote_commitment_number = self.get_remote_commitment_number();
                let acutal_remote_commitment_number = reestablish_channel.local_commitment_number;
                if expected_remote_commitment_number == acutal_remote_commitment_number {
                    // synced with remote, do nothing
                } else if expected_remote_commitment_number == acutal_remote_commitment_number + 1 {
                    // Resetting our remote commitment number to the actual remote commitment number
                    // and resend the RevokeAndAck message.
                    self.set_remote_commitment_number(acutal_remote_commitment_number);
                    self.send_revoke_and_ack_message(network);
                } else {
                    // unreachable state, just log an error for potential bugs
                    error!(
                        "Reestablish channel message with invalid remote commitment number: expected {}, actual {}",
                        expected_remote_commitment_number, acutal_remote_commitment_number
                    );
                }
            }
            _ => {
                // TODO: @quake we need to handle other states.
                warn!(
                    "Unhandled reestablish channel message in state {:?}",
                    &self.state
                );
            }
        }
        Ok(())
    }

    fn is_tx_final(&self, tx: &Transaction) -> Result<bool, ProcessingChannelError> {
        // TODO: check if the tx is valid
        let tx = tx.clone().into_view();

        let first_output = tx
            .outputs()
            .get(0)
            .ok_or(ProcessingChannelError::InvalidParameter(
                "Funding transaction should have at least one output".to_string(),
            ))?;

        if first_output.lock() != self.get_funding_lock_script() {
            return Err(ProcessingChannelError::InvalidState(
                "Invalid funding transation lock script".to_string(),
            ));
        }

        let current_capacity: u64 = first_output.capacity().unpack();

        // make sure both parties have paid the reserved ckb amount
        if current_capacity <= self.local_reserved_ckb_amount
            || current_capacity <= self.remote_reserved_ckb_amount
        {
            return Ok(false);
        }

        if self.funding_udt_type_script.is_some() {
            let (_output, data) =
                tx.output_with_data(0)
                    .ok_or(ProcessingChannelError::InvalidParameter(
                        "Funding transaction should have at least one output".to_string(),
                    ))?;
            assert!(data.as_ref().len() >= 16);
            let mut amount_bytes = [0u8; 16];
            amount_bytes.copy_from_slice(&data.as_ref()[0..16]);
            let udt_amount = u128::from_le_bytes(amount_bytes);
            debug!(
                "udt_amount: {}, to_remote_amount: {}, to_local_amount: {}",
                udt_amount, self.to_remote_amount, self.to_local_amount
            );
            debug!("current_capacity: {}, remote_reserved_ckb_amount: {}, local_reserved_ckb_amount: {}",
                current_capacity, self.remote_reserved_ckb_amount, self.local_reserved_ckb_amount);
            let is_udt_amount_ok = udt_amount == self.get_total_udt_amount();
            return Ok(is_udt_amount_ok);
        } else {
            let is_complete = current_capacity == self.get_total_ckb_amount();
            Ok(is_complete)
        }
    }

    fn maybe_complete_tx_collaboration(
        &mut self,
        tx: Transaction,
        network: &ActorRef<NetworkActorMessage>,
    ) -> ProcessingChannelResult {
        let is_complete = self.is_tx_final(&tx)?;

        debug!(
            "Checking if funding transaction {:?} is complete: {}",
            &tx, is_complete
        );

        if is_complete {
            // We need to send a SendFiberMessage command here (instead of a ControlFiberChannel),
            // to guarantee that the TxComplete message immediately is sent to the network actor.
            // Otherwise, it is possible that when the network actor is processing ControlFiberChannel,
            // it receives another SendFiberMessage command, and that message (e.g. CommitmentSigned)
            // is processed first, thus breaking the order of messages.
            network
                .send_message(NetworkActorMessage::new_command(
                    NetworkActorCommand::SendFiberMessage(FiberMessageWithPeerId::new(
                        self.get_remote_peer_id(),
                        FiberMessage::tx_complete(TxComplete {
                            channel_id: self.get_id(),
                        }),
                    )),
                ))
                .expect(ASSUME_NETWORK_ACTOR_ALIVE);
            let old_flags = match self.state {
                ChannelState::CollaboratingFundingTx(flags) => flags,
                _ => {
                    panic!(
                        "Expect to be in CollaboratingFundingTx state while running update_funding_tx, current state {:?}", &self.state,
                    );
                }
            };
            self.update_state(ChannelState::CollaboratingFundingTx(
                old_flags | CollaboratingFundingTxFlags::OUR_TX_COMPLETE_SENT,
            ));
        }
        Ok(())
    }

    // TODO: More checks to the funding tx.
    fn check_tx_complete_preconditions(&mut self) -> ProcessingChannelResult {
        match self.funding_tx.as_ref() {
            None => {
                return Err(ProcessingChannelError::InvalidState(
                    "Received TxComplete message without a funding transaction".to_string(),
                ));
            }
            Some(tx) => {
                debug!(
                    "Received TxComplete message, funding tx is present {:?}",
                    tx
                );
                let check = self.is_tx_final(tx);
                if !check.is_ok_and(|ok| ok) {
                    return Err(ProcessingChannelError::InvalidState(
                        "Received TxComplete message, but funding tx is not final".to_string(),
                    ));
                }
            }
        }
        Ok(())
    }

    pub fn fill_in_channel_id(&mut self) {
        let local = &self.get_local_channel_public_keys().tlc_base_key;
        let remote = &self.get_remote_channel_public_keys().tlc_base_key;
        let channel_id = derive_channel_id_from_tlc_keys(local, remote);
        debug!("Channel Id changed from {:?} to {:?}", self.id, channel_id,);
        self.id = channel_id;
    }

    // Whose pubkey should go first in musig2?
    // We define a definitive order for the pubkeys in musig2 to makes it easier
    // to aggregate musig2 signatures.
    fn should_local_go_first_in_musig2(&self) -> bool {
        let local_pubkey = self.get_local_channel_public_keys().funding_pubkey;
        let remote_pubkey = self.get_remote_channel_public_keys().funding_pubkey;
        local_pubkey <= remote_pubkey
    }

    // Order some items (like pubkey and nonce) from holders and counterparty in musig2.
    fn order_things_for_musig2<T>(&self, holder: T, counterparty: T) -> [T; 2] {
        if self.should_local_go_first_in_musig2() {
            [holder, counterparty]
        } else {
            [counterparty, holder]
        }
    }

    // Should the local send tx_signatures first?
    // In order to avoid deadlock, we need to define an order for sending tx_signatures.
    // Currently the order of sending tx_signatures is defined as follows:
    // If the amount to self is less than the amount to remote, then we should send,
    // else if the amount to self is equal to the amount to remote and we have
    // smaller funding_pubkey, then we should send first. Otherwise, we should wait
    // the counterparty to send tx_signatures first.
    fn should_local_send_tx_signatures_first(&self) -> bool {
        self.to_local_amount < self.to_remote_amount
            || self.to_local_amount == self.to_remote_amount
                && self.should_local_go_first_in_musig2()
    }

    fn build_shutdown_tx(&self) -> Result<TransactionView, ProcessingChannelError> {
        let local_shutdown_info = self
            .local_shutdown_info
            .as_ref()
            .expect("local shutdown info exists");
        let remote_shutdown_info = self
            .remote_shutdown_info
            .as_ref()
            .expect("remote shutdown info exists");

        let local_shutdown_script = local_shutdown_info.close_script.clone();
        let remote_shutdown_script = remote_shutdown_info.close_script.clone();
        let local_shutdown_fee = calculate_shutdown_tx_fee(
            local_shutdown_info.fee_rate,
            &self.funding_udt_type_script,
            (
                remote_shutdown_script.clone(),
                local_shutdown_script.clone(),
            ),
        );
        let remote_shutdown_fee = calculate_shutdown_tx_fee(
            remote_shutdown_info.fee_rate,
            &self.funding_udt_type_script,
            (
                local_shutdown_script.clone(),
                remote_shutdown_script.clone(),
            ),
        );

        debug!(
            "build_shutdown_tx local_shutdown_fee: local {}, remote {}",
            local_shutdown_fee, remote_shutdown_fee
        );

        let cell_deps = get_cell_deps(vec![Contract::FundingLock], &self.funding_udt_type_script);
        let tx_builder = TransactionBuilder::default().cell_deps(cell_deps).input(
            CellInput::new_builder()
                .previous_output(self.must_get_funding_transaction_outpoint())
                .build(),
        );

        if let Some(type_script) = &self.funding_udt_type_script {
            debug!(
                "shutdown UDT local_amount: {}, remote_amount: {}",
                self.to_local_amount, self.to_remote_amount
            );

            let local_capacity: u64 = self.local_reserved_ckb_amount - local_shutdown_fee;
            debug!(
                "shutdown_tx local_capacity: {} - {} = {}",
                self.local_reserved_ckb_amount, local_shutdown_fee, local_capacity
            );
            let local_output = CellOutput::new_builder()
                .lock(local_shutdown_script)
                .type_(Some(type_script.clone()).pack())
                .capacity(local_capacity.pack())
                .build();
            let local_output_data = self.to_local_amount.to_le_bytes().pack();

            let remote_capacity: u64 = self.remote_reserved_ckb_amount - remote_shutdown_fee;
            debug!(
                "shutdown_tx remote_capacity: {} - {} = {}",
                self.remote_reserved_ckb_amount, remote_shutdown_fee, remote_capacity
            );
            let remote_output = CellOutput::new_builder()
                .lock(remote_shutdown_script)
                .type_(Some(type_script.clone()).pack())
                .capacity(remote_capacity.pack())
                .build();
            let remote_output_data = self.to_remote_amount.to_le_bytes().pack();

            let outputs = self.order_things_for_musig2(local_output, remote_output);
            let outputs_data = self.order_things_for_musig2(local_output_data, remote_output_data);
            let tx = tx_builder
                .set_outputs(outputs.to_vec())
                .set_outputs_data(outputs_data.to_vec())
                .build();
            Ok(tx)
        } else {
            debug!(
                "Final balance partition before shutting down: local {} (fee {}), remote {} (fee {})",
                self.to_local_amount, local_shutdown_fee,
                self.to_remote_amount, remote_shutdown_fee
            );
            let local_value =
                self.to_local_amount as u64 + self.local_reserved_ckb_amount - local_shutdown_fee;
            let remote_value = self.to_remote_amount as u64 + self.remote_reserved_ckb_amount
                - remote_shutdown_fee;
            debug!(
                "Building shutdown transaction with values: local {}, remote {}",
                local_value, remote_value
            );
            let local_output = CellOutput::new_builder()
                .capacity(local_value.pack())
                .lock(local_shutdown_script)
                .build();
            let remote_output = CellOutput::new_builder()
                .capacity(remote_value.pack())
                .lock(remote_shutdown_script)
                .build();
            let outputs = self.order_things_for_musig2(local_output, remote_output);
            let tx = tx_builder
                .set_outputs(outputs.to_vec())
                .set_outputs_data(vec![Default::default(), Default::default()])
                .build();
            Ok(tx)
        }
    }

    // The parameter `local` here specifies whether we are building the commitment transaction
    // for the local party or the remote party. If `local` is true, then we are building a
    // commitment transaction which can be broadcasted by ourself (with valid partial
    // signature from the other party), else we are building a commitment transaction
    // for the remote party (we build this commitment transaction
    // normally because we want to send a partial signature to remote).
    // The function returns a tuple, the first element is the commitment transaction itself,
    // and the second element is the message to be signed by the each party,
    // so as to consume the funding cell. The last element is the witnesses for the
    // commitment transaction.
    fn build_commitment_and_settlement_tx(
        &self,
        local: bool,
    ) -> (TransactionView, TransactionView) {
        let commitment_tx = {
            let funding_out_point = self.must_get_funding_transaction_outpoint();
            let cell_deps =
                get_cell_deps(vec![Contract::FundingLock], &self.funding_udt_type_script);
            let (output, output_data) = self.build_commitment_transaction_output(local);

            TransactionBuilder::default()
                .cell_deps(cell_deps)
                .input(
                    CellInput::new_builder()
                        .previous_output(funding_out_point.clone())
                        .build(),
                )
                .output(output)
                .output_data(output_data)
                .build()
        };

        let settlement_tx = {
            let commtimtent_out_point = OutPoint::new(commitment_tx.hash(), 0);
            let cell_deps = get_cell_deps(
                vec![Contract::CommitmentLock],
                &self.funding_udt_type_script,
            );
            let (outputs, outputs_data) = self.build_settlement_transaction_outputs(local);

            TransactionBuilder::default()
                .cell_deps(cell_deps)
                .input(
                    CellInput::new_builder()
                        .previous_output(commtimtent_out_point.clone())
                        .build(),
                )
                .set_outputs(outputs.to_vec())
                .set_outputs_data(outputs_data.to_vec())
                .build()
        };

        (commitment_tx, settlement_tx)
    }

    fn build_commitment_transaction_output(&self, local: bool) -> (CellOutput, Bytes) {
        let local_pubkey = self.get_local_channel_public_keys().funding_pubkey;
        let remote_pubkey = self.get_remote_channel_public_keys().funding_pubkey;
        let pubkeys = if local {
            [local_pubkey, remote_pubkey]
        } else {
            [remote_pubkey, local_pubkey]
        };
        let x_only_aggregated_pubkey = KeyAggContext::new(pubkeys)
            .expect("Valid pubkeys")
            .aggregated_pubkey::<Point>()
            .serialize_xonly();

        let delay_epoch = self.commitment_delay_epoch;
        let version = self.get_current_commitment_number(local);
        let htlcs = self.get_active_htlcs(local);

        let mut commitment_lock_script_args = [
            &blake2b_256(x_only_aggregated_pubkey)[0..20],
            (Since::new(SinceType::EpochNumberWithFraction, delay_epoch, true).value())
                .to_le_bytes()
                .as_slice(),
            version.to_be_bytes().as_slice(),
        ]
        .concat();
        if !htlcs.is_empty() {
            commitment_lock_script_args.extend_from_slice(&blake2b_256(&htlcs)[0..20]);
        }

        let commitment_lock_script =
            get_script_by_contract(Contract::CommitmentLock, &commitment_lock_script_args);

        let commitment_tx_fee =
            calculate_commitment_tx_fee(self.commitment_fee_rate, &self.funding_udt_type_script);

        if let Some(udt_type_script) = &self.funding_udt_type_script {
            let capacity = self.local_reserved_ckb_amount + self.remote_reserved_ckb_amount
                - commitment_tx_fee;
            let output = CellOutput::new_builder()
                .lock(commitment_lock_script)
                .type_(Some(udt_type_script.clone()).pack())
                .capacity(capacity.pack())
                .build();

            let output_data = self.get_total_udt_amount().to_le_bytes().pack();
            (output, output_data)
        } else {
            let capacity = self.get_total_ckb_amount() - commitment_tx_fee;
            let output = CellOutput::new_builder()
                .lock(commitment_lock_script)
                .capacity(capacity.pack())
                .build();
            let output_data = Bytes::default();
            (output, output_data)
        }
    }

    fn build_settlement_transaction_outputs(&self, local: bool) -> ([CellOutput; 2], [Bytes; 2]) {
        let received_tlc_value = self
            .get_active_received_tlcs(local)
            .map(|tlc| tlc.amount)
            .sum::<u128>();
        let offered_tlc_value = self
            .get_active_offered_tlcs(local)
            .map(|tlc| tlc.amount)
            .sum::<u128>();

        let to_local_value =
            self.to_local_amount + self.local_reserved_ckb_amount as u128 - offered_tlc_value;
        let to_remote_value =
            self.to_remote_amount + self.remote_reserved_ckb_amount as u128 - received_tlc_value;

        let to_local_output_script = self.get_local_shutdown_script();
        let to_remote_output_script = self.get_remote_shutdown_script();

        if let Some(udt_type_script) = &self.funding_udt_type_script {
            let to_local_output = CellOutput::new_builder()
                .lock(to_local_output_script)
                .type_(Some(udt_type_script.clone()).pack())
                .capacity(self.local_reserved_ckb_amount.pack())
                .build();
            let to_local_output_data = to_local_value.to_le_bytes().pack();

            let to_remote_output = CellOutput::new_builder()
                .lock(to_remote_output_script)
                .type_(Some(udt_type_script.clone()).pack())
                .capacity(self.remote_reserved_ckb_amount.pack())
                .build();
            let to_remote_output_data = to_remote_value.to_le_bytes().pack();
            if local {
                (
                    [to_local_output, to_remote_output],
                    [to_local_output_data, to_remote_output_data],
                )
            } else {
                (
                    [to_remote_output, to_local_output],
                    [to_remote_output_data, to_local_output_data],
                )
            }
        } else {
            let to_local_output = CellOutput::new_builder()
                .lock(to_local_output_script)
                .capacity((to_local_value as u64).pack())
                .build();
            let to_local_output_data = Bytes::default();

            let to_remote_output = CellOutput::new_builder()
                .lock(to_remote_output_script)
                .capacity((to_remote_value as u64).pack())
                .build();
            let to_remote_output_data = Bytes::default();
            if local {
                (
                    [to_local_output, to_remote_output],
                    [to_local_output_data, to_remote_output_data],
                )
            } else {
                (
                    [to_remote_output, to_local_output],
                    [to_remote_output_data, to_local_output_data],
                )
            }
        }
    }

    pub fn build_and_verify_commitment_tx(
        &self,
        funding_tx_partial_signature: PartialSignature,
        commitment_tx_partial_signature: PartialSignature,
    ) -> Result<PartiallySignedCommitmentTransaction, ProcessingChannelError> {
        let (commitment_tx, settlement_tx) = self.build_commitment_and_settlement_tx(false);

        let verify_ctx = Musig2VerifyContext::from(self);
        verify_ctx.verify(
            funding_tx_partial_signature,
            commitment_tx.hash().as_slice(),
        )?;

        let verify_ctx = Musig2VerifyContext::from((self, false));
        let to_local_output = settlement_tx
            .outputs()
            .get(0)
            .expect("get output 0 of settlement tx");
        let to_local_output_data = settlement_tx
            .outputs_data()
            .get(0)
            .expect("get output 0 data of settlement tx");
        let to_remote_output = settlement_tx
            .outputs()
            .get(1)
            .expect("get output 1 of settlement tx");
        let to_remote_output_data = settlement_tx
            .outputs_data()
            .get(1)
            .expect("get output 1 data of settlement tx");
        let args = commitment_tx
            .outputs()
            .get(0)
            .expect("get output 0 of commitment tx")
            .lock()
            .args()
            .raw_data();
        let message = blake2b_256(
            [
                to_local_output.as_slice(),
                to_local_output_data.as_slice(),
                to_remote_output.as_slice(),
                to_remote_output_data.as_slice(),
                &args[0..36],
            ]
            .concat(),
        );
        verify_ctx.verify(commitment_tx_partial_signature, message.as_slice())?;

        Ok(PartiallySignedCommitmentTransaction {
            version: self.get_current_commitment_number(false),
            commitment_tx,
            funding_tx_partial_signature,
            commitment_tx_partial_signature,
        })
    }

    fn build_and_sign_commitment_tx(
        &self,
    ) -> Result<PartiallySignedCommitmentTransaction, ProcessingChannelError> {
        let (commitment_tx, settlement_tx) = self.build_commitment_and_settlement_tx(true);

        let sign_ctx = Musig2SignContext::from(self);
        let funding_tx_partial_signature = sign_ctx.sign(commitment_tx.hash().as_slice())?;

        let sign_ctx = Musig2SignContext::from((self, true));
        let to_local_output = settlement_tx
            .outputs()
            .get(0)
            .expect("get output 0 of settlement tx");
        let to_local_output_data = settlement_tx
            .outputs_data()
            .get(0)
            .expect("get output 0 data of settlement tx");
        let to_remote_output = settlement_tx
            .outputs()
            .get(1)
            .expect("get output 1 of settlement tx");
        let to_remote_output_data = settlement_tx
            .outputs_data()
            .get(1)
            .expect("get output 1 data of settlement tx");
        let args = commitment_tx
            .outputs()
            .get(0)
            .expect("get output 0 of commitment tx")
            .lock()
            .args()
            .raw_data();
        let message = blake2b_256(
            [
                to_local_output.as_slice(),
                to_local_output_data.as_slice(),
                to_remote_output.as_slice(),
                to_remote_output_data.as_slice(),
                &args[0..36],
            ]
            .concat(),
        );

        let commitment_tx_partial_signature = sign_ctx.sign(message.as_slice())?;

        Ok(PartiallySignedCommitmentTransaction {
            version: self.get_current_commitment_number(true),
            commitment_tx,
            funding_tx_partial_signature,
            commitment_tx_partial_signature,
        })
    }

    /// Verify the partial signature from the peer and create a complete transaction
    /// with valid witnesses.
    fn verify_and_complete_tx(
        &self,
        funding_tx_partial_signature: PartialSignature,
        commitment_tx_partial_signature: PartialSignature,
    ) -> Result<TransactionView, ProcessingChannelError> {
        let tx = self.build_and_verify_commitment_tx(
            funding_tx_partial_signature,
            commitment_tx_partial_signature,
        )?;
        self.sign_tx_to_consume_funding_cell(&tx)
    }
}

pub trait ChannelActorStateStore {
    fn get_channel_actor_state(&self, id: &Hash256) -> Option<ChannelActorState>;
    fn insert_channel_actor_state(&self, state: ChannelActorState);
    fn delete_channel_actor_state(&self, id: &Hash256);
    fn get_channel_ids_by_peer(&self, peer_id: &PeerId) -> Vec<Hash256>;
    fn get_active_channel_ids_by_peer(&self, peer_id: &PeerId) -> Vec<Hash256> {
        self.get_channel_ids_by_peer(peer_id)
            .into_iter()
            .filter(
                |id| matches!(self.get_channel_actor_state(id), Some(state) if !state.is_closed()),
            )
            .collect()
    }
    fn get_channel_states(&self, peer_id: Option<PeerId>) -> Vec<(PeerId, Hash256, ChannelState)>;
    fn get_active_channel_states(
        &self,
        peer_id: Option<PeerId>,
    ) -> Vec<(PeerId, Hash256, ChannelState)> {
        self.get_channel_states(peer_id)
            .into_iter()
            .filter(|(_, _, state)| !state.is_closed())
            .collect()
    }
}

/// A wrapper on CommitmentTransaction that has a partial signature along with
/// the ckb transaction.
#[derive(Clone, Debug)]
pub struct PartiallySignedCommitmentTransaction {
    // The version number of the commitment transaction.
    pub version: u64,
    // The commitment transaction.
    pub commitment_tx: TransactionView,
    // The partial signature to unlock the funding transaction.
    pub funding_tx_partial_signature: PartialSignature,
    // The partial signature to unlock the commitment transaction.
    pub commitment_tx_partial_signature: PartialSignature,
}

pub fn create_witness_for_funding_cell(
    lock_key_xonly: [u8; 32],
    signature: CompactSignature,
) -> [u8; FUNDING_CELL_WITNESS_LEN] {
    let mut witness = Vec::with_capacity(FUNDING_CELL_WITNESS_LEN);

    // for xudt compatibility issue,
    // refer to: https://github.com/nervosnetwork/fiber-scripts/pull/5
    let empty_witness_args = [16, 0, 0, 0, 16, 0, 0, 0, 16, 0, 0, 0, 16, 0, 0, 0];
    witness.extend_from_slice(&empty_witness_args);
    witness.extend_from_slice(lock_key_xonly.as_slice());
    witness.extend_from_slice(signature.serialize().as_slice());

    debug!(
        "Building witnesses for transaction to consume funding cell: {:?}",
        hex::encode(&witness)
    );

    witness
        .try_into()
        .expect("Witness length should be correct")
}

pub struct Musig2VerifyContext {
    pub key_agg_ctx: KeyAggContext,
    pub agg_nonce: AggNonce,
    pub pubkey: Pubkey,
    pub pubnonce: PubNonce,
}

impl Musig2VerifyContext {
    pub fn verify(&self, signature: PartialSignature, message: &[u8]) -> ProcessingChannelResult {
        let result = verify_partial(
            &self.key_agg_ctx,
            signature,
            &self.agg_nonce,
            self.pubkey,
            &self.pubnonce,
            message,
        );
        debug!(
            "Verifying partial signature {:?} with message {:?}, nonce {:?}, agg nonce {:?}, result {:?}",
            &signature,
            hex::encode(message),
            &self.pubnonce,
            &self.agg_nonce,
            result
        );
        Ok(result?)
    }
}

#[derive(Clone)]
pub struct Musig2SignContext {
    key_agg_ctx: KeyAggContext,
    agg_nonce: AggNonce,
    seckey: Privkey,
    secnonce: SecNonce,
}

impl Musig2SignContext {
    pub fn sign(self, message: &[u8]) -> Result<PartialSignature, ProcessingChannelError> {
        let result = sign_partial(
            &self.key_agg_ctx,
            self.seckey,
            self.secnonce.clone(),
            &self.agg_nonce,
            message,
        );
        debug!(
            "Musig2 signing partial message {:?} with nonce {:?} (public nonce: {:?}), agg nonce {:?}: result {:?}",
            hex::encode(message),
            self.secnonce,
            self.secnonce.public_nonce(),
            &self.agg_nonce,
            &result
        );
        Ok(result?)
    }
}

pub fn aggregate_partial_signatures_for_msg(
    message: &[u8],
    verify_ctx: Musig2VerifyContext,
    partial_signatures: [PartialSignature; 2],
) -> Result<CompactSignature, ProcessingChannelError> {
    debug!(
        "Message to aggregate signatures: {:?}",
        hex::encode(message)
    );
    let signature: CompactSignature = aggregate_partial_signatures(
        &verify_ctx.key_agg_ctx,
        &verify_ctx.agg_nonce,
        partial_signatures,
        message,
    )?;
    Ok(signature)
}

/// One counterparty's public keys which do not change over the life of a channel.
#[derive(Clone, Debug, PartialEq, Eq, Serialize, Deserialize)]
pub struct ChannelBasePublicKeys {
    /// The public key which is used to sign all commitment transactions, as it appears in the
    /// on-chain channel lock-in 2-of-2 multisig output.
    pub funding_pubkey: Pubkey,
    /// The base point which is used (with derive_public_key) to derive a per-commitment public key
    /// which is used to encumber HTLC-in-flight outputs.
    pub tlc_base_key: Pubkey,
}

impl From<&OpenChannel> for ChannelBasePublicKeys {
    fn from(value: &OpenChannel) -> Self {
        ChannelBasePublicKeys {
            funding_pubkey: value.funding_pubkey,
            tlc_base_key: value.tlc_basepoint,
        }
    }
}

impl From<&AcceptChannel> for ChannelBasePublicKeys {
    fn from(value: &AcceptChannel) -> Self {
        ChannelBasePublicKeys {
            funding_pubkey: value.funding_pubkey,
            tlc_base_key: value.tlc_basepoint,
        }
    }
}

type ShortHash = [u8; 20];

pub fn get_tweak_by_commitment_point(commitment_point: &Pubkey) -> [u8; 32] {
    let mut hasher = new_blake2b();
    hasher.update(&commitment_point.serialize());
    let mut result = [0u8; 32];
    hasher.finalize(&mut result);
    result
}

pub(crate) fn derive_private_key(secret: &Privkey, commitment_point: &Pubkey) -> Privkey {
    secret.tweak(get_tweak_by_commitment_point(commitment_point))
}

fn derive_public_key(base_key: &Pubkey, commitment_point: &Pubkey) -> Pubkey {
    base_key.tweak(get_tweak_by_commitment_point(commitment_point))
}

pub fn derive_payment_pubkey(base_key: &Pubkey, commitment_point: &Pubkey) -> Pubkey {
    derive_public_key(base_key, commitment_point)
}

pub fn derive_delayed_payment_pubkey(base_key: &Pubkey, commitment_point: &Pubkey) -> Pubkey {
    derive_public_key(base_key, commitment_point)
}

pub fn derive_tlc_pubkey(base_key: &Pubkey, commitment_point: &Pubkey) -> Pubkey {
    derive_public_key(base_key, commitment_point)
}

/// A simple implementation of [`WriteableEcdsaChannelSigner`] that just keeps the private keys in memory.
///
/// This implementation performs no policy checks and is insufficient by itself as
/// a secure external signer.
#[derive(Clone, Eq, PartialEq, Serialize, Deserialize)]
pub struct InMemorySigner {
    /// Holder secret key in the 2-of-2 multisig script of a channel. This key also backs the
    /// holder's anchor output in a commitment transaction, if one is present.
    pub funding_key: Privkey,
    /// Holder HTLC secret key used in commitment transaction HTLC outputs.
    pub tlc_base_key: Privkey,
    /// SecNonce used to generate valid signature in musig.
    // TODO: use rust's ownership to make sure musig_nonce is used once.
    pub musig2_base_nonce: Privkey,
    /// Seed to derive above keys (per commitment).
    pub commitment_seed: [u8; 32],
}

impl InMemorySigner {
    pub fn generate_from_seed(params: &[u8]) -> Self {
        let seed = ckb_hash::blake2b_256(params);

        let commitment_seed = {
            let mut hasher = new_blake2b();
            hasher.update(&seed);
            hasher.update(&b"commitment seed"[..]);
            let mut result = [0u8; 32];
            hasher.finalize(&mut result);
            result
        };

        let key_derive = |seed: &[u8], info: &[u8]| {
            let result = blake2b_hash_with_salt(seed, info);
            Privkey::from_slice(&result)
        };

        let funding_key = key_derive(&seed, b"funding key");
        let tlc_base_key = key_derive(funding_key.as_ref(), b"HTLC base key");
        let musig2_base_nonce = key_derive(tlc_base_key.as_ref(), b"musig nocne");

        Self {
            funding_key,
            tlc_base_key,
            musig2_base_nonce,
            commitment_seed,
        }
    }

    fn get_base_public_keys(&self) -> ChannelBasePublicKeys {
        ChannelBasePublicKeys {
            funding_pubkey: self.funding_key.pubkey(),
            tlc_base_key: self.tlc_base_key.pubkey(),
        }
    }

    pub fn get_commitment_point(&self, commitment_number: u64) -> Pubkey {
        get_commitment_point(&self.commitment_seed, commitment_number)
    }

    pub fn get_commitment_secret(&self, commitment_number: u64) -> [u8; 32] {
        get_commitment_secret(&self.commitment_seed, commitment_number)
    }

    pub fn derive_tlc_key(&self, new_commitment_number: u64) -> Privkey {
        let per_commitment_point = self.get_commitment_point(new_commitment_number);
        derive_private_key(&self.tlc_base_key, &per_commitment_point)
    }

    // TODO: Verify that this is a secure way to derive the nonce.
    pub fn derive_musig2_nonce(&self, commitment_number: u64) -> SecNonce {
        let commitment_point = self.get_commitment_point(commitment_number);
        let seckey = derive_private_key(&self.musig2_base_nonce, &commitment_point);
        debug!(
            "Deriving Musig2 nonce: commitment number: {}, commitment point: {:?}",
            commitment_number, commitment_point
        );
        SecNonce::build(seckey.as_ref()).build()
    }
}<|MERGE_RESOLUTION|>--- conflicted
+++ resolved
@@ -4576,26 +4576,12 @@
             "Must not have the same id in pending offered tlcs"
         );
 
-<<<<<<< HEAD
-        let preimage = command.preimage.unwrap_or(get_random_preimage());
-        let payment_hash = command
-            .payment_hash
-            .unwrap_or_else(|| command.hash_algorithm.hash(preimage).into());
-
         TlcKind::AddTlc(AddTlcInfo {
             channel_id: self.get_id(),
             tlc_id: TLCId::Offered(id),
             amount: command.amount,
-            payment_hash: payment_hash,
-            expiry: command.expiry,
-=======
-        TLC {
-            id: TLCId::Offered(id),
-            amount: command.amount,
             payment_hash: command.payment_hash,
             expiry: command.expiry,
-            payment_preimage: None,
->>>>>>> a5cde079
             hash_algorithm: command.hash_algorithm,
             created_at: self.get_current_commitment_numbers(),
             payment_preimage: None,
