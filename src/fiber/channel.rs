use bitflags::bitflags;
use secp256k1::XOnlyPublicKey;
use tracing::{debug, error, info, warn};

use crate::{
    fiber::{
        network::{get_chain_hash, SendOnionPacketCommand},
        types::{ChannelUpdate, RemoveTlcFail},
    },
    invoice::InvoiceStore,
};
use ckb_hash::{blake2b_256, new_blake2b};
use ckb_sdk::Since;
use ckb_types::{
    core::{FeeRate, TransactionBuilder, TransactionView},
    packed::{Bytes, CellInput, CellOutput, OutPoint, Script, Transaction},
    prelude::{AsTransactionBuilder, IntoTransactionView, Pack, Unpack},
};

use molecule::prelude::{Builder, Entity};
use musig2::{
    aggregate_partial_signatures,
    errors::{SigningError, VerifyError},
    secp::Point,
    sign_partial, verify_partial, AggNonce, CompactSignature, KeyAggContext, PartialSignature,
    PubNonce, SecNonce,
};
use ractor::{
    async_trait as rasync_trait, call, Actor, ActorProcessingErr, ActorRef, OutputPort,
    RpcReplyPort, SpawnErr,
};

use serde::{Deserialize, Serialize};
use serde_with::serde_as;
use tentacle::secio::PeerId;
use thiserror::Error;
use tokio::sync::oneshot;

use std::{
    borrow::Borrow,
    collections::BTreeMap,
    fmt::Debug,
    sync::Arc,
    time::{SystemTime, UNIX_EPOCH},
};

use crate::{
    ckb::{
        contracts::{get_cell_deps, get_script_by_contract, Contract},
        FundingRequest,
    },
    fiber::{
        config::{DEFAULT_UDT_MINIMAL_CKB_AMOUNT, MIN_OCCUPIED_CAPACITY},
        fee::{calculate_commitment_tx_fee, shutdown_tx_size},
        network::{emit_service_event, sign_network_message},
        types::{AnnouncementSignatures, FiberBroadcastMessage, Shutdown},
    },
    NetworkServiceEvent,
};

use super::{
    config::{DEFAULT_CHANNEL_MINIMAL_CKB_AMOUNT, MIN_UDT_OCCUPIED_CAPACITY},
    fee::{calculate_shutdown_tx_fee, default_minimal_ckb_amount},
    hash_algorithm::HashAlgorithm,
    key::blake2b_hash_with_salt,
    network::FiberMessageWithPeerId,
    serde_utils::EntityHex,
    types::{
        AcceptChannel, AddTlc, ChannelAnnouncement, ChannelReady, ClosingSigned, CommitmentSigned,
        EcdsaSignature, FiberChannelMessage, FiberMessage, Hash256, LockTime, OpenChannel, Privkey,
        Pubkey, ReestablishChannel, RemoveTlc, RemoveTlcFulfill, RemoveTlcReason, RevokeAndAck,
        TxCollaborationMsg, TxComplete, TxUpdate,
    },
    NetworkActorCommand, NetworkActorEvent, NetworkActorMessage, ASSUME_NETWORK_ACTOR_ALIVE,
};

// - `empty_witness_args`: 16 bytes, fixed to 0x10000000100000001000000010000000, for compatibility with the xudt
// - `pubkey`: 32 bytes, x only aggregated public key
// - `signature`: 64 bytes, aggregated signature
pub const FUNDING_CELL_WITNESS_LEN: usize = 16 + 32 + 64;
// Some part of the code liberally gets previous commitment number, which is
// the current commitment number minus 1. We deliberately set initial commitment number to 1,
// so that we can get previous commitment point/number without checking if the channel
// is funded or not.
pub const INITIAL_COMMITMENT_NUMBER: u64 = 0;

#[derive(Debug)]
pub enum ChannelActorMessage {
    /// Command are the messages that are sent to the channel actor to perform some action.
    /// It is normally generated from a user request.
    Command(ChannelCommand),
    /// Some system events associated to a channel, such as the funding transaction confirmed.
    Event(ChannelEvent),
    /// PeerMessage are the messages sent from the peer.
    PeerMessage(FiberChannelMessage),
}

#[derive(Debug, Serialize, Deserialize)]
pub struct AddTlcResponse {
    pub tlc_id: u64,
}

#[derive(Clone)]
pub struct TlcNotification {
    pub channel_id: Hash256,
    pub tlc: TLC,
    pub script: Script,
}

#[derive(Debug)]
pub enum ChannelCommand {
    TxCollaborationCommand(TxCollaborationCommand),
    // TODO: maybe we should automatically send commitment_signed message after receiving
    // tx_complete event.
    CommitmentSigned(),
    AddTlc(AddTlcCommand, RpcReplyPort<Result<AddTlcResponse, String>>),
    RemoveTlc(RemoveTlcCommand, RpcReplyPort<Result<(), String>>),
    Shutdown(ShutdownCommand, RpcReplyPort<Result<(), String>>),
    Update(UpdateCommand, RpcReplyPort<Result<(), String>>),
}

#[derive(Debug)]
pub enum TxCollaborationCommand {
    TxUpdate(TxUpdateCommand),
    TxComplete(),
}

#[derive(Debug)]
pub struct AddTlcCommand {
    pub amount: u128,
    pub preimage: Option<Hash256>,
    pub payment_hash: Option<Hash256>,
    pub expiry: LockTime,
    pub hash_algorithm: HashAlgorithm,
    pub onion_packet: Vec<u8>,
    pub previous_tlc: Option<(Hash256, u64)>,
}

#[derive(Debug)]
pub struct RemoveTlcCommand {
    pub id: u64,
    pub reason: RemoveTlcReason,
}

#[derive(Debug)]
pub struct ShutdownCommand {
    pub close_script: Script,
    pub fee_rate: FeeRate,
    pub force: bool,
}

#[derive(Debug)]
pub struct UpdateCommand {
    pub tlc_locktime_expiry_delta: Option<u64>,
    pub tlc_minimum_value: Option<u128>,
    pub tlc_maximum_value: Option<u128>,
    pub tlc_fee_proportional_millionths: Option<u128>,
}

fn get_random_preimage() -> Hash256 {
    let mut preimage = [0u8; 32];
    preimage.copy_from_slice(&rand::random::<[u8; 32]>());
    preimage.into()
}

#[derive(Debug)]
pub struct ChannelCommandWithId {
    pub channel_id: Hash256,
    pub command: ChannelCommand,
}

pub const DEFAULT_FEE_RATE: u64 = 1_000;
pub const DEFAULT_COMMITMENT_FEE_RATE: u64 = 1_000;
pub const DEFAULT_MAX_TLC_VALUE_IN_FLIGHT: u128 = u128::MAX;
pub const DEFAULT_MAX_NUM_OF_ACCEPT_TLCS: u64 = 30;
pub const SYS_MAX_NUM_OF_ACCEPT_TLCS: u64 = 254;
pub const DEFAULT_MIN_TLC_VALUE: u128 = 0;
pub const DEFAULT_TO_LOCAL_DELAY_BLOCKS: u64 = 10;

#[derive(Debug)]
pub struct TxUpdateCommand {
    pub transaction: Transaction,
}

pub struct OpenChannelParameter {
    pub funding_amount: u128,
    pub seed: [u8; 32],
    pub public_channel_info: Option<PublicChannelInfo>,
    pub funding_udt_type_script: Option<Script>,
    pub shutdown_script: Script,
    pub channel_id_sender: oneshot::Sender<Hash256>,
    pub commitment_fee_rate: Option<u64>,
    pub funding_fee_rate: Option<u64>,
    pub max_tlc_value_in_flight: Option<u128>,
    pub max_num_of_accept_tlcs: Option<u64>,
}

pub struct AcceptChannelParameter {
    pub funding_amount: u128,
    pub reserved_ckb_amount: u64,
    pub public_channel_info: Option<PublicChannelInfo>,
    pub seed: [u8; 32],
    pub open_channel: OpenChannel,
    pub shutdown_script: Script,
    pub channel_id_sender: Option<oneshot::Sender<Hash256>>,
}

pub enum ChannelInitializationParameter {
    /// To open a new channel to another peer, the funding amount,
    /// the temporary channel id a unique channel seed to generate
    /// channel secrets must be given.
    OpenChannel(OpenChannelParameter),
    /// To accept a new channel from another peer, the funding amount,
    /// a unique channel seed to generate unique channel id,
    /// original OpenChannel message and an oneshot
    /// channel to receive the new channel ID must be given.
    AcceptChannel(AcceptChannelParameter),
    /// Reestablish a channel with given channel id.
    ReestablishChannel(Hash256),
}

#[derive(Clone)]
pub struct ChannelSubscribers {
    pub pending_received_tlcs_subscribers: Arc<OutputPort<TlcNotification>>,
    pub settled_tlcs_subscribers: Arc<OutputPort<TlcNotification>>,
}

impl Default for ChannelSubscribers {
    fn default() -> Self {
        Self {
            pending_received_tlcs_subscribers: Arc::new(OutputPort::default()),
            settled_tlcs_subscribers: Arc::new(OutputPort::default()),
        }
    }
}

pub struct ChannelActor<S> {
    local_pubkey: Pubkey,
    remote_pubkey: Pubkey,
    network: ActorRef<NetworkActorMessage>,
    store: S,
    subscribers: ChannelSubscribers,
}

impl<S> ChannelActor<S>
where
    S: InvoiceStore,
{
    pub fn new(
        local_pubkey: Pubkey,
        remote_pubkey: Pubkey,
        network: ActorRef<NetworkActorMessage>,
        store: S,
        subscribers: ChannelSubscribers,
    ) -> Self {
        Self {
            local_pubkey,
            remote_pubkey,
            network,
            store,
            subscribers,
        }
    }

    pub fn get_local_pubkey(&self) -> Pubkey {
        self.local_pubkey
    }

    pub fn get_remote_pubkey(&self) -> Pubkey {
        self.remote_pubkey
    }

    pub fn get_remote_peer_id(&self) -> PeerId {
        self.remote_pubkey.tentacle_peer_id()
    }

    pub async fn handle_peer_message(
        &self,
        state: &mut ChannelActorState,
        message: FiberChannelMessage,
    ) -> Result<(), ProcessingChannelError> {
        if state.reestablishing {
            match message {
                FiberChannelMessage::ReestablishChannel(ref reestablish_channel) => {
                    state.handle_reestablish_channel_message(reestablish_channel, &self.network)?;
                }
                _ => {
                    debug!("Ignoring message while reestablishing: {:?}", message);
                }
            }
            return Ok(());
        }

        match message {
            FiberChannelMessage::AnnouncementSignatures(announcement_signatures) => {
                // TODO: check announcement_signatures validity here.
                let AnnouncementSignatures {
                    node_signature,
                    partial_signature,
                    ..
                } = announcement_signatures;
                state.update_remote_channel_announcement_signature(
                    node_signature,
                    partial_signature,
                );
                state
                    .maybe_broadcast_announcement_signatures(&self.network)
                    .await;
                Ok(())
            }
            FiberChannelMessage::AcceptChannel(accept_channel) => {
                state.handle_accept_channel_message(accept_channel)?;
                let old_id = state.get_id();
                state.fill_in_channel_id();
                self.network
                    .send_message(NetworkActorMessage::new_event(
                        NetworkActorEvent::ChannelAccepted(
                            state.get_remote_peer_id(),
                            state.get_id(),
                            old_id,
                            state.to_local_amount,
                            state.to_remote_amount,
                            state.get_funding_lock_script(),
                            state.funding_udt_type_script.clone(),
                            state.local_reserved_ckb_amount,
                            state.remote_reserved_ckb_amount,
                            state.funding_fee_rate,
                        ),
                    ))
                    .expect(ASSUME_NETWORK_ACTOR_ALIVE);
                Ok(())
            }
            FiberChannelMessage::TxUpdate(tx) => {
                state.handle_tx_collaboration_msg(TxCollaborationMsg::TxUpdate(tx), &self.network)
            }
            FiberChannelMessage::TxComplete(tx) => {
                state.handle_tx_collaboration_msg(
                    TxCollaborationMsg::TxComplete(tx),
                    &self.network,
                )?;
                if let ChannelState::CollaboratingFundingTx(flags) = state.state {
                    if flags.contains(CollaboratingFundingTxFlags::COLLABRATION_COMPLETED) {
                        self.handle_commitment_signed_command(state)?;
                    }
                }
                Ok(())
            }
            FiberChannelMessage::CommitmentSigned(commitment_signed) => {
                state.handle_commitment_signed_message(commitment_signed, &self.network)?;
                if let ChannelState::SigningCommitment(flags) = state.state {
                    if !flags.contains(SigningCommitmentFlags::OUR_COMMITMENT_SIGNED_SENT) {
                        // TODO: maybe we should send our commitment_signed message here.
                        debug!("CommitmentSigned message received, but we haven't sent our commitment_signed message yet");
                        // Notify outside observers.
                        self.network
                            .send_message(NetworkActorMessage::new_event(
                                NetworkActorEvent::NetworkServiceEvent(
                                    NetworkServiceEvent::CommitmentSignaturePending(
                                        state.get_remote_peer_id(),
                                        state.get_id(),
                                        state.get_current_commitment_number(false),
                                    ),
                                ),
                            ))
                            .expect(ASSUME_NETWORK_ACTOR_ALIVE);
                    }
                }
                self.try_to_settle_down_tlc(state);
                Ok(())
            }
            FiberChannelMessage::TxSignatures(tx_signatures) => {
                // We're the one who sent tx_signature first, and we received a tx_signature message.
                // This means that the tx_signature procedure is now completed. Just change state,
                // and exit.
                if state.should_local_send_tx_signatures_first() {
                    let new_witnesses: Vec<_> = tx_signatures
                        .witnesses
                        .into_iter()
                        .map(|x| x.pack())
                        .collect();
                    debug!(
                        "Updating funding tx witnesses of {:?} to {:?}",
                        state.get_funding_transaction().calc_tx_hash(),
                        new_witnesses.iter().map(|x| hex::encode(x.as_slice()))
                    );
                    state.funding_tx = Some(
                        state
                            .get_funding_transaction()
                            .as_advanced_builder()
                            .set_witnesses(new_witnesses)
                            .build()
                            .data(),
                    );
                    self.network
                        .send_message(NetworkActorMessage::new_event(
                            NetworkActorEvent::FundingTransactionPending(
                                state.get_funding_transaction().clone(),
                                state.get_funding_transaction_outpoint(),
                                state.get_id(),
                            ),
                        ))
                        .expect(ASSUME_NETWORK_ACTOR_ALIVE);

                    state.update_state(ChannelState::AwaitingChannelReady(
                        AwaitingChannelReadyFlags::empty(),
                    ));
                    return Ok(());
                };

                state.handle_tx_signatures(&self.network, Some(tx_signatures.witnesses))?;
                Ok(())
            }
            FiberChannelMessage::RevokeAndAck(revoke_and_ack) => {
                state.handle_revoke_and_ack_message(&self.network, revoke_and_ack)?;
                Ok(())
            }
            FiberChannelMessage::ChannelReady(channel_ready) => {
                let flags = match state.state {
                    ChannelState::AwaitingTxSignatures(flags) => {
                        if flags.contains(AwaitingTxSignaturesFlags::TX_SIGNATURES_SENT) {
                            AwaitingChannelReadyFlags::empty()
                        } else {
                            return Err(ProcessingChannelError::InvalidState(format!(
                                "received ChannelReady message, but we're not ready for ChannelReady, state is currently {:?}",
                                state.state
                            )));
                        }
                    }
                    ChannelState::AwaitingChannelReady(flags) => flags,
                    _ => {
                        return Err(ProcessingChannelError::InvalidState(format!(
                            "received ChannelReady message, but we're not ready for ChannelReady, state is currently {:?}", state.state
                        )));
                    }
                };
                let flags = flags | AwaitingChannelReadyFlags::THEIR_CHANNEL_READY;
                state.update_state(ChannelState::AwaitingChannelReady(flags));
                debug!(
                    "ChannelReady: {:?}, current state: {:?}",
                    &channel_ready, &state.state
                );

                if flags.contains(AwaitingChannelReadyFlags::CHANNEL_READY) {
                    debug!("Running on_channel_ready as ChannelReady message is received");
                    state.on_channel_ready(&self.network).await;
                }

                Ok(())
            }
            FiberChannelMessage::AddTlc(add_tlc) => {
<<<<<<< HEAD
                let tlc_id = add_tlc.tlc_id;
                let tlc_count = state.tlcs.len();
                match self
                    .handle_add_tlc_peer_message(state, add_tlc.clone())
                    .await
                {
                    Ok((added_tlc_id, peeled_packet_bytes)) => {
                        if let Some(forward_packet_bytes) = peeled_packet_bytes {
                            self.handle_forward_onion_packet(
                                state,
                                forward_packet_bytes,
                                added_tlc_id.into(),
                            )
                            .await?;
                        }
                        Ok(())
                    }
                    Err(e) => {
                        // we assume that TLC was not inserted into our state,
                        // so we can safely send RemoveTlc message to the peer
                        // note we can not use get_received_tlc_by_id here, because this new add_tlc may be
                        // trying to add a duplicate tlc, so we use tlc count to make sure no new tlc was added
                        // and don't send a wrong RemoveTlc message if there is already a tlc with the same id
                        error!("Error handling AddTlc message: {:?}", e);
                        assert!(tlc_count == state.tlcs.len());
                        if state.get_received_tlc(tlc_id).is_none() {
                            self.network
                                .send_message(NetworkActorMessage::new_command(
                                    NetworkActorCommand::SendFiberMessage(
                                        FiberMessageWithPeerId::new(
                                            state.get_remote_peer_id(),
                                            FiberMessage::remove_tlc(RemoveTlc {
                                                channel_id: state.get_id(),
                                                tlc_id,
                                                reason: RemoveTlcReason::RemoveTlcFail(
                                                    RemoveTlcFail {
                                                        //FIXME: we should define the error code carefully according
                                                        //refer to https://github.com/lightning/bolts/blob/master/04-onion-routing.md#failure-messages
                                                        error_code: 1,
                                                        packet_data: vec![],
                                                    },
                                                ),
                                            }),
                                        ),
                                    ),
                                ))
                                .expect(ASSUME_NETWORK_ACTOR_ALIVE);
                        }
                        Err(e)
=======
                state.check_for_tlc_update(Some(add_tlc.amount))?;

                // check the onion_packet is valid or not, if not, we should return an error.
                // If there is a next hop, we should send the AddTlc message to the next hop.
                // If this is the last hop, we should check the payment hash and amount and then
                // try to fulfill the payment, find the corresponding payment preimage from payment hash.
                let mut preimage = None;
                let mut peeled_packet_bytes: Option<Vec<u8>> = None;

                if !add_tlc.onion_packet.is_empty() {
                    // TODO: Here we call network actor to peel the onion packet. Indeed, this message is forwarded from
                    // the network actor when it handles `FiberMessage::ChannelNormalOperation`. A better alternative is
                    // peeling the onion packet there before forwarding the message to the channel actor.
                    let peeled_packet = call!(self.network, |tx| NetworkActorMessage::Command(
                        NetworkActorCommand::PeelPaymentOnionPacket(
                            add_tlc.onion_packet.clone(),
                            add_tlc.payment_hash.clone(),
                            tx
                        )
                    ))
                    .expect("call network")
                    .map_err(|err| ProcessingChannelError::PeelingOnionPacketError(err))?;

                    // TODO: check the expiry time, if expired, we should return an error.
                    if peeled_packet.is_last() {
                        // check the payment hash and amount
                        if peeled_packet.current.payment_hash != add_tlc.payment_hash
                            || peeled_packet.current.amount != add_tlc.amount
                        {
                            return Err(ProcessingChannelError::InvalidParameter(
                                "Payment hash or amount mismatch".to_string(),
                            ));
                        }
                        // if this is the last hop, store the preimage.
                        preimage = peeled_packet.current.preimage;
                    } else {
                        peeled_packet_bytes = Some(peeled_packet.serialize());
>>>>>>> 8015b035
                    }
                }
            }
            FiberChannelMessage::RemoveTlc(remove_tlc) => {
                state.check_for_tlc_update(None)?;
                let channel_id = state.get_id();

                let tlc_details = state.remove_tlc_with_reason(
                    TLCId::Offered(remove_tlc.tlc_id),
                    &remove_tlc.reason,
                )?;
                if let (
                    Some(ref udt_type_script),
                    RemoveTlcReason::RemoveTlcFulfill(RemoveTlcFulfill { payment_preimage }),
                ) = (state.funding_udt_type_script.clone(), &remove_tlc.reason)
                {
                    let mut tlc = tlc_details.tlc.clone();
                    tlc.payment_preimage = Some(*payment_preimage);
                    self.subscribers
                        .settled_tlcs_subscribers
                        .send(TlcNotification {
                            tlc,
                            channel_id,
                            script: udt_type_script.clone(),
                        });
                }
                if let Some((previous_channel_id, previous_tlc)) = tlc_details.tlc.previous_tlc {
                    assert!(previous_tlc.is_received());
                    info!(
                        "begin to remove tlc from previous channel: {:?}",
                        &previous_tlc
                    );
                    let (send, recv) = oneshot::channel::<Result<(), String>>();
                    let port = RpcReplyPort::from(send);
                    self.network
                        .send_message(NetworkActorMessage::new_command(
                            NetworkActorCommand::ControlFiberChannel(ChannelCommandWithId {
                                channel_id: previous_channel_id,
                                command: ChannelCommand::RemoveTlc(
                                    RemoveTlcCommand {
                                        id: previous_tlc.into(),
                                        reason: remove_tlc.reason.clone(),
                                    },
                                    port,
                                ),
                            }),
                        ))
                        .expect(ASSUME_NETWORK_ACTOR_ALIVE);
                    let res = recv.await.expect("network actor is alive");
                    info!("remove tlc from previous channel: {:?}", &res);
                } else {
                    // only the original sender of the TLC should send `TlcRemoveReceived` event
                    // because only the original sender cares about the TLC event to settle the payment
                    self.network
                        .send_message(NetworkActorMessage::new_event(
                            NetworkActorEvent::TlcRemoveReceived(
                                tlc_details.tlc.payment_hash,
                                remove_tlc,
                            ),
                        ))
                        .expect("myself alive");
                }
                Ok(())
            }
            FiberChannelMessage::Shutdown(shutdown) => {
                let flags = match state.state {
                    ChannelState::ChannelReady() => ShuttingDownFlags::empty(),
                    ChannelState::ShuttingDown(flags)
                        if flags.contains(ShuttingDownFlags::THEIR_SHUTDOWN_SENT) =>
                    {
                        return Err(ProcessingChannelError::InvalidParameter(
                            "Received Shutdown message, but we're already in ShuttingDown state"
                                .to_string(),
                        ));
                    }
                    ChannelState::ShuttingDown(flags) => flags,
                    _ => {
                        return Err(ProcessingChannelError::InvalidState(format!(
                            "received Shutdown message, but we're not ready for Shutdown, state is currently {:?}",
                            state.state
                        )));
                    }
                };
                let shutdown_info = ShutdownInfo {
                    close_script: shutdown.close_script,
                    fee_rate: shutdown.fee_rate.as_u64(),
                    signature: None,
                };
                state.remote_shutdown_info = Some(shutdown_info);

                let mut flags = flags | ShuttingDownFlags::THEIR_SHUTDOWN_SENT;

                // Only automatically reply shutdown if only their shutdown message is sent.
                // If we are in a state other than only their shutdown is sent,
                // e.g. our shutdown message is also sent, or we are trying to force shutdown,
                // we should not reply.
                let should_we_reply_shutdown =
                    matches!(flags, ShuttingDownFlags::THEIR_SHUTDOWN_SENT);

                if state.check_valid_to_auto_accept_shutdown() && should_we_reply_shutdown {
                    let close_script = state.get_local_shutdown_script();
                    self.network
                        .send_message(NetworkActorMessage::new_command(
                            NetworkActorCommand::SendFiberMessage(FiberMessageWithPeerId::new(
                                state.get_remote_peer_id(),
                                FiberMessage::shutdown(Shutdown {
                                    channel_id: state.get_id(),
                                    close_script: close_script.clone(),
                                    fee_rate: FeeRate::from_u64(0),
                                    force: shutdown.force,
                                }),
                            )),
                        ))
                        .expect(ASSUME_NETWORK_ACTOR_ALIVE);
                    let shutdown_info = ShutdownInfo {
                        close_script,
                        fee_rate: 0,
                        signature: None,
                    };
                    state.local_shutdown_info = Some(shutdown_info);
                    flags |= ShuttingDownFlags::OUR_SHUTDOWN_SENT;
                    debug!("Auto accept shutdown ...");
                }
                state.update_state(ChannelState::ShuttingDown(flags));
                state.maybe_transition_to_shutdown(&self.network)?;

                Ok(())
            }
            FiberChannelMessage::ClosingSigned(closing) => {
                let ClosingSigned {
                    partial_signature,
                    channel_id,
                } = closing;

                if channel_id != state.get_id() {
                    return Err(ProcessingChannelError::InvalidParameter(
                        "Channel id mismatch".to_string(),
                    ));
                }

                // Note that we don't check the validity of the signature here.
                // we will check the validity when we're about to build the shutdown tx.
                // This may be or may not be a problem.
                // We do this to simplify the handling of the message.
                // We may change this in the future.
                // We also didn't check the state here.
                if let Some(shutdown_info) = state.remote_shutdown_info.as_mut() {
                    shutdown_info.signature = Some(partial_signature);
                }

                state.maybe_transition_to_shutdown(&self.network)?;
                Ok(())
            }
            FiberChannelMessage::ReestablishChannel(ref reestablish_channel) => {
                state.handle_reestablish_channel_message(reestablish_channel, &self.network)?;
                Ok(())
            }
            FiberChannelMessage::TxAbort(_)
            | FiberChannelMessage::TxInitRBF(_)
            | FiberChannelMessage::TxAckRBF(_) => {
                warn!("Received unsupported message: {:?}", &message);
                Ok(())
            }
        }
    }

    fn try_to_settle_down_tlc(&self, state: &mut ChannelActorState) {
        let tlcs = state.get_tlcs_for_settle_down();
        info!("try_to_settle_down_tlc get tlcs: {:?}", &tlcs);
        for tlc_info in tlcs {
            let tlc = tlc_info.tlc.clone();
            let preimage = if let Some(preimage) = tlc.payment_preimage {
                preimage
            } else if let Some(preimage) = self.store.get_invoice_preimage(&tlc.payment_hash) {
                preimage
            } else {
                continue;
            };
            let command = RemoveTlcCommand {
                id: tlc.get_id(),
                reason: RemoveTlcReason::RemoveTlcFulfill(RemoveTlcFulfill {
                    payment_preimage: preimage,
                }),
            };
            let result = self.handle_remove_tlc_command(state, command);
            info!("try to settle down tlc: {:?} result: {:?}", &tlc, &result);
            // we only handle one tlc at a time.
            break;
        }
    }

    async fn handle_add_tlc_peer_message(
        &self,
        state: &mut ChannelActorState,
        add_tlc: AddTlc,
    ) -> Result<(TLCId, Option<Vec<u8>>), ProcessingChannelError> {
        state.check_for_tlc_update(Some(add_tlc.amount))?;

        // check the onion_packet is valid or not, if not, we should return an error.
        // If there is a next hop, we should send the AddTlc message to the next hop.
        // If this is the last hop, we should check the payment hash and amount and then
        // try to fulfill the payment, find the corresponding payment preimage from payment hash.
        let mut preimage = None;
        let mut peeled_packet_bytes: Option<Vec<u8>> = None;
        let mut forward_to_next_hop = false;

        if !add_tlc.onion_packet.is_empty() {
            // TODO: Here we call network actor to peel the onion packet. Indeed, this message is forwarded from
            // the network actor when it handles `FiberMessage::ChannelNormalOperation`. A better alternative is
            // peeling the onion packet there before forwarding the message to the channel actor.
            let peeled_packet = call!(self.network, |tx| NetworkActorMessage::Command(
                NetworkActorCommand::PeelPaymentOnionPacket(
                    add_tlc.onion_packet.clone(),
                    add_tlc.payment_hash.clone(),
                    tx
                )
            ))
            .expect("call network")
            .map_err(|err| ProcessingChannelError::PeelingOnionPacketError(err))?;

            // check the payment hash and amount
            if peeled_packet.current.payment_hash != add_tlc.payment_hash {
                return Err(ProcessingChannelError::InvalidParameter(
                    "Payment hash mismatch".to_string(),
                ));
            }
            // TODO: check the expiry time, if expired, we should return an error.

            if peeled_packet.is_last() {
                // if this is the last hop, store the preimage.
                preimage = peeled_packet.current.preimage;
            } else {
                peeled_packet_bytes = Some(peeled_packet.serialize());
                forward_to_next_hop = true;
            }

            if forward_to_next_hop && peeled_packet.current.amount > add_tlc.amount {
                return Err(ProcessingChannelError::InvalidParameter(
                    format!("Payment amount is too large, expect next hop amount [{}] less than received amount [{}]",
                    peeled_packet.current.amount , add_tlc.amount)
                ));
            }
            if !forward_to_next_hop && peeled_packet.current.amount != add_tlc.amount {
                return Err(ProcessingChannelError::InvalidParameter(
                    "Payment amount mismatch".to_string(),
                ));
            }
        }

        let tlc = state.create_inbounding_tlc(add_tlc.clone(), preimage)?;
        state.insert_tlc(tlc.clone())?;
        if let Some(ref udt_type_script) = state.funding_udt_type_script {
            self.subscribers
                .pending_received_tlcs_subscribers
                .send(TlcNotification {
                    tlc: tlc.clone(),
                    channel_id: state.get_id(),
                    script: udt_type_script.clone(),
                });
        }
        warn!("created tlc: {:?}", &tlc);

        // TODO: here we didn't send any ack message to the peer.
        // The peer may falsely believe that we have already processed this message,
        // while we have crashed. We need a way to make sure that the peer will resend
        // this message, and our processing of this message is idempotent.
        Ok((tlc.id, peeled_packet_bytes))
    }

    async fn handle_forward_onion_packet(
        &self,
        state: &mut ChannelActorState,
        onion_packet: Vec<u8>,
        added_tlc_id: u64,
    ) -> Result<(), ProcessingChannelError> {
        let (send, recv) = oneshot::channel::<Result<u64, String>>();
        let rpc_reply = RpcReplyPort::from(send);
        self.network
            .send_message(NetworkActorMessage::Command(
                NetworkActorCommand::SendPaymentOnionPacket(
                    SendOnionPacketCommand {
                        packet: onion_packet,
                        previous_tlc: Some((state.get_id(), added_tlc_id)),
                    },
                    rpc_reply,
                ),
            ))
            .expect("network actor is alive");
        let res = match recv.await.expect("expect command replied") {
            Ok(tlc_id) => Ok(tlc_id),
            Err(e) => Err(e.to_string()),
        };
        // If we failed to forward the onion packet, we should remove the tlc.
        if let Err(res) = res {
            error!("Error forwarding onion packet: {:?}", res);
            let (send, recv) = oneshot::channel::<Result<(), String>>();
            let port = RpcReplyPort::from(send);
            self.network
                .send_message(NetworkActorMessage::new_command(
                    NetworkActorCommand::ControlFiberChannel(ChannelCommandWithId {
                        channel_id: state.get_id(),
                        command: ChannelCommand::RemoveTlc(
                            RemoveTlcCommand {
                                id: added_tlc_id,
                                reason: RemoveTlcReason::RemoveTlcFail(RemoveTlcFail {
                                    //FIXME: we should define the error code carefully according
                                    //refer to https://github.com/lightning/bolts/blob/master/04-onion-routing.md#failure-messages
                                    error_code: 1,
                                    packet_data: vec![],
                                }),
                            },
                            port,
                        ),
                    }),
                ))
                .expect("network actor is alive");
            let _ = recv.await.expect("RemoveTlc command replied");
        }
        Ok(())
    }

    pub fn handle_commitment_signed_command(
        &self,
        state: &mut ChannelActorState,
    ) -> ProcessingChannelResult {
        let flags = match state.state {
            ChannelState::CollaboratingFundingTx(flags)
                if !flags.contains(CollaboratingFundingTxFlags::COLLABRATION_COMPLETED) =>
            {
                return Err(ProcessingChannelError::InvalidState(format!(
                    "Unable to process commitment_signed command in state {:?}, as collaboration is not completed yet.",
                    &state.state
                )));
            }
            ChannelState::CollaboratingFundingTx(_) => {
                debug!(
                    "Processing commitment_signed command in from CollaboratingFundingTx state {:?}",
                    &state.state
                );
                CommitmentSignedFlags::SigningCommitment(SigningCommitmentFlags::empty())
            }
            ChannelState::SigningCommitment(flags)
                if flags.contains(SigningCommitmentFlags::OUR_COMMITMENT_SIGNED_SENT) =>
            {
                return Err(ProcessingChannelError::InvalidState(format!(
                    "Unable to process commitment_signed command in state {:?}, as we have already sent our commitment_signed message.",
                    &state.state
                )));
            }
            ChannelState::SigningCommitment(flags) => {
                debug!(
                    "Processing commitment_signed command in from SigningCommitment state {:?}",
                    &state.state
                );
                CommitmentSignedFlags::SigningCommitment(flags)
            }
            ChannelState::ChannelReady() => CommitmentSignedFlags::ChannelReady(),
            ChannelState::ShuttingDown(flags) => {
                if flags.contains(ShuttingDownFlags::AWAITING_PENDING_TLCS) {
                    debug!(
                        "Signing commitment transactions while shutdown is pending, current state {:?}",
                        &state.state
                    );
                    CommitmentSignedFlags::PendingShutdown(flags)
                } else {
                    return Err(ProcessingChannelError::InvalidState(format!(
                        "Unable to process commitment_signed message in shutdowning state with flags {:?}",
                        &flags
                    )));
                }
            }
            _ => {
                return Err(ProcessingChannelError::InvalidState(format!(
                    "Unable to send commitment signed message in state {:?}",
                    &state.state
                )));
            }
        };

        debug!(
            "Building and signing commitment tx for state {:?}",
            &state.state
        );
        let PartiallySignedCommitmentTransaction {
            version,
            commitment_tx,
            funding_tx_partial_signature,
            commitment_tx_partial_signature,
        } = state.build_and_sign_commitment_tx()?;

        debug!(
            "Sending next local nonce {:?} (previous nonce {:?})",
            state.get_next_local_nonce(),
            state.get_local_nonce().borrow()
        );
        let commitment_signed = CommitmentSigned {
            channel_id: state.get_id(),
            funding_tx_partial_signature,
            commitment_tx_partial_signature,
            next_local_nonce: state.get_next_local_nonce(),
        };
        debug!(
            "Sending built commitment_signed message: {:?}",
            &commitment_signed
        );
        self.network
            .send_message(NetworkActorMessage::new_command(
                NetworkActorCommand::SendFiberMessage(FiberMessageWithPeerId::new(
                    state.get_remote_peer_id(),
                    FiberMessage::commitment_signed(commitment_signed),
                )),
            ))
            .expect(ASSUME_NETWORK_ACTOR_ALIVE);
        self.network
            .send_message(NetworkActorMessage::new_event(
                NetworkActorEvent::NetworkServiceEvent(NetworkServiceEvent::LocalCommitmentSigned(
                    state.get_remote_peer_id(),
                    state.get_id(),
                    version,
                    commitment_tx,
                )),
            ))
            .expect("myself alive");

        match flags {
            CommitmentSignedFlags::SigningCommitment(flags) => {
                let flags = flags | SigningCommitmentFlags::OUR_COMMITMENT_SIGNED_SENT;
                state.update_state(ChannelState::SigningCommitment(flags));
                state.maybe_transition_to_tx_signatures(flags, &self.network)?;
            }
            CommitmentSignedFlags::ChannelReady() => {}
            CommitmentSignedFlags::PendingShutdown(_) => {
                state.maybe_transition_to_shutdown(&self.network)?;
            }
        }
        Ok(())
    }

    pub fn handle_add_tlc_command(
        &self,
        state: &mut ChannelActorState,
        command: AddTlcCommand,
    ) -> Result<u64, ProcessingChannelError> {
        debug!("handle add tlc command : {:?}", &command);
        state.check_for_tlc_update(Some(command.amount))?;
        let tlc = state.create_outbounding_tlc(command);
        state.insert_tlc(tlc.clone())?;

        debug!("Inserted tlc into channel state: {:?}", &tlc);
        // TODO: Note that since message sending is async,
        // we can't guarantee anything about the order of message sending
        // and state updating. And any of these may fail while the other succeeds.
        // We may need to handle all these possibilities.
        // To make things worse, we currently don't have a way to ACK all the messages.

        // Send tlc update message to peer.
        let msg = FiberMessageWithPeerId::new(
            state.get_remote_peer_id(),
            FiberMessage::add_tlc(AddTlc {
                channel_id: state.get_id(),
                tlc_id: tlc.id.into(),
                amount: tlc.amount,
                payment_hash: tlc.payment_hash,
                expiry: tlc.lock_time,
                hash_algorithm: tlc.hash_algorithm,
                onion_packet: tlc.onion_packet,
            }),
        );
        debug!("Sending AddTlc message: {:?}", &msg);
        self.network
            .send_message(NetworkActorMessage::new_command(
                NetworkActorCommand::SendFiberMessage(msg),
            ))
            .expect(ASSUME_NETWORK_ACTOR_ALIVE);

        self.handle_commitment_signed_command(state)?;
        Ok(tlc.id.into())
    }

    pub fn handle_remove_tlc_command(
        &self,
        state: &mut ChannelActorState,
        command: RemoveTlcCommand,
    ) -> ProcessingChannelResult {
        state.check_for_tlc_update(None)?;
        let tlc = state.remove_tlc_with_reason(TLCId::Received(command.id), &command.reason)?;
        let msg = FiberMessageWithPeerId::new(
            state.get_remote_peer_id(),
            FiberMessage::remove_tlc(RemoveTlc {
                channel_id: state.get_id(),
                tlc_id: command.id,
                reason: command.reason,
            }),
        );
        self.network
            .send_message(NetworkActorMessage::new_command(
                NetworkActorCommand::SendFiberMessage(msg),
            ))
            .expect(ASSUME_NETWORK_ACTOR_ALIVE);

        debug!(
            "Channel ({:?}) balance after removing tlc {:?}: local balance: {}, remote balance: {}",
            state.get_id(),
            tlc,
            state.to_local_amount,
            state.to_remote_amount
        );
        state.maybe_transition_to_shutdown(&self.network)?;
        self.handle_commitment_signed_command(state)?;
        Ok(())
    }

    pub fn handle_shutdown_command(
        &self,
        state: &mut ChannelActorState,
        command: ShutdownCommand,
    ) -> ProcessingChannelResult {
        debug!("Handling shutdown command: {:?}", &command);
        let flags = match state.state {
            ChannelState::Closed(_) => {
                debug!("Channel already closed, ignoring shutdown command");
                return Ok(());
            }
            ChannelState::ChannelReady() => {
                debug!("Handling shutdown command in ChannelReady state");
                ShuttingDownFlags::empty()
            }
            ChannelState::ShuttingDown(flags) => {
                if !command.force {
                    debug!("we already in shutting down state: {:?}", &flags);
                    return Ok(());
                }
                flags
            }
            _ => {
                debug!("Handling shutdown command in state {:?}", &state.state);
                return Err(ProcessingChannelError::InvalidState(format!(
                    "Trying to send shutdown message while in invalid state {:?}",
                    &state.state
                )));
            }
        };

        state.check_shutdown_fee_rate(command.fee_rate, &command.close_script)?;

        if command.force {
            if let Some(transaction) = &state.latest_commitment_transaction {
                self.network
                    .send_message(NetworkActorMessage::new_event(
                        NetworkActorEvent::CommitmentTransactionPending(
                            transaction.clone(),
                            state.get_id(),
                        ),
                    ))
                    .expect(ASSUME_NETWORK_ACTOR_ALIVE);

                state.update_state(ChannelState::ShuttingDown(
                    ShuttingDownFlags::WAITING_COMMITMENT_CONFIRMATION,
                ));
            } else {
                return Err(ProcessingChannelError::InvalidState(
                    "Force shutdown without a valid commitment transaction".to_string(),
                ));
            }
        } else {
            self.network
                .send_message(NetworkActorMessage::new_command(
                    NetworkActorCommand::SendFiberMessage(FiberMessageWithPeerId::new(
                        self.get_remote_peer_id(),
                        FiberMessage::shutdown(Shutdown {
                            channel_id: state.get_id(),
                            close_script: command.close_script.clone(),
                            fee_rate: command.fee_rate,
                            force: command.force,
                        }),
                    )),
                ))
                .expect(ASSUME_NETWORK_ACTOR_ALIVE);

            let shutdown_info = ShutdownInfo {
                close_script: command.close_script,
                fee_rate: command.fee_rate.as_u64(),
                signature: None,
            };
            state.local_shutdown_info = Some(shutdown_info);
            state.update_state(ChannelState::ShuttingDown(
                flags | ShuttingDownFlags::OUR_SHUTDOWN_SENT,
            ));
            debug!(
                "Channel state updated to {:?} after processing shutdown command",
                &state.state
            );

            state.maybe_transition_to_shutdown(&self.network)?;
        }
        Ok(())
    }

    pub async fn handle_update_command(
        &self,
        state: &mut ChannelActorState,
        command: UpdateCommand,
    ) -> ProcessingChannelResult {
        if !state.is_public() {
            return Err(ProcessingChannelError::InvalidState(
                "Only public channel can be updated".to_string(),
            ));
        }

        let UpdateCommand {
            tlc_locktime_expiry_delta,
            tlc_minimum_value,
            tlc_maximum_value,
            tlc_fee_proportional_millionths,
        } = command;

        let mut updated = false;

        if let Some(delta) = tlc_locktime_expiry_delta {
            updated = updated || state.update_our_locktime_expiry_delta(delta);
        }

        if let Some(value) = tlc_minimum_value {
            updated = updated || state.update_our_tlc_min_value(value);
        }

        if let Some(value) = tlc_maximum_value {
            updated = updated || state.update_our_tlc_max_value(value);
        }

        if let Some(fee) = tlc_fee_proportional_millionths {
            updated = updated || state.update_our_tlc_fee_proportional_millionths(fee);
        }

        if updated {
            state.broadcast_channel_update(&self.network).await;
        }

        Ok(())
    }

    // This is the dual of `handle_tx_collaboration_msg`. Any logic error here is likely
    // to present in the other function as well.
    pub fn handle_tx_collaboration_command(
        &self,
        state: &mut ChannelActorState,
        command: TxCollaborationCommand,
    ) -> Result<(), ProcessingChannelError> {
        debug!("Handling tx collaboration command: {:?}", &command);
        let is_complete_command = matches!(command, TxCollaborationCommand::TxComplete());
        let is_waiting_for_remote = match state.state {
            ChannelState::CollaboratingFundingTx(flags) => {
                flags.contains(CollaboratingFundingTxFlags::AWAITING_REMOTE_TX_COLLABORATION_MSG)
            }
            _ => false,
        };

        // We first exclude below cases that are invalid for tx collaboration,
        // and then process the commands.
        let flags = match state.state {
            ChannelState::NegotiatingFunding(NegotiatingFundingFlags::INIT_SENT)
                if state.is_acceptor =>
            {
                return Err(ProcessingChannelError::InvalidState(
                    "Acceptor tries to start sending tx collaboration message".to_string(),
                ));
            }
            ChannelState::NegotiatingFunding(_) => {
                debug!("Beginning processing tx collaboration command, and transitioning from {:?} to CollaboratingFundingTx state", state.state);
                state.state =
                    ChannelState::CollaboratingFundingTx(CollaboratingFundingTxFlags::empty());
                CollaboratingFundingTxFlags::empty()
            }
            ChannelState::CollaboratingFundingTx(_)
                if !is_complete_command && is_waiting_for_remote =>
            {
                return Err(ProcessingChannelError::InvalidState(format!(
                    "Trying to process command {:?} while in {:?} (should only send non-complete message after received response from peer)",
                    &command, state.state
                )));
            }
            ChannelState::CollaboratingFundingTx(flags) => {
                debug!(
                    "Processing tx collaboration command {:?} for state {:?}",
                    &command, &state.state
                );
                flags
            }
            _ => {
                return Err(ProcessingChannelError::InvalidState(format!(
                    "Invalid tx collaboration command {:?} for state {:?}",
                    &command, state.state
                )));
            }
        };

        // TODO: Note that we may deadlock here if send_tx_collaboration_command does successfully send the message,
        // as in that case both us and the remote are waiting for each other to send the message.
        match command {
            TxCollaborationCommand::TxUpdate(tx_update) => {
                let fiber_message = FiberMessage::tx_update(TxUpdate {
                    channel_id: state.get_id(),
                    tx: tx_update.transaction.clone(),
                });
                self.network
                    .send_message(NetworkActorMessage::new_command(
                        NetworkActorCommand::SendFiberMessage(FiberMessageWithPeerId::new(
                            state.get_remote_peer_id(),
                            fiber_message,
                        )),
                    ))
                    .expect(ASSUME_NETWORK_ACTOR_ALIVE);

                state.update_state(ChannelState::CollaboratingFundingTx(
                    CollaboratingFundingTxFlags::AWAITING_REMOTE_TX_COLLABORATION_MSG,
                ));
                state.funding_tx = Some(tx_update.transaction.clone());
                state.maybe_complete_tx_collaboration(tx_update.transaction, &self.network)?;
            }
            TxCollaborationCommand::TxComplete() => {
                state.check_tx_complete_preconditions()?;
                let fiber_message = FiberMessage::tx_complete(TxComplete {
                    channel_id: state.get_id(),
                });
                self.network
                    .send_message(NetworkActorMessage::new_command(
                        NetworkActorCommand::SendFiberMessage(FiberMessageWithPeerId::new(
                            state.get_remote_peer_id(),
                            fiber_message,
                        )),
                    ))
                    .expect(ASSUME_NETWORK_ACTOR_ALIVE);

                state.update_state(ChannelState::CollaboratingFundingTx(
                    flags | CollaboratingFundingTxFlags::OUR_TX_COMPLETE_SENT,
                ));
            }
        }

        Ok(())
    }

    pub async fn handle_command(
        &self,
        state: &mut ChannelActorState,
        command: ChannelCommand,
    ) -> Result<(), ProcessingChannelError> {
        match command {
            ChannelCommand::TxCollaborationCommand(tx_collaboration_command) => {
                self.handle_tx_collaboration_command(state, tx_collaboration_command)
            }
            ChannelCommand::CommitmentSigned() => self.handle_commitment_signed_command(state),
            ChannelCommand::AddTlc(command, reply) => {
                match self.handle_add_tlc_command(state, command) {
                    Ok(tlc_id) => {
                        let _ = reply.send(Ok(AddTlcResponse { tlc_id }));
                        Ok(())
                    }
                    Err(err) => {
                        let _ = reply.send(Err(err.to_string()));
                        Err(err)
                    }
                }
            }
            ChannelCommand::RemoveTlc(command, reply) => {
                match self.handle_remove_tlc_command(state, command) {
                    Ok(_) => {
                        let _ = reply.send(Ok(()));
                        Ok(())
                    }
                    Err(err) => {
                        let _ = reply.send(Err(err.to_string()));
                        Err(err)
                    }
                }
            }
            ChannelCommand::Shutdown(command, reply) => {
                match self.handle_shutdown_command(state, command) {
                    Ok(_) => {
                        debug!("Shutdown command processed successfully");
                        let _ = reply.send(Ok(()));
                        Ok(())
                    }
                    Err(err) => {
                        debug!("Error processing shutdown command: {:?}", &err);
                        let _ = reply.send(Err(err.to_string()));
                        Err(err)
                    }
                }
            }
            ChannelCommand::Update(command, reply) => {
                match self.handle_update_command(state, command).await {
                    Ok(_) => {
                        debug!("Update command processed successfully");
                        let _ = reply.send(Ok(()));
                        Ok(())
                    }
                    Err(err) => {
                        debug!("Error processing update command: {:?}", &err);
                        let _ = reply.send(Err(err.to_string()));
                        Err(err)
                    }
                }
            }
        }
    }

    pub async fn handle_event(
        &self,
        myself: &ActorRef<ChannelActorMessage>,
        state: &mut ChannelActorState,
        event: ChannelEvent,
    ) -> Result<(), ProcessingChannelError> {
        match event {
            ChannelEvent::FundingTransactionConfirmed => {
                debug!("Funding transaction confirmed");
                let flags = match state.state {
                    ChannelState::AwaitingChannelReady(flags) => flags,
                    ChannelState::AwaitingTxSignatures(f)
                        if f.contains(AwaitingTxSignaturesFlags::TX_SIGNATURES_SENT) =>
                    {
                        AwaitingChannelReadyFlags::empty()
                    }
                    _ => {
                        return Err(ProcessingChannelError::InvalidState(format!(
                            "Expecting funding transaction confirmed event in state AwaitingChannelReady or after TX_SIGNATURES_SENT, but got state {:?}", &state.state)));
                    }
                };
                self.network
                    .send_message(NetworkActorMessage::new_command(
                        NetworkActorCommand::SendFiberMessage(FiberMessageWithPeerId::new(
                            state.get_remote_peer_id(),
                            FiberMessage::channel_ready(ChannelReady {
                                channel_id: state.get_id(),
                            }),
                        )),
                    ))
                    .expect(ASSUME_NETWORK_ACTOR_ALIVE);
                let flags = flags | AwaitingChannelReadyFlags::OUR_CHANNEL_READY;
                state.update_state(ChannelState::AwaitingChannelReady(flags));
                if flags.contains(AwaitingChannelReadyFlags::CHANNEL_READY) {
                    debug!("Running on_channel_ready as funding transaction confirmed");
                    state.on_channel_ready(&self.network).await;
                }
            }
            ChannelEvent::CommitmentTransactionConfirmed => {
                match state.state {
                    ChannelState::ShuttingDown(flags)
                        if flags.contains(ShuttingDownFlags::WAITING_COMMITMENT_CONFIRMATION) => {}
                    _ => {
                        return Err(ProcessingChannelError::InvalidState(format!(
                            "Expecting commitment transaction confirmed event in state ShuttingDown, but got state {:?}", &state.state)
                        ));
                    }
                };
                state.update_state(ChannelState::Closed(CloseFlags::UNCOOPERATIVE));
                debug!("Channel closed with uncooperative close");
            }
            ChannelEvent::PeerDisconnected => {
                myself.stop(Some("PeerDisconnected".to_string()));
            }
            ChannelEvent::ClosingTransactionConfirmed => {
                myself.stop(Some("ChannelClosed".to_string()));
            }
        }
        Ok(())
    }

    fn get_funding_and_reserved_amount(
        &self,
        funding_amount: u128,
        udt_type_script: &Option<Script>,
    ) -> Result<(u128, u64), ProcessingChannelError> {
        match udt_type_script {
            Some(_) => Ok((funding_amount, DEFAULT_UDT_MINIMAL_CKB_AMOUNT)),
            _ => {
                let reserved_ckb_amount = DEFAULT_CHANNEL_MINIMAL_CKB_AMOUNT;
                if funding_amount < reserved_ckb_amount.into() {
                    return Err(ProcessingChannelError::InvalidParameter(format!(
                        "The value of the channel should be greater than the reserved amount: {}",
                        reserved_ckb_amount
                    )));
                }
                let funding_amount = funding_amount - reserved_ckb_amount as u128;
                Ok((funding_amount, reserved_ckb_amount))
            }
        }
    }
}

#[rasync_trait]
impl<S> Actor for ChannelActor<S>
where
    S: ChannelActorStateStore + InvoiceStore + Send + Sync + 'static,
{
    type Msg = ChannelActorMessage;
    type State = ChannelActorState;
    type Arguments = ChannelInitializationParameter;

    async fn pre_start(
        &self,
        _myself: ActorRef<Self::Msg>,
        args: Self::Arguments,
    ) -> Result<Self::State, ActorProcessingErr> {
        // startup the event processing
        match args {
            ChannelInitializationParameter::AcceptChannel(AcceptChannelParameter {
                funding_amount: local_funding_amount,
                reserved_ckb_amount: local_reserved_ckb_amount,
                shutdown_script: local_shutdown_script,
                public_channel_info,
                seed,
                open_channel,
                channel_id_sender,
            }) => {
                let peer_id = self.get_remote_peer_id();
                debug!(
                    "Accepting channel {:?} to peer {:?}",
                    &open_channel, &peer_id
                );

                let counterpart_pubkeys = (&open_channel).into();
                let OpenChannel {
                    channel_id,
                    channel_flags,
                    chain_hash,
                    commitment_fee_rate,
                    funding_fee_rate,
                    funding_udt_type_script,
                    funding_amount,
                    shutdown_script,
                    reserved_ckb_amount,
                    to_local_delay,
                    first_per_commitment_point,
                    second_per_commitment_point,
                    next_local_nonce,
                    max_tlc_value_in_flight,
                    max_num_of_accept_tlcs,
                    channel_announcement_nonce,
                    ..
                } = &open_channel;

                if *chain_hash != get_chain_hash() {
                    return Err(Box::new(ProcessingChannelError::InvalidParameter(format!(
                        "Invalid chain hash {:?}",
                        chain_hash
                    ))));
                }

                // TODO: we may reject the channel opening request here
                // if the peer want to open a public channel, but we don't want to.
                let public = channel_flags.contains(ChannelFlags::PUBLIC);
                if public && channel_announcement_nonce.is_none()
                    || public && public_channel_info.is_none()
                {
                    return Err(Box::new(ProcessingChannelError::InvalidParameter(
                        "Public channel should have channel announcement nonce and public channel info".to_string(),
                    )));
                }

                let mut state = ChannelActorState::new_inbound_channel(
                    *channel_id,
                    public_channel_info,
                    local_funding_amount,
                    local_reserved_ckb_amount,
                    *commitment_fee_rate,
                    *funding_fee_rate,
                    funding_udt_type_script.clone(),
                    &seed,
                    self.get_local_pubkey(),
                    self.get_remote_pubkey(),
                    local_shutdown_script.clone(),
                    shutdown_script.clone(),
                    *funding_amount,
                    *reserved_ckb_amount,
                    *to_local_delay,
                    counterpart_pubkeys,
                    next_local_nonce.clone(),
                    channel_announcement_nonce.clone(),
                    *first_per_commitment_point,
                    *second_per_commitment_point,
                    *max_tlc_value_in_flight,
                    *max_num_of_accept_tlcs,
                );

                state.check_ckb_params(vec![
                    "local_reserved_ckb_amount",
                    "remote_reserved_ckb_amount",
                    "commitment_fee_rate",
                    "funding_fee_rate",
                    "max_num_of_accept_tlcs",
                ])?;

                let commitment_number = INITIAL_COMMITMENT_NUMBER;

                let channel_announcement_nonce = if public {
                    Some(state.get_channel_announcement_musig2_pubnonce())
                } else {
                    None
                };
                let accept_channel = AcceptChannel {
                    channel_id: *channel_id,
                    funding_amount: local_funding_amount,
                    shutdown_script: local_shutdown_script,
                    reserved_ckb_amount: local_reserved_ckb_amount,
                    max_tlc_value_in_flight: DEFAULT_MAX_TLC_VALUE_IN_FLIGHT,
                    max_num_of_accept_tlcs: DEFAULT_MAX_NUM_OF_ACCEPT_TLCS,
                    to_local_delay: *to_local_delay,
                    funding_pubkey: state.signer.funding_key.pubkey(),
                    revocation_basepoint: state.signer.revocation_base_key.pubkey(),
                    payment_basepoint: state.signer.payment_key.pubkey(),
                    min_tlc_value: DEFAULT_MIN_TLC_VALUE,
                    delayed_payment_basepoint: state.signer.delayed_payment_base_key.pubkey(),
                    tlc_basepoint: state.signer.tlc_base_key.pubkey(),
                    first_per_commitment_point: state
                        .signer
                        .get_commitment_point(commitment_number),
                    second_per_commitment_point: state
                        .signer
                        .get_commitment_point(commitment_number + 1),
                    channel_announcement_nonce,
                    next_local_nonce: state.get_local_musig2_pubnonce(),
                };

                let command = FiberMessageWithPeerId::new(
                    peer_id,
                    FiberMessage::accept_channel(accept_channel),
                );
                // TODO: maybe we should not use try_send here.
                self.network
                    .send_message(NetworkActorMessage::new_command(
                        NetworkActorCommand::SendFiberMessage(command),
                    ))
                    .expect(ASSUME_NETWORK_ACTOR_ALIVE);

                state.update_state(ChannelState::NegotiatingFunding(
                    NegotiatingFundingFlags::INIT_SENT,
                ));
                if let Some(sender) = channel_id_sender {
                    sender.send(state.get_id()).expect("Receive not dropped");
                }
                Ok(state)
            }
            ChannelInitializationParameter::OpenChannel(OpenChannelParameter {
                funding_amount,
                seed,
                public_channel_info,
                funding_udt_type_script,
                shutdown_script,
                channel_id_sender,
                commitment_fee_rate,
                funding_fee_rate,
                max_num_of_accept_tlcs,
                max_tlc_value_in_flight,
            }) => {
                let public = public_channel_info.is_some();
                let peer_id = self.get_remote_peer_id();
                info!("Trying to open a channel to {:?}", &peer_id);

                let commitment_fee_rate =
                    commitment_fee_rate.unwrap_or(DEFAULT_COMMITMENT_FEE_RATE);
                let funding_fee_rate = funding_fee_rate.unwrap_or(DEFAULT_FEE_RATE);

                let (funding_amount, reserved_ckb_amount) =
                    self.get_funding_and_reserved_amount(funding_amount, &funding_udt_type_script)?;

                let mut channel = ChannelActorState::new_outbound_channel(
                    public_channel_info,
                    &seed,
                    self.get_local_pubkey(),
                    self.get_remote_pubkey(),
                    funding_amount,
                    reserved_ckb_amount,
                    commitment_fee_rate,
                    funding_fee_rate,
                    funding_udt_type_script.clone(),
                    shutdown_script.clone(),
                    max_tlc_value_in_flight.unwrap_or(DEFAULT_MAX_TLC_VALUE_IN_FLIGHT),
                    max_num_of_accept_tlcs.unwrap_or(DEFAULT_MAX_NUM_OF_ACCEPT_TLCS),
                    LockTime::new(DEFAULT_TO_LOCAL_DELAY_BLOCKS),
                );

                channel.check_ckb_params(vec![
                    "commitment_fee_rate",
                    "funding_fee_rate",
                    "local_reserved_ckb_amount",
                    "max_num_of_accept_tlcs",
                ])?;

                let channel_flags = if public {
                    ChannelFlags::PUBLIC
                } else {
                    ChannelFlags::empty()
                };
                let channel_announcement_nonce = if public {
                    Some(channel.get_channel_announcement_musig2_pubnonce())
                } else {
                    None
                };
                let commitment_number = INITIAL_COMMITMENT_NUMBER;
                let message = FiberMessage::ChannelInitialization(OpenChannel {
                    chain_hash: get_chain_hash(),
                    channel_id: channel.get_id(),
                    funding_udt_type_script,
                    funding_amount: channel.to_local_amount,
                    shutdown_script,
                    reserved_ckb_amount: channel.local_reserved_ckb_amount,
                    funding_fee_rate,
                    commitment_fee_rate,
                    max_tlc_value_in_flight: channel.max_tlc_value_in_flight,
                    max_num_of_accept_tlcs: channel.max_num_of_accept_tlcs,
                    min_tlc_value: DEFAULT_MIN_TLC_VALUE,
                    to_local_delay: LockTime::new(DEFAULT_TO_LOCAL_DELAY_BLOCKS),
                    channel_flags,
                    first_per_commitment_point: channel
                        .signer
                        .get_commitment_point(commitment_number),
                    second_per_commitment_point: channel
                        .signer
                        .get_commitment_point(commitment_number + 1),
                    funding_pubkey: channel
                        .get_local_channel_parameters()
                        .pubkeys
                        .funding_pubkey,
                    revocation_basepoint: channel
                        .get_local_channel_parameters()
                        .pubkeys
                        .revocation_base_key,
                    payment_basepoint: channel
                        .get_local_channel_parameters()
                        .pubkeys
                        .payment_base_key,
                    delayed_payment_basepoint: channel
                        .get_local_channel_parameters()
                        .pubkeys
                        .delayed_payment_base_key,
                    tlc_basepoint: channel.get_local_channel_parameters().pubkeys.tlc_base_key,
                    next_local_nonce: channel.get_local_musig2_pubnonce(),
                    channel_announcement_nonce,
                });

                debug!(
                    "Created OpenChannel message to {:?}: {:?}",
                    &peer_id, &message
                );
                self.network
                    .send_message(NetworkActorMessage::new_command(
                        NetworkActorCommand::SendFiberMessage(FiberMessageWithPeerId {
                            peer_id: peer_id.clone(),
                            message,
                        }),
                    ))
                    .expect(ASSUME_NETWORK_ACTOR_ALIVE);
                // TODO: note that we can't actually guarantee that this OpenChannel message is sent here.
                // It is even possible that the peer_id is bogus, and we can't send a message to it.
                // We need some book-keeping service to remove all the OUR_INIT_SENT channels.
                channel.update_state(ChannelState::NegotiatingFunding(
                    NegotiatingFundingFlags::OUR_INIT_SENT,
                ));
                debug!(
                    "Channel to peer {:?} with id {:?} created",
                    &peer_id,
                    &channel.get_id()
                );

                channel_id_sender
                    .send(channel.get_id())
                    .expect("Receive not dropped");
                Ok(channel)
            }
            ChannelInitializationParameter::ReestablishChannel(channel_id) => {
                let mut channel = self
                    .store
                    .get_channel_actor_state(&channel_id)
                    .expect("channel should exist");
                channel.reestablishing = true;

                let reestablish_channel = ReestablishChannel {
                    channel_id,
                    local_commitment_number: channel.get_current_commitment_number(true),
                    remote_commitment_number: channel.get_current_commitment_number(false),
                };

                let command = FiberMessageWithPeerId::new(
                    self.get_remote_peer_id(),
                    FiberMessage::reestablish_channel(reestablish_channel),
                );

                self.network
                    .send_message(NetworkActorMessage::new_command(
                        NetworkActorCommand::SendFiberMessage(command),
                    ))
                    .expect(ASSUME_NETWORK_ACTOR_ALIVE);

                // If the channel is already ready, we should notify the network actor.
                // so that we update the network.outpoint_channel_map
                if matches!(channel.state, ChannelState::ChannelReady()) {
                    self.network
                        .send_message(NetworkActorMessage::new_event(
                            NetworkActorEvent::ChannelReady(
                                channel.get_id(),
                                channel.get_remote_peer_id(),
                                channel.get_funding_transaction_outpoint(),
                            ),
                        ))
                        .expect(ASSUME_NETWORK_ACTOR_ALIVE);
                }
                Ok(channel)
            }
        }
    }

    async fn handle(
        &self,
        myself: ActorRef<Self::Msg>,
        message: Self::Msg,
        state: &mut Self::State,
    ) -> Result<(), ActorProcessingErr> {
        match message {
            ChannelActorMessage::PeerMessage(message) => {
                if let Err(error) = self.handle_peer_message(state, message).await {
                    error!("Error while processing channel message: {:?}", error);
                }
            }
            ChannelActorMessage::Command(command) => {
                if let Err(err) = self.handle_command(state, command).await {
                    error!("Error while processing channel command: {:?}", err);
                }
            }
            ChannelActorMessage::Event(e) => {
                if let Err(err) = self.handle_event(&myself, state, e).await {
                    error!("Error while processing channel event: {:?}", err);
                }
            }
        }

        self.store.insert_channel_actor_state(state.clone());
        Ok(())
    }
}

#[derive(Copy, Clone, Debug, PartialEq, Eq, Serialize, Deserialize)]
pub struct CommitmentNumbers {
    pub local: u64,
    pub remote: u64,
}

impl Default for CommitmentNumbers {
    fn default() -> Self {
        Self::new()
    }
}

impl CommitmentNumbers {
    pub fn new() -> Self {
        Self {
            local: INITIAL_COMMITMENT_NUMBER,
            remote: INITIAL_COMMITMENT_NUMBER,
        }
    }

    pub fn get_local(&self) -> u64 {
        self.local
    }

    pub fn get_remote(&self) -> u64 {
        self.remote
    }

    pub fn increment_local(&mut self) {
        self.local += 1;
    }

    pub fn increment_remote(&mut self) {
        self.remote += 1;
    }

    pub fn flip(&self) -> Self {
        Self {
            local: self.remote,
            remote: self.local,
        }
    }
}

#[derive(Copy, Clone, Debug, Serialize, Deserialize)]
pub struct TLCIds {
    pub offering: u64,
    pub received: u64,
}

impl Default for TLCIds {
    fn default() -> Self {
        Self::new()
    }
}

impl TLCIds {
    pub fn new() -> Self {
        Self {
            offering: 0,
            received: 0,
        }
    }

    pub fn get_next_offering(&self) -> u64 {
        self.offering
    }

    pub fn get_next_received(&self) -> u64 {
        self.received
    }

    pub fn increment_offering(&mut self) {
        self.offering += 1;
    }

    pub fn increment_received(&mut self) {
        self.received += 1;
    }
}

#[derive(Copy, Clone, Debug, PartialEq, Eq, Serialize, Deserialize, PartialOrd, Ord)]
pub enum TLCId {
    Offered(u64),
    Received(u64),
}

impl From<TLCId> for u64 {
    fn from(id: TLCId) -> u64 {
        match id {
            TLCId::Offered(id) => id,
            TLCId::Received(id) => id,
        }
    }
}

impl TLCId {
    pub fn is_offered(&self) -> bool {
        matches!(self, TLCId::Offered(_))
    }

    pub fn is_received(&self) -> bool {
        !self.is_offered()
    }

    pub fn flip(&self) -> Self {
        match self {
            TLCId::Offered(id) => TLCId::Received(*id),
            TLCId::Received(id) => TLCId::Offered(*id),
        }
    }

    pub fn flip_mut(&mut self) {
        *self = self.flip();
    }
}

#[serde_as]
#[derive(Clone, Serialize, Deserialize)]
pub struct ChannelActorState {
    pub state: ChannelState,
    // The data below are only relevant if the channel is public.
    pub public_channel_info: Option<PublicChannelInfo>,

    // The local public key used to establish p2p network connection.
    pub local_pubkey: Pubkey,
    // The remote public key used to establish p2p network connection.
    pub remote_pubkey: Pubkey,

    pub id: Hash256,
    #[serde_as(as = "Option<EntityHex>")]
    pub funding_tx: Option<Transaction>,

    #[serde_as(as = "Option<EntityHex>")]
    pub funding_udt_type_script: Option<Script>,

    // Is this channel initially inbound?
    // An inbound channel is one where the counterparty is the funder of the channel.
    pub is_acceptor: bool,

    // TODO: consider transaction fee while building the commitment transaction.

    // The invariant here is that the sum of `to_local_amount` and `to_remote_amount`
    // should be equal to the total amount of the channel.
    // The changes of both `to_local_amount` and `to_remote_amount`
    // will always happen after a revoke_and_ack message is sent/received.
    // This means that while calculating the amounts for commitment transactions,
    // processing add_tlc command and messages, we need to take into account that
    // the amounts are not decremented/incremented yet.

    // The amount of CKB/UDT that we own in the channel.
    // This value will only change after we have resolved a tlc.
    pub to_local_amount: u128,
    // The amount of CKB/UDT that the remote owns in the channel.
    // This value will only change after we have resolved a tlc.
    pub to_remote_amount: u128,

    // these two amounts used to keep the minimal ckb amount for the two parties
    // TLC operations will not affect these two amounts, only used to keep the commitment transactions
    // to be valid, so that any party can close the channel at any time.
    // Note: the values are different for the UDT scenario
    pub local_reserved_ckb_amount: u64,
    pub remote_reserved_ckb_amount: u64,

    // The commitment fee rate is used to calculate the fee for the commitment transactions.
    // The side who want to submit the commitment transaction will pay fee
    pub commitment_fee_rate: u64,

    // The fee rate used for funding transaction, the initiator may set it as `funding_fee_rate` option,
    // if it's not set, DEFAULT_FEE_RATE will be used as default value, two sides will use the same fee rate
    pub funding_fee_rate: u64,

    // Signer is used to sign the commitment transactions.
    pub signer: InMemorySigner,

    // Cached channel parameter for easier of access.
    pub local_channel_parameters: ChannelParametersOneParty,

    // Commitment numbers that are used to derive keys.
    // This value is guaranteed to be 0 when channel is just created.
    pub commitment_numbers: CommitmentNumbers,

    // The maximum value can be in pending
    pub max_tlc_value_in_flight: u128,

    // The maximum number of tlcs that we can accept.
    pub max_num_of_accept_tlcs: u64,

    // Below are fields that are only usable after the channel is funded,
    // (or at some point of the state).

    // The id of next offering/received tlc, must increment by 1 for each new tlc.
    pub tlc_ids: TLCIds,

    // BtreeMap of tlc ids to pending tlcs.
    // serde_as is required for serde to json, as json requires keys to be strings.
    // See https://stackoverflow.com/questions/51276896/how-do-i-use-serde-to-serialize-a-hashmap-with-structs-as-keys-to-json
    #[serde_as(as = "Vec<(_, _)>")]
    pub tlcs: BTreeMap<TLCId, DetailedTLCInfo>,

    // The remote and local lock script for close channel, they are setup during the channel establishment.
    #[serde_as(as = "Option<EntityHex>")]
    pub remote_shutdown_script: Option<Script>,
    #[serde_as(as = "Option<EntityHex>")]
    pub local_shutdown_script: Option<Script>,

    pub previous_remote_nonce: Option<PubNonce>,
    pub remote_nonce: Option<PubNonce>,

    // The latest commitment transaction we're holding
    #[serde_as(as = "Option<EntityHex>")]
    pub latest_commitment_transaction: Option<Transaction>,

    // All the commitment point that are sent from the counterparty.
    // We need to save all these points to derive the keys for the commitment transactions.
    pub remote_commitment_points: Vec<Pubkey>,
    pub remote_channel_parameters: Option<ChannelParametersOneParty>,

    // The shutdown info for both local and remote, they are setup by the shutdown command or message.
    pub local_shutdown_info: Option<ShutdownInfo>,
    pub remote_shutdown_info: Option<ShutdownInfo>,

    // A flag to indicate whether the channel is reestablishing, we won't process any messages until the channel is reestablished.
    pub reestablishing: bool,

    pub created_at: SystemTime,
}

#[serde_as]
#[derive(Clone, Serialize, Deserialize)]
pub struct ShutdownInfo {
    #[serde_as(as = "EntityHex")]
    pub close_script: Script,
    pub fee_rate: u64,
    pub signature: Option<PartialSignature>,
}

// This struct holds the channel information that are only relevant when the channel
// is public. The information includes signatures to the channel announcement message,
// our config for the channel that will be published to the network (via ChannelUpdate).
// For ChannelUpdate config, only information on our side are saved here because we have no
// control to the config on the counterparty side. And they will publish
// the config to the network via another ChannelUpdate message.
#[derive(Default, Clone, Debug, Serialize, Deserialize)]
pub struct PublicChannelInfo {
    // The fee rate for tlc transfers. We only have these values set when
    // this is a public channel. Both sides may set this value differently.
    // This is a fee that is paid by the sender of the tlc.
    // The detailed calculation for the fee of forwarding tlcs is
    // `fee = round_above(tlc_fee_proportional_millionths * tlc_value / 1,000,000)`.
    // TODO: consider this value while building the commitment transaction.
    pub tlc_fee_proportional_millionths: Option<u128>,
    // Max/min value of the tlc that we will accept.
    pub tlc_max_value: Option<u128>,
    pub tlc_min_value: Option<u128>,
    // The locktime expiry delta. This is the number of blocks that the locktime.
    pub tlc_locktime_expiry_delta: Option<u64>,

    // Channel announcement signatures, may be empty for private channel.
    pub local_channel_announcement_signature: Option<(EcdsaSignature, PartialSignature)>,
    pub remote_channel_announcement_signature: Option<(EcdsaSignature, PartialSignature)>,
    pub remote_channel_announcement_nonce: Option<PubNonce>,

    pub channel_announcement: Option<ChannelAnnouncement>,
}

impl PublicChannelInfo {
    pub fn new(
        tlc_locktime_expiry_delta: u64,
        tlc_min_value: u128,
        tlc_max_value: u128,
        tlc_fee_proportional_millionths: u128,
    ) -> Self {
        Self {
            tlc_fee_proportional_millionths: Some(tlc_fee_proportional_millionths),
            tlc_max_value: Some(tlc_max_value),
            tlc_min_value: Some(tlc_min_value),
            tlc_locktime_expiry_delta: Some(tlc_locktime_expiry_delta),
            ..Default::default()
        }
    }
}

#[derive(PartialEq, Eq, Clone, Debug)]
pub struct ClosedChannel {}

#[derive(Debug)]
pub enum ChannelEvent {
    PeerDisconnected,
    FundingTransactionConfirmed,
    CommitmentTransactionConfirmed,
    ClosingTransactionConfirmed,
}

pub type ProcessingChannelResult = Result<(), ProcessingChannelError>;

#[derive(Error, Debug)]
pub enum ProcessingChannelError {
    #[error("Invalid state: {0}")]
    InvalidState(String),
    #[error("Repeated processing message: {0}")]
    RepeatedProcessing(String),
    #[error("Invalid parameter: {0}")]
    InvalidParameter(String),
    #[error("Failed to spawn actor: {0}")]
    SpawnErr(#[from] SpawnErr),
    #[error("Musig2 VerifyError: {0}")]
    Musig2VerifyError(#[from] VerifyError),
    #[error("Musig2 SigningError: {0}")]
    Musig2SigningError(#[from] SigningError),
    #[error("Failed to peel onion packet: {0}")]
    PeelingOnionPacketError(String),
}

bitflags! {
    #[derive(Copy, Clone, Debug, PartialEq, Eq, Serialize, Deserialize)]
    #[serde(transparent)]
    pub struct ChannelFlags: u8 {
        const PUBLIC = 1;
    }

    #[derive(Copy, Clone, Debug, PartialEq, Eq, Serialize, Deserialize)]
    #[serde(transparent)]
    pub struct NegotiatingFundingFlags: u32 {
        const OUR_INIT_SENT = 1;
        const THEIR_INIT_SENT = 1 << 1;
        const INIT_SENT = NegotiatingFundingFlags::OUR_INIT_SENT.bits() | NegotiatingFundingFlags::THEIR_INIT_SENT.bits();
    }

    #[derive(Copy, Clone, Debug, PartialEq, Eq, Serialize, Deserialize)]
    #[serde(transparent)]
    pub struct CollaboratingFundingTxFlags: u32 {
        const AWAITING_REMOTE_TX_COLLABORATION_MSG = 1;
        const PREPARING_LOCAL_TX_COLLABORATION_MSG = 1 << 1;
        const OUR_TX_COMPLETE_SENT = 1 << 2;
        const THEIR_TX_COMPLETE_SENT = 1 << 3;
        const COLLABRATION_COMPLETED = CollaboratingFundingTxFlags::OUR_TX_COMPLETE_SENT.bits() | CollaboratingFundingTxFlags::THEIR_TX_COMPLETE_SENT.bits();
    }

    #[derive(Copy, Clone, Debug, PartialEq, Eq, Serialize, Deserialize)]
    #[serde(transparent)]
    pub struct SigningCommitmentFlags: u32 {
        const OUR_COMMITMENT_SIGNED_SENT = 1;
        const THEIR_COMMITMENT_SIGNED_SENT = 1 << 1;
        const COMMITMENT_SIGNED_SENT = SigningCommitmentFlags::OUR_COMMITMENT_SIGNED_SENT.bits() | SigningCommitmentFlags::THEIR_COMMITMENT_SIGNED_SENT.bits();
    }

    #[derive(Copy, Clone, Debug, PartialEq, Eq, Serialize, Deserialize)]
    #[serde(transparent)]
    pub struct AwaitingTxSignaturesFlags: u32 {
        const OUR_TX_SIGNATURES_SENT = 1;
        const THEIR_TX_SIGNATURES_SENT = 1 << 1;
        const TX_SIGNATURES_SENT = AwaitingTxSignaturesFlags::OUR_TX_SIGNATURES_SENT.bits() | AwaitingTxSignaturesFlags::THEIR_TX_SIGNATURES_SENT.bits();
    }

    #[derive(Copy, Clone, Debug, PartialEq, Eq, Serialize, Deserialize)]
    #[serde(transparent)]
    pub struct AwaitingChannelReadyFlags: u32 {
        const OUR_CHANNEL_READY = 1;
        const THEIR_CHANNEL_READY = 1 << 1;
        const CHANNEL_READY = AwaitingChannelReadyFlags::OUR_CHANNEL_READY.bits() | AwaitingChannelReadyFlags::THEIR_CHANNEL_READY.bits();
    }

    #[derive(Copy, Clone, Debug, PartialEq, Eq, Serialize, Deserialize)]
    #[serde(transparent)]
    pub struct ShuttingDownFlags: u32 {
        /// Indicates that we have sent a `shutdown` message.
        const OUR_SHUTDOWN_SENT = 1;
        /// Indicates that they have sent a `shutdown` message.
        const THEIR_SHUTDOWN_SENT = 1 << 1;
        /// Indicates that both we and they have sent `shutdown` messages,
        /// but some HTLCs are still pending to be resolved.
        const AWAITING_PENDING_TLCS = ShuttingDownFlags::OUR_SHUTDOWN_SENT.bits() | ShuttingDownFlags::THEIR_SHUTDOWN_SENT.bits();
        /// Indicates all pending HTLCs are resolved, and this channel will be dropped.
        const DROPPING_PENDING = 1 << 2;
        /// Indicates we have submitted a commitment transaction, waiting for confirmation
        const WAITING_COMMITMENT_CONFIRMATION = 1 << 3;
    }

    #[derive(Copy, Clone, Debug, PartialEq, Eq, Serialize, Deserialize)]
    #[serde(transparent)]
    pub struct CloseFlags: u32 {
        /// Indicates that channel is closed cooperatively.
        const COOPERATIVE = 1;
        /// Indicates that channel is closed uncooperatively, initiated by one party forcely.
        const UNCOOPERATIVE = 1 << 1;
    }
}

// Depending on the state of the channel, we may process the commitment_signed command differently.
// Below are all the channel state flags variants that we may encounter
// in normal commitment_signed processing flow.
#[derive(Debug)]
enum CommitmentSignedFlags {
    SigningCommitment(SigningCommitmentFlags),
    PendingShutdown(ShuttingDownFlags),
    ChannelReady(),
}

#[derive(Copy, Clone, Debug, PartialEq, Eq, Serialize, Deserialize)]
#[serde(
    rename_all = "SCREAMING_SNAKE_CASE",
    tag = "state_name",
    content = "state_flags"
)]
pub enum ChannelState {
    /// We are negotiating the parameters required for the channel prior to funding it.
    NegotiatingFunding(NegotiatingFundingFlags),
    /// We're collaborating with the other party on the funding transaction.
    CollaboratingFundingTx(CollaboratingFundingTxFlags),
    /// We have collaborated over the funding and are now waiting for CommitmentSigned messages.
    SigningCommitment(SigningCommitmentFlags),
    /// We've received and sent `commitment_signed` and are now waiting for both
    /// party to collaborate on creating a valid funding transaction.
    AwaitingTxSignatures(AwaitingTxSignaturesFlags),
    /// We've received/sent `funding_created` and `funding_signed` and are thus now waiting on the
    /// funding transaction to confirm.
    AwaitingChannelReady(AwaitingChannelReadyFlags),
    /// Both we and our counterparty consider the funding transaction confirmed and the channel is
    /// now operational.
    ChannelReady(),
    /// We've successfully negotiated a `closing_signed` dance. At this point, the `ChannelManager`
    /// is about to drop us, but we store this anyway.
    ShuttingDown(ShuttingDownFlags),
    /// This channel is closed.
    Closed(CloseFlags),
}

impl ChannelState {
    fn is_closed(&self) -> bool {
        matches!(self, ChannelState::Closed(_))
    }
}

pub fn new_channel_id_from_seed(seed: &[u8]) -> Hash256 {
    blake2b_256(seed).into()
}

fn derive_channel_id_from_revocation_keys(
    revocation_basepoint1: &Pubkey,
    revocation_basepoint2: &Pubkey,
) -> Hash256 {
    let local_revocation = revocation_basepoint1.0.serialize();
    let remote_revocation = revocation_basepoint2.0.serialize();
    let mut preimage = [local_revocation, remote_revocation];
    preimage.sort();
    new_channel_id_from_seed(&preimage.concat())
}

fn derive_temp_channel_id_from_revocation_key(revocation_basepoint: &Pubkey) -> Hash256 {
    let revocation = revocation_basepoint.0.serialize();
    let zero_point = [0; 33];
    let preimage = [zero_point, revocation].concat();
    new_channel_id_from_seed(&preimage)
}

pub fn get_commitment_secret(commitment_seed: &[u8; 32], commitment_number: u64) -> [u8; 32] {
    // Note that here, we hold the same assumption to bolts for commitment number,
    // i.e. this number should be in the range [0, 2^48).
    let mut res: [u8; 32] = *commitment_seed;
    for i in 0..48 {
        let bitpos = 47 - i;
        if commitment_number & (1 << bitpos) == (1 << bitpos) {
            res[bitpos / 8] ^= 1 << (bitpos & 7);
            res = blake2b_256(res);
        }
    }
    res
}

pub fn get_commitment_point(commitment_seed: &[u8; 32], commitment_number: u64) -> Pubkey {
    Privkey::from(&get_commitment_secret(commitment_seed, commitment_number)).pubkey()
}

impl From<&ChannelActorState> for Musig2SignContext {
    fn from(value: &ChannelActorState) -> Self {
        Musig2SignContext {
            key_agg_ctx: value.get_musig2_agg_context(),
            agg_nonce: value.get_musig2_agg_pubnonce(),
            seckey: value.signer.funding_key.clone(),
            secnonce: value.get_local_musig2_secnonce(),
        }
    }
}

impl From<&ChannelActorState> for Musig2VerifyContext {
    fn from(value: &ChannelActorState) -> Self {
        Musig2VerifyContext {
            key_agg_ctx: value.get_musig2_agg_context(),
            agg_nonce: value.get_musig2_agg_pubnonce(),
            pubkey: *value.get_remote_funding_pubkey(),
            pubnonce: value.get_remote_nonce().clone(),
        }
    }
}

impl From<(&ChannelActorState, bool)> for Musig2SignContext {
    fn from(value: (&ChannelActorState, bool)) -> Self {
        let (channel, local) = value;
        let local_pubkey = channel
            .get_local_channel_parameters()
            .pubkeys
            .funding_pubkey;
        let remote_pubkey = channel
            .get_remote_channel_parameters()
            .pubkeys
            .funding_pubkey;
        let pubkeys = if local {
            [local_pubkey, remote_pubkey]
        } else {
            [remote_pubkey, local_pubkey]
        };
        let key_agg_ctx = KeyAggContext::new(pubkeys).expect("Valid pubkeys");

        let local_nonce = channel.get_local_nonce();
        let remote_nonce = channel.get_remote_nonce();
        let nonces = if local {
            [local_nonce, remote_nonce]
        } else {
            [remote_nonce, local_nonce]
        };
        let agg_nonce = AggNonce::sum(nonces);

        Musig2SignContext {
            key_agg_ctx,
            agg_nonce,
            seckey: channel.signer.funding_key.clone(),
            secnonce: channel.get_local_musig2_secnonce(),
        }
    }
}

impl From<(&ChannelActorState, bool)> for Musig2VerifyContext {
    fn from(value: (&ChannelActorState, bool)) -> Self {
        let (channel, local) = value;
        let local_pubkey = channel
            .get_local_channel_parameters()
            .pubkeys
            .funding_pubkey;
        let remote_pubkey = channel
            .get_remote_channel_parameters()
            .pubkeys
            .funding_pubkey;
        let pubkeys = if local {
            [local_pubkey, remote_pubkey]
        } else {
            [remote_pubkey, local_pubkey]
        };
        let key_agg_ctx = KeyAggContext::new(pubkeys).expect("Valid pubkeys");

        let local_nonce = channel.get_local_nonce();
        let remote_nonce = channel.get_remote_nonce();
        let nonces = if local {
            [local_nonce, remote_nonce]
        } else {
            [remote_nonce, local_nonce]
        };
        let agg_nonce = AggNonce::sum(nonces);

        Musig2VerifyContext {
            key_agg_ctx,
            agg_nonce,
            pubkey: *channel.get_remote_funding_pubkey(),
            pubnonce: channel.get_remote_nonce(),
        }
    }
}

// Constructors for the channel actor state.
#[allow(clippy::too_many_arguments)]
impl ChannelActorState {
    pub fn is_public(&self) -> bool {
        self.public_channel_info.is_some()
    }

    pub async fn try_create_channel_announcement_message(
        &mut self,
        network: &ActorRef<NetworkActorMessage>,
    ) -> Option<ChannelAnnouncement> {
        if !self.is_public() {
            debug!("Ignoring non-public channel announcement");
            return None;
        }

        let channel_announcement = self.get_or_create_channel_announcement_message();
        if channel_announcement.is_signed() {
            return Some(channel_announcement.clone());
        }

        self.try_to_complete_channel_announcement_message(&channel_announcement, network)
            .await
    }

    pub fn get_unsigned_channel_update_message(&self) -> Option<ChannelUpdate> {
        let local_is_node1 = self.local_is_node1();
        let message_flags = if local_is_node1 { 0 } else { 1 };

        self.public_channel_info.as_ref().and_then(|info| {
            match (
                info.tlc_locktime_expiry_delta,
                info.tlc_min_value,
                info.tlc_max_value,
                info.tlc_fee_proportional_millionths,
            ) {
                (
                    Some(locktime_expiry_delta),
                    Some(min_value),
                    Some(max_value),
                    Some(fee_proportional_millionths),
                ) => Some(ChannelUpdate::new_unsigned(
                    Default::default(),
                    self.get_funding_transaction_outpoint(),
                    std::time::UNIX_EPOCH.elapsed().unwrap().as_secs(),
                    message_flags,
                    0,
                    locktime_expiry_delta,
                    min_value,
                    max_value,
                    fee_proportional_millionths,
                )),
                _ => {
                    warn!("Missing channel update parameters, cannot create channel update message: public_channel_info={:?}", info);
                    None
                }
            }
        })
    }

    pub fn new_inbound_channel<'a>(
        temp_channel_id: Hash256,
        public_channel_info: Option<PublicChannelInfo>,
        local_value: u128,
        local_reserved_ckb_amount: u64,
        commitment_fee_rate: u64,
        funding_fee_rate: u64,
        funding_udt_type_script: Option<Script>,
        seed: &[u8],
        local_pubkey: Pubkey,
        remote_pubkey: Pubkey,
        local_shutdown_script: Script,
        remote_shutdown_script: Script,
        remote_value: u128,
        remote_reserved_ckb_amount: u64,
        remote_delay: LockTime,
        remote_pubkeys: ChannelBasePublicKeys,
        remote_nonce: PubNonce,
        remote_channel_announcement_nonce: Option<PubNonce>,
        first_commitment_point: Pubkey,
        second_commitment_point: Pubkey,
        max_tlc_value_in_flight: u128,
        max_num_of_accept_tlcs: u64,
    ) -> Self {
        let signer = InMemorySigner::generate_from_seed(seed);
        let local_base_pubkeys = signer.get_base_public_keys();

        let channel_id = derive_channel_id_from_revocation_keys(
            &local_base_pubkeys.revocation_base_key,
            &remote_pubkeys.revocation_base_key,
        );

        debug!(
            "Generated channel id ({:?}) for temporary channel {:?}",
            &channel_id, &temp_channel_id,
        );

        let mut state = Self {
            state: ChannelState::NegotiatingFunding(NegotiatingFundingFlags::THEIR_INIT_SENT),
            public_channel_info,
            local_pubkey,
            remote_pubkey,
            funding_tx: None,
            is_acceptor: true,
            funding_udt_type_script,
            to_local_amount: local_value,
            to_remote_amount: remote_value,
            commitment_fee_rate,
            funding_fee_rate,
            id: channel_id,
            tlc_ids: Default::default(),
            tlcs: Default::default(),
            local_shutdown_script: Some(local_shutdown_script),
            local_channel_parameters: ChannelParametersOneParty {
                pubkeys: local_base_pubkeys,
                selected_contest_delay: remote_delay,
            },
            signer,
            remote_channel_parameters: Some(ChannelParametersOneParty {
                pubkeys: remote_pubkeys,
                selected_contest_delay: remote_delay,
            }),
            commitment_numbers: Default::default(),
            remote_shutdown_script: Some(remote_shutdown_script),
            previous_remote_nonce: None,
            remote_nonce: Some(remote_nonce),
            remote_commitment_points: vec![first_commitment_point, second_commitment_point],
            local_shutdown_info: None,
            remote_shutdown_info: None,
            local_reserved_ckb_amount,
            remote_reserved_ckb_amount,
            latest_commitment_transaction: None,
            max_tlc_value_in_flight,
            max_num_of_accept_tlcs,

            reestablishing: false,
            created_at: SystemTime::now(),
        };
        if let Some(nonce) = remote_channel_announcement_nonce {
            state.update_remote_channel_announcement_nonce(&nonce);
        }
        state
    }

    #[allow(clippy::too_many_arguments)]
    pub fn new_outbound_channel(
        public_channel_info: Option<PublicChannelInfo>,
        seed: &[u8],
        local_pubkey: Pubkey,
        remote_pubkey: Pubkey,
        value: u128,
        local_reserved_ckb_amount: u64,
        commitment_fee_rate: u64,
        funding_fee_rate: u64,
        funding_udt_type_script: Option<Script>,
        shutdown_script: Script,
        max_tlc_value_in_flight: u128,
        max_num_of_accept_tlcs: u64,
        to_local_delay: LockTime,
    ) -> Self {
        let signer = InMemorySigner::generate_from_seed(seed);
        let local_pubkeys = signer.get_base_public_keys();
        let temp_channel_id =
            derive_temp_channel_id_from_revocation_key(&local_pubkeys.revocation_base_key);
        Self {
            state: ChannelState::NegotiatingFunding(NegotiatingFundingFlags::empty()),
            public_channel_info,
            local_pubkey,
            remote_pubkey,
            funding_tx: None,
            funding_udt_type_script,
            is_acceptor: false,
            to_local_amount: value,
            to_remote_amount: 0,
            commitment_fee_rate,
            funding_fee_rate,
            id: temp_channel_id,
            tlc_ids: Default::default(),
            tlcs: Default::default(),
            signer,
            local_channel_parameters: ChannelParametersOneParty {
                pubkeys: local_pubkeys,
                selected_contest_delay: to_local_delay,
            },
            max_num_of_accept_tlcs,
            max_tlc_value_in_flight,
            remote_channel_parameters: None,
            previous_remote_nonce: None,
            remote_nonce: None,
            commitment_numbers: Default::default(),
            remote_commitment_points: vec![],
            local_shutdown_script: Some(shutdown_script),
            remote_shutdown_script: None,
            local_shutdown_info: None,
            remote_shutdown_info: None,
            local_reserved_ckb_amount,
            remote_reserved_ckb_amount: 0,
            latest_commitment_transaction: None,

            reestablishing: false,
            created_at: SystemTime::now(),
        }
    }

    fn check_reserved_ckb_amount(
        &self,
        field: &'static str,
        reserved_ckb_amount: u64,
    ) -> ProcessingChannelResult {
        let minimal_reserved_amount =
            default_minimal_ckb_amount(self.funding_udt_type_script.is_some());
        if reserved_ckb_amount < minimal_reserved_amount {
            return Err(ProcessingChannelError::InvalidParameter(format!(
                "The {} should be greater than {}",
                field, minimal_reserved_amount
            )));
        }
        Ok(())
    }

    fn check_ckb_params(&self, check_fields: Vec<&'static str>) -> ProcessingChannelResult {
        for field in check_fields {
            match field {
                "local_reserved_ckb_amount" => {
                    return self.check_reserved_ckb_amount(field, self.local_reserved_ckb_amount);
                }
                "remote_reserved_ckb_amount" => {
                    return self.check_reserved_ckb_amount(field, self.remote_reserved_ckb_amount);
                }
                "funding_fee_rate" => {
                    if self.funding_fee_rate < DEFAULT_FEE_RATE {
                        return Err(ProcessingChannelError::InvalidParameter(format!(
                            "Funding fee rate is less than {}",
                            DEFAULT_FEE_RATE,
                        )));
                    }
                }
                "commitment_fee_rate" => {
                    if self.commitment_fee_rate < DEFAULT_COMMITMENT_FEE_RATE {
                        return Err(ProcessingChannelError::InvalidParameter(format!(
                            "Commitment fee rate is less than {}",
                            DEFAULT_COMMITMENT_FEE_RATE,
                        )));
                    }

                    let commitment_fee = calculate_commitment_tx_fee(
                        self.commitment_fee_rate,
                        &self.funding_udt_type_script,
                    );

                    let expected_minimal_reserved_ckb_amount = commitment_fee * 2;
                    debug!(
                        "expected_minimal_reserved_ckb_amount: {}, reserved_ckb_amount: {}",
                        expected_minimal_reserved_ckb_amount, self.local_reserved_ckb_amount
                    );
                    if self.local_reserved_ckb_amount < expected_minimal_reserved_ckb_amount {
                        return Err(ProcessingChannelError::InvalidParameter(format!(
                        "Commitment fee rate is: {}, expect more CKB amount as reserved ckb amount expected to larger than {}, \
                        or you can set a lower commitment fee rate",
                        self.commitment_fee_rate, expected_minimal_reserved_ckb_amount
                    )));
                    }
                }
                "max_num_of_accept_tlcs" => {
                    if self.max_num_of_accept_tlcs > SYS_MAX_NUM_OF_ACCEPT_TLCS {
                        return Err(ProcessingChannelError::InvalidParameter(format!(
                            "Max accept tlcs does not exceed {}",
                            SYS_MAX_NUM_OF_ACCEPT_TLCS,
                        )));
                    }
                }
                _ => {
                    unimplemented!("Check field {} is not implemented", field);
                }
            }
        }
        Ok(())
    }

    fn check_shutdown_fee_rate(
        &self,
        fee_rate: FeeRate,
        close_script: &Script,
    ) -> ProcessingChannelResult {
        if fee_rate.as_u64() < self.commitment_fee_rate {
            return Err(ProcessingChannelError::InvalidParameter(format!(
                "Fee rate {} is less than commitment fee rate {}",
                fee_rate, self.commitment_fee_rate
            )));
        }

        let fee = calculate_shutdown_tx_fee(
            fee_rate.as_u64(),
            &self.funding_udt_type_script,
            (self.get_remote_shutdown_script(), close_script.clone()),
        );

        let available_max_fee = if self.funding_udt_type_script.is_none() {
            self.to_local_amount as u64 + self.local_reserved_ckb_amount - MIN_OCCUPIED_CAPACITY
        } else {
            self.local_reserved_ckb_amount - MIN_UDT_OCCUPIED_CAPACITY
        };
        debug!(
            "verify_shutdown_fee fee: {} available_max_fee: {}",
            fee, available_max_fee,
        );
        if fee > available_max_fee {
            return Err(ProcessingChannelError::InvalidParameter(format!(
                "Local balance is not enough to pay the fee, expect fee {} <= available_max_fee {}",
                fee, available_max_fee
            )));
        }
        Ok(())
    }

    pub fn get_local_balance(&self) -> u128 {
        self.to_local_amount
    }

    pub fn get_remote_balance(&self) -> u128 {
        self.to_remote_amount
    }

    pub fn get_offered_tlc_balance(&self) -> u128 {
        self.get_active_offered_tlcs(true)
            .map(|tlc| tlc.tlc.amount)
            .sum::<u128>()
    }

    pub fn get_received_tlc_balance(&self) -> u128 {
        self.get_active_received_tlcs(false)
            .map(|tlc| tlc.tlc.amount)
            .sum::<u128>()
    }

    pub fn get_created_at_in_microseconds(&self) -> u64 {
        self.created_at
            .duration_since(UNIX_EPOCH)
            .unwrap()
            .as_micros() as u64
    }

    pub fn is_closed(&self) -> bool {
        self.state.is_closed()
    }

    fn update_state(&mut self, new_state: ChannelState) {
        debug!(
            "Updating channel state from {:?} to {:?}",
            &self.state, &new_state
        );
        self.state = new_state;
    }

    fn local_is_node1(&self) -> bool {
        self.local_pubkey < self.remote_pubkey
    }

    fn get_or_create_channel_announcement_message(&mut self) -> ChannelAnnouncement {
        match self
            .public_channel_info
            .as_ref()
            .and_then(|state| state.channel_announcement.clone())
        {
            Some(x) => return x,
            _ => {}
        };

        let channel_outpoint = self.get_funding_transaction_outpoint();
        let capacity = if self.funding_udt_type_script.is_some() {
            self.to_local_amount + self.to_remote_amount
        } else {
            self.to_local_amount
                + self.to_remote_amount
                + self.local_reserved_ckb_amount as u128
                + self.remote_reserved_ckb_amount as u128
        };

        let (node1_id, node2_id) = if self.local_is_node1() {
            (self.local_pubkey, self.remote_pubkey)
        } else {
            (self.remote_pubkey, self.local_pubkey)
        };
        let channel_announcement = ChannelAnnouncement::new_unsigned(
            &node1_id,
            &node2_id,
            channel_outpoint,
            Default::default(),
            &self.get_funding_lock_script_xonly_key(),
            capacity,
            self.funding_udt_type_script.clone(),
        );
        self.public_channel_info
            .as_mut()
            .unwrap()
            .channel_announcement = Some(channel_announcement.clone());
        debug!(
            "Creating channel announcement for channel {:?}: {:?}",
            &self.get_id(),
            &channel_announcement,
        );
        channel_announcement
    }

    async fn try_to_complete_channel_announcement_message(
        &mut self,
        channel_announcement: &ChannelAnnouncement,
        network: &ActorRef<NetworkActorMessage>,
    ) -> Option<ChannelAnnouncement> {
        debug!(
            "Trying to complete channel announcement for channel {:?}: {:?}",
            &self.get_id(),
            channel_announcement,
        );
        let mut channel_announcement = channel_announcement.clone();

        let local_nonce = self
            .get_channel_announcement_musig2_secnonce()
            .public_nonce();
        debug!(
            "Local nonce: {:?}, remote nonce: {:?}, remote signatures: {:?}",
            &local_nonce,
            self.get_remote_channel_announcement_nonce(),
            self.get_remote_channel_announcement_signature()
        );
        let remote_nonce = self.get_remote_channel_announcement_nonce()?;
        let agg_nonce =
            AggNonce::sum(self.order_things_for_musig2(local_nonce, remote_nonce.clone()));

        let key_agg_ctx = self.get_musig2_agg_context();

        let message = channel_announcement.message_to_sign();

        let (local_node_signature, local_partial_signature) = self
            .get_or_create_local_channel_announcement_signature(
                remote_nonce.clone(),
                message,
                network,
            )
            .await;

        let (remote_node_signature, remote_partial_signature) =
            self.get_remote_channel_announcement_signature()?;

        debug!("Aggregating partial signatures for channel {:?}", &self.id);

        if self.local_is_node1() {
            channel_announcement.node1_signature = Some(local_node_signature);
            channel_announcement.node2_signature = Some(remote_node_signature);
        } else {
            channel_announcement.node1_signature = Some(remote_node_signature);
            channel_announcement.node2_signature = Some(local_node_signature);
        }

        let partial_signatures =
            self.order_things_for_musig2(local_partial_signature, remote_partial_signature);

        let signature =
            aggregate_partial_signatures(&key_agg_ctx, &agg_nonce, partial_signatures, message)
                .expect("aggregate partial signatures");

        channel_announcement.ckb_signature = Some(signature);

        self.public_channel_state_mut().channel_announcement = Some(channel_announcement.clone());

        Some(channel_announcement)
    }

    async fn get_or_create_local_channel_announcement_signature(
        &mut self,
        remote_nonce: PubNonce,
        message: [u8; 32],
        network: &ActorRef<NetworkActorMessage>,
    ) -> (EcdsaSignature, PartialSignature) {
        if let Some(local_channel_announcement_signature) = self
            .public_channel_info
            .as_ref()
            .and_then(|channel_info| channel_info.local_channel_announcement_signature.clone())
        {
            return local_channel_announcement_signature;
        }

        let local_secnonce = self.get_channel_announcement_musig2_secnonce();
        let local_nonce = local_secnonce.public_nonce();
        let agg_nonce = AggNonce::sum(self.order_things_for_musig2(local_nonce, remote_nonce));
        let key_agg_ctx = self.get_musig2_agg_context();
        let channel_id = self.get_id();
        let peer_id = self.get_remote_peer_id();
        let channel_outpoint = self.get_funding_transaction_outpoint();

        let partial_signature: PartialSignature = sign_partial(
            &key_agg_ctx,
            &self.signer.funding_key,
            local_secnonce,
            &agg_nonce,
            message,
        )
        .expect("Partial sign channel announcement");

        let node_signature = sign_network_message(network.clone(), message)
            .await
            .expect(ASSUME_NETWORK_ACTOR_ALIVE);
        network
            .send_message(NetworkActorMessage::new_command(
                NetworkActorCommand::SendFiberMessage(FiberMessageWithPeerId::new(
                    peer_id,
                    FiberMessage::announcement_signatures(AnnouncementSignatures {
                        channel_id,
                        channel_outpoint,
                        partial_signature,
                        node_signature: node_signature.clone(),
                    }),
                )),
            ))
            .expect(ASSUME_NETWORK_ACTOR_ALIVE);
        let result = (node_signature, partial_signature);
        self.public_channel_state_mut()
            .local_channel_announcement_signature = Some(result.clone());
        result
    }

    fn public_channel_state_mut(&mut self) -> &mut PublicChannelInfo {
        self.public_channel_info.as_mut().unwrap()
    }

    fn get_remote_channel_announcement_nonce(&self) -> Option<PubNonce> {
        self.public_channel_info
            .as_ref()
            .and_then(|state| state.remote_channel_announcement_nonce.clone())
    }

    fn update_remote_channel_announcement_nonce(&mut self, nonce: &PubNonce) {
        assert!(self.is_public());
        self.public_channel_state_mut()
            .remote_channel_announcement_nonce = Some(nonce.clone());
    }

    fn get_remote_channel_announcement_signature(
        &self,
    ) -> Option<(EcdsaSignature, PartialSignature)> {
        self.public_channel_info
            .as_ref()
            .and_then(|state| state.remote_channel_announcement_signature.clone())
    }

    fn update_remote_channel_announcement_signature(
        &mut self,
        ecdsa_signature: EcdsaSignature,
        partial_signatures: PartialSignature,
    ) {
        assert!(self.is_public());
        self.public_channel_info
            .as_mut()
            .unwrap()
            .remote_channel_announcement_signature = Some((ecdsa_signature, partial_signatures));
    }

    fn get_our_tlc_fee_proportional_millionths(&self) -> Option<u128> {
        self.public_channel_info
            .as_ref()
            .and_then(|state| state.tlc_fee_proportional_millionths)
    }

    fn update_our_tlc_fee_proportional_millionths(&mut self, fee: u128) -> bool {
        let old_fee = self.get_our_tlc_fee_proportional_millionths();
        match old_fee {
            Some(old_fee) if old_fee == fee => false,
            _ => {
                self.public_channel_state_mut()
                    .tlc_fee_proportional_millionths = Some(fee);
                true
            }
        }
    }

    fn get_our_tlc_max_value(&self) -> Option<u128> {
        self.public_channel_info
            .as_ref()
            .and_then(|state| state.tlc_max_value)
    }

    fn update_our_tlc_max_value(&mut self, value: u128) -> bool {
        let old_value = self.get_our_tlc_max_value();
        match old_value {
            Some(old_value) if old_value == value => false,
            _ => {
                self.public_channel_state_mut().tlc_max_value = Some(value);
                true
            }
        }
    }

    fn get_our_tlc_min_value(&self) -> Option<u128> {
        self.public_channel_info
            .as_ref()
            .and_then(|state| state.tlc_min_value)
    }

    fn update_our_tlc_min_value(&mut self, value: u128) -> bool {
        let old_value = self.get_our_tlc_min_value();
        match old_value {
            Some(old_value) if old_value == value => false,
            _ => {
                self.public_channel_state_mut().tlc_min_value = Some(value);
                true
            }
        }
    }

    fn get_our_locktime_expiry_delta(&self) -> Option<u64> {
        self.public_channel_info
            .as_ref()
            .and_then(|state| state.tlc_locktime_expiry_delta)
    }

    fn update_our_locktime_expiry_delta(&mut self, value: u64) -> bool {
        let old_value = self.get_our_locktime_expiry_delta();
        match old_value {
            Some(old_value) if old_value == value => false,
            _ => {
                self.public_channel_state_mut().tlc_locktime_expiry_delta = Some(value);
                true
            }
        }
    }

    // Send RevokeAndAck message to the counterparty, and update the
    // channel state accordingly.
    fn send_revoke_and_ack_message(&mut self, network: &ActorRef<NetworkActorMessage>) {
        let commitment_tx_fee =
            calculate_commitment_tx_fee(self.commitment_fee_rate, &self.funding_udt_type_script);
        let lock_script = self.get_remote_shutdown_script();
        let (output, output_data) = if let Some(udt_type_script) = &self.funding_udt_type_script {
            let capacity = self.local_reserved_ckb_amount + self.remote_reserved_ckb_amount
                - commitment_tx_fee;
            let output = CellOutput::new_builder()
                .lock(lock_script)
                .type_(Some(udt_type_script.clone()).pack())
                .capacity(capacity.pack())
                .build();

            let output_data = (self.to_local_amount + self.to_remote_amount)
                .to_le_bytes()
                .pack();
            (output, output_data)
        } else {
            let capacity =
                (self.to_local_amount + self.to_remote_amount) as u64 - commitment_tx_fee;
            let output = CellOutput::new_builder()
                .lock(lock_script)
                .capacity(capacity.pack())
                .build();
            let output_data = Bytes::default();
            (output, output_data)
        };

        let local_pubkey = self.get_local_channel_parameters().pubkeys.funding_pubkey;
        let remote_pubkey = self.get_remote_channel_parameters().pubkeys.funding_pubkey;
        let key_agg_ctx = KeyAggContext::new([remote_pubkey, local_pubkey]).expect("Valid pubkeys");

        let x_only_aggregated_pubkey = key_agg_ctx.aggregated_pubkey::<Point>().serialize_xonly();
        let delay_epoch = self.get_remote_channel_parameters().selected_contest_delay;
        let commitment_number = self.get_remote_commitment_number();
        let commitment_lock_script_args = [
            &blake2b_256(x_only_aggregated_pubkey)[0..20],
            (Since::from(delay_epoch).value()).to_le_bytes().as_slice(),
            commitment_number.to_be_bytes().as_slice(),
        ]
        .concat();

        let message = blake2b_256(
            [
                output.as_slice(),
                output_data.as_slice(),
                commitment_lock_script_args.as_slice(),
            ]
            .concat(),
        );
        let local_nonce = self.get_local_nonce();
        let remote_nonce = self.get_previous_remote_nonce();
        let nonces = [local_nonce, remote_nonce];
        let agg_nonce = AggNonce::sum(nonces);
        let sign_ctx = Musig2SignContext {
            key_agg_ctx,
            agg_nonce,
            seckey: self.signer.funding_key.clone(),
            secnonce: self.get_local_musig2_secnonce(),
        };
        let signature = sign_ctx.sign(message.as_slice()).expect("valid signature");

        // Note that we must update channel state here to update commitment number,
        // so that next step will obtain the correct commitmen point.
        self.update_state_on_raa_msg(false);
        let point = self.get_current_local_commitment_point();

        network
            .send_message(NetworkActorMessage::new_command(
                NetworkActorCommand::SendFiberMessage(FiberMessageWithPeerId::new(
                    self.get_remote_peer_id(),
                    FiberMessage::revoke_and_ack(RevokeAndAck {
                        channel_id: self.get_id(),
                        partial_signature: signature,
                        next_per_commitment_point: point,
                    }),
                )),
            ))
            .expect(ASSUME_NETWORK_ACTOR_ALIVE);
    }

    fn get_tlcs_for_settle_down(&self) -> Vec<DetailedTLCInfo> {
        self.tlcs
            .values()
            .filter(|tlc| {
                !tlc.is_offered() && tlc.creation_confirmed_at.is_some() && tlc.removed_at.is_none()
            })
            .cloned()
            .collect()
    }

    // After sending or receiving a RevokeAndAck message, all messages before
    // are considered confirmed by both parties. These messages include
    // AddTlc and RemoveTlc to operate on TLCs.
    // Update state on revoke and ack message received on sent.
    // This may fill in the creation_confirmed_at and removal_confirmed_at fields
    // of the tlcs. And update the to_local_amount and to_remote_amount.
    fn update_state_on_raa_msg(&mut self, is_received: bool) {
        if is_received {
            self.increment_local_commitment_number();
        } else {
            self.increment_remote_commitment_number();
        }

        // If this revoke_and_ack message is received from the counterparty,
        // then we should be operating on remote commitment numbers.
        let commitment_numbers = self.get_current_commitment_numbers();

        let (mut to_local_amount, mut to_remote_amount) =
            (self.to_local_amount, self.to_remote_amount);

        debug!("Updating local state on revoke_and_ack message {}, current commitment number: {:?}, to_local_amount: {}, to_remote_amount: {}",
            if is_received { "received" } else { "sent" }, commitment_numbers, to_local_amount, to_remote_amount);

        self.tlcs.values_mut().for_each(|tlc| {
            if tlc.removal_confirmed_at.is_some() {
                return;
            }

            let amount = tlc.tlc.amount;
            // This tlc has not been committed yet.
            if tlc.creation_confirmed_at.is_none() {
                debug!(
                    "Setting local_committed_at for tlc {:?} to commitment number {:?}",
                    tlc.tlc.id, commitment_numbers
                );
                tlc.creation_confirmed_at = Some(commitment_numbers);
            }
            match (tlc.removed_at.clone(), tlc.removal_confirmed_at) {
                (Some((_removed_at, reason)), None) => {
                    tlc.removal_confirmed_at = Some(commitment_numbers);
                     match reason {
                        RemoveTlcReason::RemoveTlcFulfill(_)  => {
                            if tlc.is_offered(){
                                to_local_amount -= amount;
                                to_remote_amount += amount;
                            } else {
                                to_local_amount += amount;
                                to_remote_amount -= amount;
                            };
                            debug!(
                                "Updated local amount to {} and remote amount to {} by removing fulfilled tlc {:?} from channel {:?} with reason {:?}",
                                to_local_amount, to_remote_amount, tlc.tlc.id, self.id, reason
                            );
                        },
                        RemoveTlcReason::RemoveTlcFail(_) => {
                            debug!("Removing failed tlc {:?} from channel {:?} with reason {:?}", tlc.tlc.id, self.id, reason);
                        },
                    };
                    debug!(
                        "Setting removal_confirmed_at for tlc {:?} to commitment number {:?}",
                        tlc.tlc.id, commitment_numbers)
                }
                (Some((removed_at, reason)), Some(removal_confirmed_at)) => {
                    debug!(
                        "TLC {:?} is already removed with reason {:?} at commitment number {:?} and is confirmed at {:?}",
                        tlc.tlc.id, reason, removed_at, removal_confirmed_at
                    );
                }
                _ => {
                    debug!("Ignoring processing TLC {:?} as it is not removed yet", tlc.tlc.id);
                }
            }
        });
        self.to_local_amount = to_local_amount;
        self.to_remote_amount = to_remote_amount;
        debug!("Updated local state on revoke_and_ack message {}: current commitment number: {:?}, to_local_amount: {}, to_remote_amount: {}",
        if is_received { "received" } else { "sent" }, commitment_numbers, to_local_amount, to_remote_amount);
    }

    pub fn get_id(&self) -> Hash256 {
        self.id
    }

    pub fn get_local_peer_id(&self) -> PeerId {
        self.local_pubkey.tentacle_peer_id()
    }

    pub fn get_remote_peer_id(&self) -> PeerId {
        self.remote_pubkey.tentacle_peer_id()
    }

    pub fn get_local_secnonce(&self) -> SecNonce {
        self.signer
            .derive_musig2_nonce(self.get_local_commitment_number())
    }

    pub fn get_local_nonce(&self) -> PubNonce {
        self.get_local_secnonce().public_nonce()
    }

    pub fn get_next_local_secnonce(&self) -> SecNonce {
        self.signer
            .derive_musig2_nonce(self.get_next_commitment_number(true))
    }

    pub fn get_next_local_nonce(&self) -> PubNonce {
        self.get_next_local_secnonce().public_nonce()
    }

    pub fn get_remote_nonce(&self) -> PubNonce {
        self.remote_nonce.as_ref().unwrap().clone()
    }

    pub fn get_previous_remote_nonce(&self) -> PubNonce {
        self.previous_remote_nonce.as_ref().unwrap().clone()
    }

    pub fn get_current_commitment_numbers(&self) -> CommitmentNumbers {
        self.commitment_numbers
    }

    pub fn get_local_commitment_number(&self) -> u64 {
        self.commitment_numbers.get_local()
    }

    pub fn get_remote_commitment_number(&self) -> u64 {
        self.commitment_numbers.get_remote()
    }

    fn set_remote_commitment_number(&mut self, number: u64) {
        debug!(
            "Setting remote commitment number from {} to {}",
            self.commitment_numbers.remote, number
        );
        self.commitment_numbers.remote = number;
    }

    pub fn increment_local_commitment_number(&mut self) {
        debug!(
            "Incrementing local commitment number from {} to {}",
            self.get_local_commitment_number(),
            self.get_local_commitment_number() + 1
        );
        self.commitment_numbers.increment_local();
    }

    pub fn increment_remote_commitment_number(&mut self) {
        debug!(
            "Incrementing remote commitment number from {} to {}",
            self.get_remote_commitment_number(),
            self.get_remote_commitment_number() + 1
        );
        self.commitment_numbers.increment_remote();
    }

    pub fn get_current_commitment_number(&self, local: bool) -> u64 {
        if local {
            self.get_local_commitment_number()
        } else {
            self.get_remote_commitment_number()
        }
    }

    pub fn get_next_commitment_number(&self, local: bool) -> u64 {
        self.get_current_commitment_number(local) + 1
    }

    pub fn get_next_offering_tlc_id(&self) -> u64 {
        self.tlc_ids.get_next_offering()
    }

    pub fn get_next_received_tlc_id(&self) -> u64 {
        self.tlc_ids.get_next_received()
    }

    pub fn increment_next_offered_tlc_id(&mut self) {
        self.tlc_ids.increment_offering();
    }

    pub fn increment_next_received_tlc_id(&mut self) {
        self.tlc_ids.increment_received();
    }

    pub fn get_offered_tlc(&self, tlc_id: u64) -> Option<&DetailedTLCInfo> {
        self.tlcs.get(&TLCId::Offered(tlc_id))
    }

    pub fn get_received_tlc(&self, tlc_id: u64) -> Option<&DetailedTLCInfo> {
        self.tlcs.get(&TLCId::Received(tlc_id))
    }

    pub fn insert_tlc(&mut self, tlc: TLC) -> Result<DetailedTLCInfo, ProcessingChannelError> {
        let payment_hash = tlc.payment_hash;
        if let Some(tlc) = self
            .tlcs
            .values()
            .find(|tlc| tlc.tlc.payment_hash == payment_hash && tlc.removed_at.is_none())
        {
            return Err(ProcessingChannelError::InvalidParameter(format!(
                "Trying to insert tlc with duplicate payment hash {:?} with tlc {:?}",
                payment_hash, tlc
            )));
        }
        if let Some(current) = self.tlcs.get(&tlc.id) {
            if current.tlc == tlc {
                debug!(
                    "Repeated processing of AddTlcCommand with id {:?}: current tlc {:?}",
                    tlc.id, current,
                );
                return Ok(current.clone());
            } else {
                return Err(ProcessingChannelError::InvalidParameter(format!(
                        "Trying to insert different tlcs with identical id {:?}: current tlc {:?}, new tlc {:?}",
                        tlc.id, current, tlc
                    )));
            }
        };
        if tlc.amount == 0 {
            return Err(ProcessingChannelError::InvalidParameter(format!(
                "Expect the amount of tlc with id {:?} is larger than zero",
                tlc.id
            )));
        }
        if tlc.is_offered() {
            // TODO: We should actually also consider all our fulfilled tlcs here.
            // Because this is also the amount that we can actually spend.
            let sent_tlc_value = self.get_offered_tlc_balance();
            debug!("Value of local sent tlcs: {}", sent_tlc_value);
            debug_assert!(self.to_local_amount >= sent_tlc_value);
            // TODO: handle transaction fee here.
            if sent_tlc_value + tlc.amount > self.to_local_amount {
                return Err(ProcessingChannelError::InvalidParameter(format!(
                    "Adding tlc {:?} with amount {} exceeds local balance {}",
                    tlc.id,
                    tlc.amount,
                    self.to_local_amount - sent_tlc_value
                )));
            }
        } else {
            // TODO: We should actually also consider all their fulfilled tlcs here.
            // Because this is also the amount that we can actually spend.
            let received_tlc_value = self.get_received_tlc_balance();
            debug!("Value of remote received tlcs: {}", received_tlc_value);
            debug_assert!(self.to_remote_amount >= received_tlc_value);
            // TODO: handle transaction fee here.
            if received_tlc_value + tlc.amount > self.to_remote_amount {
                return Err(ProcessingChannelError::InvalidParameter(format!(
                    "Adding tlc {:?} with amount {} exceeds remote balance {}",
                    tlc.id,
                    tlc.amount,
                    self.to_remote_amount - received_tlc_value
                )));
            }
        }
        debug!(
            "Adding new tlc {:?} to channel {:?} with local balance {} and remote balance {}",
            &tlc,
            &self.get_id(),
            self.to_local_amount,
            self.to_remote_amount
        );
        let detailed_tlc = DetailedTLCInfo {
            tlc: tlc.clone(),
            created_at: self.get_current_commitment_numbers(),
            creation_confirmed_at: None,
            removed_at: None,
            removal_confirmed_at: None,
        };
        self.tlcs.insert(tlc.id, detailed_tlc.clone());
        if tlc.is_offered() {
            self.increment_next_offered_tlc_id();
        } else {
            self.increment_next_received_tlc_id();
        }
        Ok(detailed_tlc)
    }

    // Remove a tlc with a reason. If the tlc is removed, then the channel
    // balance will be updated accordingly. Otherwise, it is guaranteed that
    // the channel state is not updated.
    pub fn remove_tlc_with_reason(
        &mut self,
        tlc_id: TLCId,
        reason: &RemoveTlcReason,
    ) -> Result<DetailedTLCInfo, ProcessingChannelError> {
        let removed_at = self.get_current_commitment_numbers();

        let tlc = match self.tlcs.get_mut(&tlc_id) {
            None => {
                return Err(ProcessingChannelError::InvalidParameter(format!(
                    "Trying to remove non-existing tlc with id {:?}",
                    tlc_id
                )))
            }
            Some(current) => {
                match &current.removed_at {
                    Some((current_removed_at, current_remove_reason))
                        if current_remove_reason == reason && removed_at == *current_removed_at =>
                    {
                        debug!(
                            "Skipping removing of tlc {:?} as it is already removed at {:?} with the same reason {:?}", tlc_id, removed_at, reason
                        );
                        return Ok(current.clone());
                    }
                    Some((current_remove_reason, current_removed_at)) => {
                        return Err(ProcessingChannelError::InvalidParameter(
                            format!("Illegally removing the same tlc: {:?} was previously removed at {:?} for {:?}, and trying to remove it again at {:?} for {:?}",
                                tlc_id,  current_removed_at, reason, removed_at, current_remove_reason)));
                    }
                    None => {
                        debug!(
                            "Inserting remove reason {:?} at commitment number {:?} for tlc {:?} hash_algorithm: {:?}",
                            reason, removed_at, current, current.tlc.hash_algorithm
                        );
                        if let RemoveTlcReason::RemoveTlcFulfill(fulfill) = reason {
                            let filled_payment_hash: Hash256 = current
                                .tlc
                                .hash_algorithm
                                .hash(fulfill.payment_preimage)
                                .into();
                            if current.tlc.payment_hash != filled_payment_hash {
                                return Err(ProcessingChannelError::InvalidParameter(format!(
                                    "Preimage {:?} is hashed to {}, which does not match payment hash {:?}",
                                    fulfill.payment_preimage, filled_payment_hash, current.tlc.payment_hash,
                                )));
                            }
                        }
                    }
                };
                current.removed_at = Some((removed_at, reason.clone()));
                current
            }
        };
        Ok(tlc.clone())
    }

    pub fn get_local_channel_parameters(&self) -> &ChannelParametersOneParty {
        &self.local_channel_parameters
    }

    pub fn get_remote_channel_parameters(&self) -> &ChannelParametersOneParty {
        self.remote_channel_parameters.as_ref().unwrap()
    }

    pub fn get_funding_transaction(&self) -> &Transaction {
        self.funding_tx
            .as_ref()
            .expect("Funding transaction is present")
    }

    pub fn get_funding_transaction_outpoint(&self) -> OutPoint {
        let tx = self.get_funding_transaction();
        debug!(
            "Funding transaction lock args: {:?}",
            tx.raw().outputs().get(0).unwrap().lock().args()
        );
        // By convention, the funding tx output for the channel is the first output.
        OutPoint::new(tx.calc_tx_hash(), 0)
    }

    pub fn get_local_shutdown_script(&self) -> Script {
        self.local_shutdown_script
            .as_ref()
            .expect("local_shutdown_script should be set in current state")
            .clone()
    }

    pub fn get_remote_shutdown_script(&self) -> Script {
        self.remote_shutdown_script
            .as_ref()
            .expect("remote_shutdown_script should be set in current state")
            .clone()
    }

    fn get_local_commitment_point(&self, commitment_number: u64) -> Pubkey {
        let commitment_point = self.signer.get_commitment_point(commitment_number);
        debug!(
            "Obtained {}th local commitment point: {:?}",
            commitment_number, commitment_point
        );
        commitment_point
    }

    /// Get the counterparty commitment point for the given commitment number.
    fn get_remote_commitment_point(&self, commitment_number: u64) -> Pubkey {
        debug!("Getting remote commitment point #{}", commitment_number);
        let index = commitment_number as usize;
        let commitment_point = self.remote_commitment_points[index];
        debug!(
            "Obtained remote commitment point #{} (counting from 0) out of total {} commitment points: {:?}",
            index,
            self.remote_commitment_points.len(),
            commitment_point
        );
        commitment_point
    }

    fn get_current_local_commitment_point(&self) -> Pubkey {
        self.get_local_commitment_point(self.get_remote_commitment_number())
    }

    pub fn get_funding_lock_script_xonly_key(&self) -> XOnlyPublicKey {
        let pubkey: secp256k1::PublicKey = self.get_musig2_agg_context().aggregated_pubkey();
        pubkey.into()
    }

    pub fn get_funding_lock_script_xonly(&self) -> [u8; 32] {
        self.get_musig2_agg_context()
            .aggregated_pubkey::<Point>()
            .serialize_xonly()
    }

    pub fn get_funding_lock_script(&self) -> Script {
        let aggregated_pubkey = self.get_funding_lock_script_xonly();
        let pubkey_hash = blake2b_256(aggregated_pubkey);
        get_script_by_contract(Contract::FundingLock, &pubkey_hash[0..20])
    }

    pub fn get_funding_request(&self) -> FundingRequest {
        FundingRequest {
            script: self.get_funding_lock_script(),
            udt_type_script: self.funding_udt_type_script.clone(),
            local_amount: self.to_local_amount as u64,
            funding_fee_rate: self.funding_fee_rate,
            remote_amount: self.to_remote_amount as u64,
            local_reserved_ckb_amount: self.local_reserved_ckb_amount,
            remote_reserved_ckb_amount: self.remote_reserved_ckb_amount,
        }
    }

    pub fn get_musig2_agg_pubkey(&self) -> Pubkey {
        self.get_musig2_agg_context().aggregated_pubkey()
    }

    pub fn get_musig2_agg_context(&self) -> KeyAggContext {
        let local_pubkey = self.get_local_channel_parameters().pubkeys.funding_pubkey;
        let remote_pubkey = self.get_remote_channel_parameters().pubkeys.funding_pubkey;
        let keys = self.order_things_for_musig2(local_pubkey, remote_pubkey);
        KeyAggContext::new(keys).expect("Valid pubkeys")
    }

    pub fn get_channel_announcement_musig2_secnonce(&self) -> SecNonce {
        let seckey = blake2b_hash_with_salt(
            self.signer.musig2_base_nonce.as_ref(),
            b"channel_announcement".as_slice(),
        );
        SecNonce::build(seckey).build()
    }

    pub fn get_channel_announcement_musig2_pubnonce(&self) -> PubNonce {
        self.get_channel_announcement_musig2_secnonce()
            .public_nonce()
    }

    pub fn get_local_musig2_secnonce(&self) -> SecNonce {
        self.signer
            .derive_musig2_nonce(self.get_local_commitment_number())
    }

    pub fn get_local_musig2_pubnonce(&self) -> PubNonce {
        self.get_local_musig2_secnonce().public_nonce()
    }

    pub fn get_musig2_agg_pubnonce(&self) -> AggNonce {
        let local_nonce = self.get_local_nonce();
        let remote_nonce = self.get_remote_nonce();
        let nonces = self.order_things_for_musig2(local_nonce, remote_nonce);
        AggNonce::sum(nonces)
    }

    // The parameter `local_commitment` indicates whether we are building a local or remote
    // commitment. This field is used in some edge cases where we need to know whether we are
    // safe to include a TLC in the commitment transaction.
    // For example, if A sends a AddTlc to B, then A immediately sends a CommitmentSigned to B,
    // this CommitmentSigned message should be the commitment transaction that includes the TLC.
    // Now imagine while A sends CommitmentSigned to B, B also sends a CommitmentSigned message to A,
    // then to verify this CommitmentSigned message, A needs to determine whether to include
    // the TLC in the commitment transaction. Because it is possible that B has not received the
    // AddTlc message from A, so A should not include the TLC in the commitment transaction.
    fn should_tlc_be_included_in_commitment_tx(
        info: &DetailedTLCInfo,
        local_commitment: bool,
    ) -> bool {
        let DetailedTLCInfo {
            tlc,
            creation_confirmed_at,
            removed_at,
            removal_confirmed_at,
            ..
        } = info;
        {
            let am_i_sending_add_tlc_message = {
                if tlc.is_offered() {
                    local_commitment
                } else {
                    !local_commitment
                }
            };
            let am_i_sending_remove_tlc_message = !am_i_sending_add_tlc_message;
            match (removal_confirmed_at, removed_at, creation_confirmed_at) {
                (Some(_), _, _) => {
                    debug!(
                        "Not including TLC {:?} to commitment transction as it is already removed",
                        tlc.id
                    );
                    return false;
                }
                (_, Some(_), Some(_)) => {
                    debug!("Will only include TLC {:?} to commitment transaction if I am sending remove tlc message ({})", tlc.id,am_i_sending_remove_tlc_message);
                    return am_i_sending_remove_tlc_message;
                }
                (_, Some(_), None) => {
                    if info.is_fullfill_removed() {
                        panic!("TLC {:?} is fullfilled but not confirmed yet", info);
                    }
                    // This is a failed tlc, there is not `creation_confirmed_at` field means our peer does not inserted this tlc,
                    // and we should not include it in the commitment transaction.
                    return false;
                }
                (_, _, Some(n)) => {
                    debug!("Including TLC {:?} to commitment transaction because tlc confirmed at {:?}", tlc.id, n);
                    return true;
                }
                (None, None, None) => {
                    debug!("Will only include TLC {:?} to commitment transaction if I am sending add tlc message ({})", tlc.id, am_i_sending_add_tlc_message);
                    am_i_sending_add_tlc_message
                }
            }
        }
    }

    pub fn get_active_received_tlcs(
        &self,
        local_commitment: bool,
    ) -> impl Iterator<Item = &DetailedTLCInfo> {
        self.tlcs.values().filter(move |info| {
            Self::should_tlc_be_included_in_commitment_tx(info, local_commitment)
                && !info.is_offered()
        })
    }

    pub fn get_active_offered_tlcs(
        &self,
        local_commitment: bool,
    ) -> impl Iterator<Item = &DetailedTLCInfo> {
        self.tlcs.values().filter(move |info| {
            Self::should_tlc_be_included_in_commitment_tx(info, local_commitment)
                && info.is_offered()
        })
    }

    // Get the pubkeys for the tlc. Tlc pubkeys are the pubkeys held by each party
    // while this tlc was created (pubkeys are derived from the commitment number
    // when this tlc was created). The pubkeys returned here are sorted.
    // The offerer who offered this tlc will have the first pubkey, and the receiver
    // will have the second pubkey.
    // This tlc must have valid local_committed_at and remote_committed_at fields.
    pub fn get_tlc_pubkeys(&self, tlc: &DetailedTLCInfo, local: bool) -> (Pubkey, Pubkey) {
        debug!("Getting tlc pubkeys for tlc: {:?}", tlc);
        let is_offered = tlc.tlc.is_offered();
        let CommitmentNumbers {
            local: local_commitment_number,
            remote: remote_commitment_number,
        } = tlc.get_commitment_numbers(local);
        debug!(
            "Local commitment number: {}, remote commitment number: {}",
            local_commitment_number, remote_commitment_number
        );
        let local_pubkey = derive_tlc_pubkey(
            &self.get_local_channel_parameters().pubkeys.tlc_base_key,
            &self.get_local_commitment_point(remote_commitment_number),
        );
        let remote_pubkey = derive_tlc_pubkey(
            &self.get_remote_channel_parameters().pubkeys.tlc_base_key,
            &self.get_remote_commitment_point(local_commitment_number),
        );

        if is_offered {
            (local_pubkey, remote_pubkey)
        } else {
            (remote_pubkey, local_pubkey)
        }
    }

    pub fn get_active_received_tlc_with_pubkeys(
        &self,
        local: bool,
    ) -> impl Iterator<Item = (&DetailedTLCInfo, Pubkey, Pubkey)> {
        self.get_active_received_tlcs(local).map(move |tlc| {
            let (k1, k2) = self.get_tlc_pubkeys(tlc, local);
            (tlc, k1, k2)
        })
    }

    pub fn get_active_offered_tlc_with_pubkeys(
        &self,
        local: bool,
    ) -> impl Iterator<Item = (&DetailedTLCInfo, Pubkey, Pubkey)> {
        self.get_active_offered_tlcs(local).map(move |tlc| {
            let (k1, k2) = self.get_tlc_pubkeys(tlc, local);
            (tlc, k1, k2)
        })
    }

    fn get_active_htlcs(&self, local: bool) -> Vec<u8> {
        // Build a sorted array of TLC so that both party can generate the same commitment transaction.
        debug!("All tlcs: {:?}", self.tlcs);
        let tlcs = {
            let (mut received_tlcs, mut offered_tlcs) = (
                self.get_active_received_tlc_with_pubkeys(local)
                    .map(|(tlc, local, remote)| (tlc.clone(), local, remote))
                    .collect::<Vec<_>>(),
                self.get_active_offered_tlc_with_pubkeys(local)
                    .map(|(tlc, local, remote)| (tlc.clone(), local, remote))
                    .collect::<Vec<_>>(),
            );
            debug!("Received tlcs: {:?}", &received_tlcs);
            debug!("Offered tlcs: {:?}", &offered_tlcs);
            let (mut a, mut b) = if local {
                (received_tlcs, offered_tlcs)
            } else {
                for (tlc, _, _) in received_tlcs.iter_mut().chain(offered_tlcs.iter_mut()) {
                    // Need to flip these fields for the counterparty.
                    tlc.tlc.flip_mut();
                }
                (offered_tlcs, received_tlcs)
            };
            a.sort_by(|x, y| u64::from(x.0.tlc.id).cmp(&u64::from(y.0.tlc.id)));
            b.sort_by(|x, y| u64::from(x.0.tlc.id).cmp(&u64::from(y.0.tlc.id)));
            [a, b].concat()
        };
        debug!("Sorted tlcs: {:?}", &tlcs);
        if tlcs.is_empty() {
            Vec::new()
        } else {
            let mut result = vec![tlcs.len() as u8];
            for (tlc, local, remote) in tlcs {
                result.extend_from_slice(&tlc.tlc.get_htlc_type().to_le_bytes());
                result.extend_from_slice(&tlc.tlc.amount.to_le_bytes());
                result.extend_from_slice(&tlc.tlc.get_hash());
                result.extend_from_slice(&local.serialize());
                result.extend_from_slice(&remote.serialize());
                result.extend_from_slice(&Since::from(tlc.tlc.lock_time).value().to_le_bytes());
            }
            result
        }
    }

    fn any_tlc_pending(&self) -> bool {
        self.tlcs.values().any(|tlc| {
            tlc.creation_confirmed_at.is_none()
                || tlc.removal_confirmed_at.is_none()
                || tlc.removed_at.is_none()
        })
    }

    pub fn get_local_funding_pubkey(&self) -> &Pubkey {
        &self.get_local_channel_parameters().pubkeys.funding_pubkey
    }

    pub fn get_remote_funding_pubkey(&self) -> &Pubkey {
        &self.get_remote_channel_parameters().pubkeys.funding_pubkey
    }

    fn check_valid_to_auto_accept_shutdown(&self) -> bool {
        let Some(remote_fee_rate) = self.remote_shutdown_info.as_ref().map(|i| i.fee_rate) else {
            return false;
        };
        if remote_fee_rate < self.commitment_fee_rate {
            return false;
        }
        let fee = calculate_shutdown_tx_fee(
            remote_fee_rate,
            &self.funding_udt_type_script,
            (
                self.get_remote_shutdown_script(),
                self.get_local_shutdown_script(),
            ),
        );
        let remote_available_max_fee = if self.funding_udt_type_script.is_none() {
            self.to_remote_amount as u64 + self.remote_reserved_ckb_amount - MIN_OCCUPIED_CAPACITY
        } else {
            self.remote_reserved_ckb_amount - MIN_UDT_OCCUPIED_CAPACITY
        };
        return fee <= remote_available_max_fee;
    }

    pub fn check_for_tlc_update(&self, add_tlc_amount: Option<u128>) -> ProcessingChannelResult {
        match self.state {
            ChannelState::ChannelReady() | ChannelState::ShuttingDown(_) => {}
            _ => {
                return Err(ProcessingChannelError::InvalidState(format!(
                    "Invalid state {:?} for adding tlc",
                    self.state
                )))
            }
        }

        if let Some(add_amount) = add_tlc_amount {
            let active_tls_number = self.get_active_offered_tlcs(true).count()
                + self.get_active_received_tlcs(true).count();

            if active_tls_number as u64 + 1 > self.max_num_of_accept_tlcs {
                return Err(ProcessingChannelError::InvalidParameter(format!(
                    "Exceeding the maximum number of tlcs: {}",
                    self.max_num_of_accept_tlcs
                )));
            }

            if self
                .get_active_received_tlcs(true)
                .chain(self.get_active_offered_tlcs(true))
                .fold(0_u128, |sum, tlc| sum + tlc.tlc.amount)
                + add_amount
                > self.max_tlc_value_in_flight
            {
                return Err(ProcessingChannelError::InvalidParameter(format!(
                    "Exceeding the maximum amount of tlcs: {}",
                    self.max_tlc_value_in_flight
                )));
            }
        }
        Ok(())
    }

    pub fn create_outbounding_tlc(&self, command: AddTlcCommand) -> TLC {
        // TODO: we are filling the user command with a new id here.
        // The advantage of this is that we don't need to burden the users to
        // provide a next id for each tlc. The disadvantage is that users may
        // inadvertently click the same button twice, and we will process the same
        // twice, the frontend needs to prevent this kind of behaviour.
        // Is this what we want?
        let id = self.get_next_offering_tlc_id();
        assert!(
            self.get_offered_tlc(id).is_none(),
            "Must not have the same id in pending offered tlcs"
        );

        let preimage = command.preimage.unwrap_or(get_random_preimage());
        let payment_hash = command
            .payment_hash
            .unwrap_or_else(|| command.hash_algorithm.hash(preimage).into());

        TLC {
            id: TLCId::Offered(id),
            amount: command.amount,
            payment_hash,
            lock_time: command.expiry,
            payment_preimage: Some(preimage),
            hash_algorithm: command.hash_algorithm,
            onion_packet: command.onion_packet,
            previous_tlc: command
                .previous_tlc
                .map(|(channel_id, tlc_id)| (channel_id, TLCId::Received(tlc_id))),
        }
    }

    pub fn create_inbounding_tlc(
        &self,
        message: AddTlc,
        payment_preimage: Option<Hash256>,
    ) -> Result<TLC, ProcessingChannelError> {
        if self.get_received_tlc(message.tlc_id).is_some() {
            return Err(ProcessingChannelError::InvalidParameter(format!(
                "Trying to add tlc with existing id {:?}",
                message.tlc_id
            )));
        }
        if message.tlc_id != self.get_next_received_tlc_id() {
            return Err(ProcessingChannelError::InvalidParameter(format!(
                "Trying to add tlc with id {:?} while expecting id {:?}",
                message.tlc_id,
                self.get_next_received_tlc_id()
            )));
        }
        Ok(TLC {
            id: TLCId::Received(message.tlc_id),
            amount: message.amount,
            payment_hash: message.payment_hash,
            lock_time: message.expiry,
            payment_preimage,
            hash_algorithm: message.hash_algorithm,
            onion_packet: message.onion_packet,
            previous_tlc: None,
        })
    }

    pub fn create_witness_for_funding_cell(
        &self,
        signature: CompactSignature,
    ) -> [u8; FUNDING_CELL_WITNESS_LEN] {
        create_witness_for_funding_cell(self.get_funding_lock_script_xonly(), signature)
    }

    pub fn aggregate_partial_signatures_to_consume_funding_cell(
        &self,
        partial_signatures: [PartialSignature; 2],
        tx: &TransactionView,
    ) -> Result<TransactionView, ProcessingChannelError> {
        let funding_out_point = self.get_funding_transaction_outpoint();
        debug_assert_eq!(
            tx.input_pts_iter().next().as_ref(),
            Some(&funding_out_point),
            "The first input of the tx must be the funding cell outpoint"
        );

        let verify_ctx = Musig2VerifyContext::from(self);

        let signature = aggregate_partial_signatures_for_msg(
            tx.hash().as_slice(),
            verify_ctx,
            partial_signatures,
        )?;

        let witness = self.create_witness_for_funding_cell(signature);
        Ok(tx
            .as_advanced_builder()
            .set_witnesses(vec![witness.pack()])
            .build())
    }

    pub fn sign_tx_to_consume_funding_cell(
        &self,
        psct: &PartiallySignedCommitmentTransaction,
    ) -> Result<TransactionView, ProcessingChannelError> {
        let sign_ctx = Musig2SignContext::from(self);
        let signature2 = sign_ctx.sign(psct.commitment_tx.hash().as_slice())?;

        self.aggregate_partial_signatures_to_consume_funding_cell(
            [psct.funding_tx_partial_signature, signature2],
            &psct.commitment_tx,
        )
    }

    pub fn maybe_transition_to_shutdown(
        &mut self,
        network: &ActorRef<NetworkActorMessage>,
    ) -> ProcessingChannelResult {
        // This function will also be called when we resolve all pending tlcs.
        // If we are not in the ShuttingDown state, we should not do anything.
        let flags = match self.state {
            ChannelState::ShuttingDown(flags) => flags,
            _ => {
                return Ok(());
            }
        };

        if !flags.contains(ShuttingDownFlags::AWAITING_PENDING_TLCS) || self.any_tlc_pending() {
            debug!(
                "Will not shutdown the channel because we require all tlcs resolved and both parties sent the Shutdown message, current state: {:?}, pending tlcs: {:?}",
                &self.state,
                &self.tlcs
            );
            return Ok(());
        }

        debug!("All pending tlcs are resolved, transitioning to Shutdown state");
        self.update_state(ChannelState::ShuttingDown(
            flags | ShuttingDownFlags::DROPPING_PENDING,
        ));

        if self.local_shutdown_info.is_some() && self.remote_shutdown_info.is_some() {
            let shutdown_tx = self.build_shutdown_tx()?;
            let sign_ctx = Musig2SignContext::from(&*self);

            let local_shutdown_info = self.local_shutdown_info.as_mut().unwrap();
            let local_shutdown_signature = match local_shutdown_info.signature {
                Some(signature) => signature,
                None => {
                    let signature = sign_ctx.sign(shutdown_tx.hash().as_slice())?;
                    local_shutdown_info.signature = Some(signature);

                    network
                        .send_message(NetworkActorMessage::new_command(
                            NetworkActorCommand::SendFiberMessage(FiberMessageWithPeerId::new(
                                self.get_remote_peer_id(),
                                FiberMessage::closing_signed(ClosingSigned {
                                    partial_signature: signature,
                                    channel_id: self.get_id(),
                                }),
                            )),
                        ))
                        .expect(ASSUME_NETWORK_ACTOR_ALIVE);
                    signature
                }
            };

            if let Some(remote_shutdown_signature) =
                self.remote_shutdown_info.as_ref().unwrap().signature
            {
                let tx: TransactionView = self
                    .aggregate_partial_signatures_to_consume_funding_cell(
                        [local_shutdown_signature, remote_shutdown_signature],
                        &shutdown_tx,
                    )?;
                assert_eq!(
                    tx.data().serialized_size_in_block(),
                    shutdown_tx_size(
                        &self.funding_udt_type_script,
                        (
                            self.local_shutdown_script.clone().unwrap(),
                            self.remote_shutdown_script.clone().unwrap()
                        )
                    )
                );

                self.update_state(ChannelState::Closed(CloseFlags::COOPERATIVE));

                network
                    .send_message(NetworkActorMessage::new_event(
                        NetworkActorEvent::ClosingTransactionPending(
                            self.get_id(),
                            self.get_remote_peer_id(),
                            tx,
                        ),
                    ))
                    .expect(ASSUME_NETWORK_ACTOR_ALIVE);
            } else {
                debug!("We have sent our shutdown signature, waiting for counterparty's signature");
            }
        } else {
            debug!("Not ready to shutdown the channel, waiting for both parties to send the Shutdown message");
        }

        Ok(())
    }

    pub fn handle_accept_channel_message(
        &mut self,
        accept_channel: AcceptChannel,
    ) -> ProcessingChannelResult {
        if self.state != ChannelState::NegotiatingFunding(NegotiatingFundingFlags::OUR_INIT_SENT) {
            return Err(ProcessingChannelError::InvalidState(format!(
                "accepting a channel while in state {:?}, expecting NegotiatingFundingFlags::OUR_INIT_SENT",
                self.state
            )));
        }

        self.check_reserved_ckb_amount(
            "remote_reserved_ckb_amount",
            accept_channel.reserved_ckb_amount,
        )?;

        self.update_state(ChannelState::NegotiatingFunding(
            NegotiatingFundingFlags::INIT_SENT,
        ));

        self.to_remote_amount = accept_channel.funding_amount;
        self.remote_reserved_ckb_amount = accept_channel.reserved_ckb_amount;

        self.remote_nonce = Some(accept_channel.next_local_nonce.clone());
        let remote_pubkeys = (&accept_channel).into();
        self.remote_channel_parameters = Some(ChannelParametersOneParty {
            pubkeys: remote_pubkeys,
            selected_contest_delay: accept_channel.to_local_delay,
        });
        self.remote_commitment_points = vec![
            accept_channel.first_per_commitment_point,
            accept_channel.second_per_commitment_point,
        ];
        self.remote_shutdown_script = Some(accept_channel.shutdown_script.clone());

        match accept_channel.channel_announcement_nonce {
            Some(ref nonce) if self.is_public() => {
                debug!("Updating remote channel announcement nonce: {:?}", nonce);
                self.update_remote_channel_announcement_nonce(nonce);
            }
            None if !self.is_public() => {}
            _ => {
                return Err(ProcessingChannelError::InvalidParameter(format!(
                    "Must/Mustn't send announcement nonce if channel is public/private, nonce {:?}, channel is public: {}",
                    &accept_channel.channel_announcement_nonce, self.is_public()
                )));
            }
        }
        debug!(
            "Successfully processed AcceptChannel message {:?}",
            &accept_channel
        );
        Ok(())
    }

    // This is the dual of `handle_tx_collaboration_command`. Any logic error here is likely
    // to present in the other function as well.
    pub fn handle_tx_collaboration_msg(
        &mut self,
        msg: TxCollaborationMsg,
        network: &ActorRef<NetworkActorMessage>,
    ) -> ProcessingChannelResult {
        debug!("Processing tx collaboration message: {:?}", &msg);
        let is_complete_message = matches!(msg, TxCollaborationMsg::TxComplete(_));
        let is_waiting_for_remote = match self.state {
            ChannelState::CollaboratingFundingTx(flags) => {
                flags.contains(CollaboratingFundingTxFlags::AWAITING_REMOTE_TX_COLLABORATION_MSG)
            }
            _ => false,
        };
        let flags = match self.state {
            // Starting transaction collaboration
            ChannelState::NegotiatingFunding(NegotiatingFundingFlags::INIT_SENT)
                if !self.is_acceptor =>
            {
                return Err(ProcessingChannelError::InvalidState(
                    "Initiator received a tx collaboration message".to_string(),
                ));
            }
            ChannelState::NegotiatingFunding(_) => {
                debug!("Started negotiating funding tx collaboration, and transitioning from {:?} to CollaboratingFundingTx state", self.state);
                self.state =
                    ChannelState::CollaboratingFundingTx(CollaboratingFundingTxFlags::empty());
                CollaboratingFundingTxFlags::empty()
            }
            ChannelState::CollaboratingFundingTx(_)
                if !is_complete_message && !is_waiting_for_remote =>
            {
                return Err(ProcessingChannelError::InvalidState(format!(
                    "Trying to process message {:?} while in {:?} (should only receive non-complete message after sent response from peer)",
                    &msg, self.state
                )));
            }
            ChannelState::CollaboratingFundingTx(flags) => {
                if flags.contains(CollaboratingFundingTxFlags::THEIR_TX_COMPLETE_SENT) {
                    return Err(ProcessingChannelError::InvalidState(format!(
                        "Received a tx collaboration message {:?}, but we are already in the state {:?} where the remote has sent a complete message",
                        &msg, &self.state
                    )));
                }
                debug!(
                    "Processing tx collaboration message {:?} for state {:?}",
                    &msg, &self.state
                );
                flags
            }
            _ => {
                return Err(ProcessingChannelError::InvalidState(format!(
                    "Invalid tx collaboration message {:?} for state {:?}",
                    &msg, &self.state
                )));
            }
        };
        match msg {
            TxCollaborationMsg::TxUpdate(msg) => {
                // TODO check if the tx is valid.
                self.funding_tx = Some(msg.tx.clone());
                if self.is_tx_final(&msg.tx)? {
                    self.maybe_complete_tx_collaboration(msg.tx, network)?;
                } else {
                    network
                        .send_message(NetworkActorMessage::new_command(
                            NetworkActorCommand::UpdateChannelFunding(
                                self.get_id(),
                                msg.tx,
                                self.get_funding_request(),
                            ),
                        ))
                        .expect(ASSUME_NETWORK_ACTOR_ALIVE);
                    self.update_state(ChannelState::CollaboratingFundingTx(
                        CollaboratingFundingTxFlags::PREPARING_LOCAL_TX_COLLABORATION_MSG,
                    ));
                }
            }
            TxCollaborationMsg::TxComplete(_msg) => {
                self.check_tx_complete_preconditions()?;
                let flags = flags | CollaboratingFundingTxFlags::THEIR_TX_COMPLETE_SENT;
                self.update_state(ChannelState::CollaboratingFundingTx(flags));
                if flags.contains(CollaboratingFundingTxFlags::COLLABRATION_COMPLETED) {
                    // Notify outside observers.
                    network
                        .send_message(NetworkActorMessage::new_event(
                            NetworkActorEvent::NetworkServiceEvent(
                                NetworkServiceEvent::CommitmentSignaturePending(
                                    self.get_remote_peer_id(),
                                    self.get_id(),
                                    self.get_current_commitment_number(false),
                                ),
                            ),
                        ))
                        .expect(ASSUME_NETWORK_ACTOR_ALIVE);
                }
            }
        }
        Ok(())
    }

    pub fn handle_commitment_signed_message(
        &mut self,
        commitment_signed: CommitmentSigned,
        network: &ActorRef<NetworkActorMessage>,
    ) -> ProcessingChannelResult {
        let flags = match self.state {
            ChannelState::CollaboratingFundingTx(flags)
                if !flags.contains(CollaboratingFundingTxFlags::COLLABRATION_COMPLETED) =>
            {
                return Err(ProcessingChannelError::InvalidState(format!(
                    "Unable to process commitment_signed message in state {:?}, as collaboration is not completed yet.",
                    &self.state
                )));
            }
            ChannelState::CollaboratingFundingTx(_) => {
                debug!(
                    "Processing commitment_signed message in state {:?}",
                    &self.state
                );
                CommitmentSignedFlags::SigningCommitment(SigningCommitmentFlags::empty())
            }
            ChannelState::SigningCommitment(flags)
                if flags.contains(SigningCommitmentFlags::THEIR_COMMITMENT_SIGNED_SENT) =>
            {
                return Err(ProcessingChannelError::InvalidState(format!(
                    "Unable to process commitment_signed message in state {:?}, as we have already received our commitment_signed message.",
                    &self.state
                )));
            }
            ChannelState::SigningCommitment(flags) => {
                debug!(
                    "Processing commitment_signed message in state {:?}",
                    &self.state
                );
                CommitmentSignedFlags::SigningCommitment(flags)
            }
            ChannelState::ChannelReady() => {
                debug!("Processing commitment_signed message while channel ready");
                CommitmentSignedFlags::ChannelReady()
            }
            ChannelState::ShuttingDown(flags) => {
                if flags.contains(ShuttingDownFlags::AWAITING_PENDING_TLCS) {
                    debug!(
                        "Signing commitment transactions while shutdown is pending, current state {:?}",
                        &self.state
                    );
                    CommitmentSignedFlags::PendingShutdown(flags)
                } else {
                    return Err(ProcessingChannelError::InvalidState(format!(
                        "Unable to process commitment_signed message in shutdowning state with flags {:?}",
                        &flags
                    )));
                }
            }
            _ => {
                return Err(ProcessingChannelError::InvalidState(format!(
                    "Unable to send commitment signed message in state {:?}",
                    &self.state
                )));
            }
        };

        let tx = self.verify_and_complete_tx(
            commitment_signed.funding_tx_partial_signature,
            commitment_signed.commitment_tx_partial_signature,
        )?;
        // This is the commitment transaction that both parties signed,
        // can be broadcasted to the network if necessary
        let num = self.get_current_commitment_number(false);

        debug!(
            "Successfully handled commitment signed message: {:?}, tx: {:?}",
            &commitment_signed, &tx
        );

        // Notify outside observers.
        network
            .send_message(NetworkActorMessage::new_event(
                NetworkActorEvent::NetworkServiceEvent(
                    NetworkServiceEvent::RemoteCommitmentSigned(
                        self.get_remote_peer_id(),
                        self.get_id(),
                        num,
                        tx.clone(),
                    ),
                ),
            ))
            .expect(ASSUME_NETWORK_ACTOR_ALIVE);

        debug!(
            "Updating peer next remote nonce from {:?} to {:?}",
            self.get_remote_nonce(),
            &commitment_signed.next_local_nonce
        );
        self.previous_remote_nonce = self.remote_nonce.clone();
        self.remote_nonce = Some(commitment_signed.next_local_nonce);
        self.latest_commitment_transaction = Some(tx.data());
        match flags {
            CommitmentSignedFlags::SigningCommitment(flags) => {
                let flags = flags | SigningCommitmentFlags::THEIR_COMMITMENT_SIGNED_SENT;
                self.update_state(ChannelState::SigningCommitment(flags));
                self.maybe_transition_to_tx_signatures(flags, network)?;
            }
            CommitmentSignedFlags::ChannelReady() | CommitmentSignedFlags::PendingShutdown(_) => {
                self.send_revoke_and_ack_message(network);
                match flags {
                    CommitmentSignedFlags::ChannelReady() => {}
                    CommitmentSignedFlags::PendingShutdown(_) => {
                        // TODO: Handle error in the below function call.
                        // We've already updated our state, we should never fail here.
                        self.maybe_transition_to_shutdown(network)?;
                    }
                    _ => {
                        unreachable!(
                            "Invalid flags for commitment signed message, should have handled {:?}",
                            flags
                        );
                    }
                }
            }
        }
        Ok(())
    }

    pub fn maybe_transition_to_tx_signatures(
        &mut self,
        flags: SigningCommitmentFlags,
        network: &ActorRef<NetworkActorMessage>,
    ) -> ProcessingChannelResult {
        if flags.contains(SigningCommitmentFlags::COMMITMENT_SIGNED_SENT) {
            debug!("Commitment signed message sent by both sides, tranitioning to AwaitingTxSignatures state");
            self.update_state(ChannelState::AwaitingTxSignatures(
                AwaitingTxSignaturesFlags::empty(),
            ));
            if self.should_local_send_tx_signatures_first() {
                debug!("It is our turn to send tx_signatures, so we will do it now.");
                self.handle_tx_signatures(network, None)?;
            }
        }
        Ok(())
    }

    // TODO: currently witnesses in the tx_signatures molecule message are a list of bytes.
    // It is unclear how can we compose two partial sets witnesses into a complete
    // set of witnesses.
    pub fn handle_tx_signatures(
        &mut self,
        network: &ActorRef<NetworkActorMessage>,
        // If partial_witnesses is given, then it is the counterparty that send a message
        // to us, and we must combine them to make a full list of witnesses.
        // Otherwise, we are the one who is to start send the tx_signatures.
        // We can just create a partial set of witnesses, and sent them to the peer.
        partial_witnesses: Option<Vec<Vec<u8>>>,
    ) -> ProcessingChannelResult {
        let flags = match self.state {
            ChannelState::AwaitingTxSignatures(flags)
                if flags.contains(AwaitingTxSignaturesFlags::THEIR_TX_SIGNATURES_SENT)
                    && partial_witnesses.is_some() =>
            {
                return Err(ProcessingChannelError::RepeatedProcessing(format!(
                    "tx_signatures partial witnesses {:?}",
                    partial_witnesses.unwrap()
                )));
            }
            ChannelState::AwaitingTxSignatures(flags)
                if flags.contains(AwaitingTxSignaturesFlags::OUR_TX_SIGNATURES_SENT)
                    && partial_witnesses.is_none() =>
            {
                return Err(ProcessingChannelError::RepeatedProcessing(
                    "We have already sent our tx_signatures".to_string(),
                ));
            }
            ChannelState::SigningCommitment(flags)
                if flags.contains(SigningCommitmentFlags::COMMITMENT_SIGNED_SENT) =>
            {
                AwaitingTxSignaturesFlags::empty()
            }
            ChannelState::AwaitingTxSignatures(flags) => flags,
            _ => {
                return Err(ProcessingChannelError::InvalidState(format!(
                    "Unable to build and sign funding tx in state {:?}",
                    &self.state
                )));
            }
        };

        let flags = if partial_witnesses.is_some() {
            flags | AwaitingTxSignaturesFlags::THEIR_TX_SIGNATURES_SENT
        } else {
            flags | AwaitingTxSignaturesFlags::OUR_TX_SIGNATURES_SENT
        };
        self.update_state(ChannelState::AwaitingTxSignatures(flags));

        let funding_tx = self
            .funding_tx
            .clone()
            .ok_or(ProcessingChannelError::InvalidState(
                "Funding transaction is not present".to_string(),
            ))?;

        network
            .send_message(NetworkActorMessage::new_command(
                NetworkActorCommand::SignTx(
                    self.get_remote_peer_id(),
                    self.get_id(),
                    funding_tx,
                    partial_witnesses,
                ),
            ))
            .expect(ASSUME_NETWORK_ACTOR_ALIVE);
        let flags = flags | AwaitingTxSignaturesFlags::OUR_TX_SIGNATURES_SENT;
        self.update_state(ChannelState::AwaitingTxSignatures(flags));

        Ok(())
    }

    pub async fn maybe_broadcast_announcement_signatures(
        &mut self,
        network: &ActorRef<NetworkActorMessage>,
    ) {
        debug!("Running maybe_broadcast_announcement_signatures");
        if let Some(channel_annoucement) =
            self.try_create_channel_announcement_message(network).await
        {
            debug!(
                "Channel {:?} is ready, broadcasting channel announcement message {:?}",
                self.get_id(),
                &channel_annoucement,
            );

            network
                .send_message(NetworkActorMessage::new_command(
                    NetworkActorCommand::BroadcastMessage(
                        vec![self.get_remote_peer_id()],
                        FiberBroadcastMessage::ChannelAnnouncement(channel_annoucement),
                    ),
                ))
                .expect(ASSUME_NETWORK_ACTOR_ALIVE);

            self.broadcast_channel_update(network).await;
        }
    }

    pub async fn broadcast_channel_update(&mut self, network: &ActorRef<NetworkActorMessage>) {
        let mut channel_update = match self.get_unsigned_channel_update_message() {
            Some(message) => message,
            _ => {
                warn!("Failed to generate channel update message");
                return;
            }
        };

        debug!("Generated channel update message: {:?}", &channel_update);

        let node_signature =
            sign_network_message(network.clone(), channel_update.message_to_sign())
                .await
                .expect(ASSUME_NETWORK_ACTOR_ALIVE);

        channel_update.signature = Some(node_signature);

        debug!(
            "Broadcasting channel update message to peers: {:?}",
            &channel_update
        );

        network
            .send_message(NetworkActorMessage::new_command(
                NetworkActorCommand::BroadcastMessage(
                    vec![self.get_remote_peer_id()],
                    FiberBroadcastMessage::ChannelUpdate(channel_update),
                ),
            ))
            .expect(ASSUME_NETWORK_ACTOR_ALIVE);
    }

    pub async fn on_channel_ready(&mut self, network: &ActorRef<NetworkActorMessage>) {
        self.update_state(ChannelState::ChannelReady());
        self.increment_local_commitment_number();
        self.increment_remote_commitment_number();
        let peer_id = self.get_remote_peer_id();
        network
            .send_message(NetworkActorMessage::new_event(
                NetworkActorEvent::ChannelReady(
                    self.get_id(),
                    peer_id.clone(),
                    self.get_funding_transaction_outpoint(),
                ),
            ))
            .expect(ASSUME_NETWORK_ACTOR_ALIVE);
        self.maybe_broadcast_announcement_signatures(network).await;
    }

    pub fn append_remote_commitment_point(&mut self, commitment_point: Pubkey) {
        debug!(
            "Setting remote commitment point #{} (counting from 0)): {:?}",
            self.remote_commitment_points.len(),
            commitment_point
        );
        assert_eq!(
            self.remote_commitment_points.len() as u64,
            self.get_local_commitment_number()
        );
        self.remote_commitment_points.push(commitment_point);
    }

    pub fn handle_revoke_and_ack_message(
        &mut self,
        network: &ActorRef<NetworkActorMessage>,
        revoke_and_ack: RevokeAndAck,
    ) -> ProcessingChannelResult {
        let commitment_tx_fee =
            calculate_commitment_tx_fee(self.commitment_fee_rate, &self.funding_udt_type_script);
        let lock_script = self.get_local_shutdown_script();
        let (output, output_data) = if let Some(udt_type_script) = &self.funding_udt_type_script {
            let capacity = self.local_reserved_ckb_amount + self.remote_reserved_ckb_amount
                - commitment_tx_fee;
            let output = CellOutput::new_builder()
                .lock(lock_script)
                .type_(Some(udt_type_script.clone()).pack())
                .capacity(capacity.pack())
                .build();

            let output_data = (self.to_local_amount + self.to_remote_amount)
                .to_le_bytes()
                .pack();
            (output, output_data)
        } else {
            let capacity =
                (self.to_local_amount + self.to_remote_amount) as u64 - commitment_tx_fee;
            let output = CellOutput::new_builder()
                .lock(lock_script)
                .capacity(capacity.pack())
                .build();
            let output_data = Bytes::default();
            (output, output_data)
        };

        let local_pubkey = self.get_local_channel_parameters().pubkeys.funding_pubkey;
        let remote_pubkey = self.get_remote_channel_parameters().pubkeys.funding_pubkey;
        let key_agg_ctx = KeyAggContext::new([local_pubkey, remote_pubkey]).expect("Valid pubkeys");

        let x_only_aggregated_pubkey = key_agg_ctx.aggregated_pubkey::<Point>().serialize_xonly();
        let delay_epoch = self.get_local_channel_parameters().selected_contest_delay;
        let commitment_number = self.get_local_commitment_number();

        let commitment_lock_script_args = [
            &blake2b_256(x_only_aggregated_pubkey)[0..20],
            (Since::from(delay_epoch).value()).to_le_bytes().as_slice(),
            commitment_number.to_be_bytes().as_slice(),
        ]
        .concat();

        println!(
            "handle_revoke_and_ack_message commitment_lock_script_args: {:?}",
            commitment_lock_script_args
        );

        let message = blake2b_256(
            [
                output.as_slice(),
                output_data.as_slice(),
                commitment_lock_script_args.as_slice(),
            ]
            .concat(),
        );

        let local_nonce = self.get_local_nonce();
        let remote_nonce = self.get_remote_nonce();
        let nonces = [remote_nonce, local_nonce];
        let agg_nonce = AggNonce::sum(nonces);

        let verify_ctx = Musig2VerifyContext {
            key_agg_ctx: key_agg_ctx.clone(),
            agg_nonce: agg_nonce.clone(),
            pubkey: *self.get_remote_funding_pubkey(),
            pubnonce: self.get_remote_nonce(),
        };

        let RevokeAndAck {
            channel_id: _,
            partial_signature,
            next_per_commitment_point,
        } = revoke_and_ack;
        verify_ctx.verify(partial_signature, message.as_slice())?;

        let sign_ctx: Musig2SignContext = Musig2SignContext {
            key_agg_ctx,
            agg_nonce,
            seckey: self.signer.funding_key.clone(),
            secnonce: self.get_local_musig2_secnonce(),
        };
        let signature2 = sign_ctx.sign(message.as_slice())?;

        let aggregate_signature = aggregate_partial_signatures_for_msg(
            message.as_slice(),
            verify_ctx,
            [partial_signature, signature2],
        )?;

        self.update_state_on_raa_msg(true);
        self.append_remote_commitment_point(next_per_commitment_point);

        emit_service_event(
            network,
            NetworkServiceEvent::RevokeAndAckReceived(
                self.get_remote_peer_id(),
                self.get_id(),
                commitment_number,
                x_only_aggregated_pubkey,
                aggregate_signature,
                output,
                output_data,
            ),
        );
        Ok(())
    }

    fn handle_reestablish_channel_message(
        &mut self,
        reestablish_channel: &ReestablishChannel,
        network: &ActorRef<NetworkActorMessage>,
    ) -> ProcessingChannelResult {
        debug!(
            "Handling reestablish channel message: {:?}, our commitment_numbers {:?}",
            reestablish_channel, self.commitment_numbers,
        );
        self.reestablishing = false;
        match self.state {
            ChannelState::NegotiatingFunding(_flags) => {
                // TODO: in current implementation, we don't store the channel when we are in NegotiatingFunding state.
                // This is an unreachable state for reestablish channel message. we may need to handle this case in the future.
            }
            ChannelState::ChannelReady() => {
                let expected_local_commitment_number = self.get_local_commitment_number();
                let acutal_local_commitment_number = reestablish_channel.remote_commitment_number;
                if acutal_local_commitment_number == expected_local_commitment_number {
                    // resend AddTlc, RemoveTlc and CommitmentSigned messages if needed
                    let mut need_resend_commitment_signed = false;
                    for info in self.tlcs.values() {
                        if info.is_offered() {
                            if info.created_at.get_local() >= acutal_local_commitment_number
                                && info.creation_confirmed_at.is_none()
                            {
                                // resend AddTlc message
                                network
                                    .send_message(NetworkActorMessage::new_command(
                                        NetworkActorCommand::SendFiberMessage(
                                            FiberMessageWithPeerId::new(
                                                self.get_remote_peer_id(),
                                                FiberMessage::add_tlc(AddTlc {
                                                    channel_id: self.get_id(),
                                                    tlc_id: info.tlc.get_id(),
                                                    amount: info.tlc.amount,
                                                    payment_hash: info.tlc.payment_hash,
                                                    expiry: info.tlc.lock_time,
                                                    hash_algorithm: info.tlc.hash_algorithm,
                                                    onion_packet: info.tlc.onion_packet.clone(),
                                                }),
                                            ),
                                        ),
                                    ))
                                    .expect(ASSUME_NETWORK_ACTOR_ALIVE);

                                need_resend_commitment_signed = true;
                            }
                        } else if let Some((commitment_number, remove_reason)) = &info.removed_at {
                            if commitment_number.get_local() >= acutal_local_commitment_number {
                                // resend RemoveTlc message
                                network
                                    .send_message(NetworkActorMessage::new_command(
                                        NetworkActorCommand::SendFiberMessage(
                                            FiberMessageWithPeerId::new(
                                                self.get_remote_peer_id(),
                                                FiberMessage::remove_tlc(RemoveTlc {
                                                    channel_id: self.get_id(),
                                                    tlc_id: info.tlc.get_id(),
                                                    reason: remove_reason.clone(),
                                                }),
                                            ),
                                        ),
                                    ))
                                    .expect(ASSUME_NETWORK_ACTOR_ALIVE);

                                need_resend_commitment_signed = true;
                            }
                        }
                    }
                    if need_resend_commitment_signed {
                        debug!("Resend CommitmentSigned message");
                        network
                            .send_message(NetworkActorMessage::new_command(
                                NetworkActorCommand::ControlFiberChannel(ChannelCommandWithId {
                                    channel_id: self.get_id(),
                                    command: ChannelCommand::CommitmentSigned(),
                                }),
                            ))
                            .expect(ASSUME_NETWORK_ACTOR_ALIVE);
                    }
                } else if acutal_local_commitment_number == expected_local_commitment_number + 1 {
                    // wait for remote to resend the RevokeAndAck message, do nothing here
                } else {
                    // unreachable state, just log an error for potential bugs
                    error!(
                        "Reestablish channel message with invalid local commitment number: expected {}, actual {}",
                        expected_local_commitment_number, acutal_local_commitment_number
                    );
                }

                let expected_remote_commitment_number = self.get_remote_commitment_number();
                let acutal_remote_commitment_number = reestablish_channel.local_commitment_number;
                if expected_remote_commitment_number == acutal_remote_commitment_number {
                    // synced with remote, do nothing
                } else if expected_remote_commitment_number == acutal_remote_commitment_number + 1 {
                    // Resetting our remote commitment number to the actual remote commitment number
                    // and resend the RevokeAndAck message.
                    self.set_remote_commitment_number(acutal_remote_commitment_number);
                    self.send_revoke_and_ack_message(network);
                } else {
                    // unreachable state, just log an error for potential bugs
                    error!(
                        "Reestablish channel message with invalid remote commitment number: expected {}, actual {}",
                        expected_remote_commitment_number, acutal_remote_commitment_number
                    );
                }
            }
            _ => {
                // TODO: @quake we need to handle other states.
                warn!(
                    "Unhandled reestablish channel message in state {:?}",
                    &self.state
                );
            }
        }
        Ok(())
    }

    pub fn is_tx_final(&self, tx: &Transaction) -> Result<bool, ProcessingChannelError> {
        // TODO: check if the tx is valid
        let tx = tx.clone().into_view();

        let first_output = tx
            .outputs()
            .get(0)
            .ok_or(ProcessingChannelError::InvalidParameter(
                "Funding transaction should have at least one output".to_string(),
            ))?;

        if first_output.lock() != self.get_funding_lock_script() {
            return Err(ProcessingChannelError::InvalidState(
                "Invalid funding transation lock script".to_string(),
            ));
        }

        let current_capacity: u64 = first_output.capacity().unpack();

        // make sure both parties have paid the reserved ckb amount
        if current_capacity <= self.local_reserved_ckb_amount
            || current_capacity <= self.remote_reserved_ckb_amount
        {
            return Ok(false);
        }

        if self.funding_udt_type_script.is_some() {
            let (_output, data) =
                tx.output_with_data(0)
                    .ok_or(ProcessingChannelError::InvalidParameter(
                        "Funding transaction should have at least one output".to_string(),
                    ))?;
            assert!(data.as_ref().len() >= 16);
            let mut amount_bytes = [0u8; 16];
            amount_bytes.copy_from_slice(&data.as_ref()[0..16]);
            let udt_amount = u128::from_le_bytes(amount_bytes);
            debug!(
                "udt_amount: {}, to_remote_amount: {}, to_local_amount: {}",
                udt_amount, self.to_remote_amount, self.to_local_amount
            );
            debug!("current_capacity: {}, remote_reserved_ckb_amount: {}, local_reserved_ckb_amount: {}",
                current_capacity, self.remote_reserved_ckb_amount, self.local_reserved_ckb_amount);
            let is_udt_amount_ok = udt_amount == self.to_remote_amount + self.to_local_amount;
            return Ok(is_udt_amount_ok);
        } else {
            let is_complete = current_capacity
                == (self.to_local_amount
                    + self.to_remote_amount
                    + self.local_reserved_ckb_amount as u128
                    + self.remote_reserved_ckb_amount as u128) as u64;
            Ok(is_complete)
        }
    }

    pub fn maybe_complete_tx_collaboration(
        &mut self,
        tx: Transaction,
        network: &ActorRef<NetworkActorMessage>,
    ) -> ProcessingChannelResult {
        let is_complete = self.is_tx_final(&tx)?;

        debug!(
            "Checking if funding transaction {:?} is complete: {}",
            &tx, is_complete
        );

        if is_complete {
            // We need to send a SendFiberMessage command here (instead of a ControlFiberChannel),
            // to guarantee that the TxComplete message immediately is sent to the network actor.
            // Otherwise, it is possible that when the network actor is processing ControlFiberChannel,
            // it receives another SendFiberMessage command, and that message (e.g. CommitmentSigned)
            // is processed first, thus breaking the order of messages.
            network
                .send_message(NetworkActorMessage::new_command(
                    NetworkActorCommand::SendFiberMessage(FiberMessageWithPeerId::new(
                        self.get_remote_peer_id(),
                        FiberMessage::tx_complete(TxComplete {
                            channel_id: self.get_id(),
                        }),
                    )),
                ))
                .expect(ASSUME_NETWORK_ACTOR_ALIVE);
            let old_flags = match self.state {
                ChannelState::CollaboratingFundingTx(flags) => flags,
                _ => {
                    panic!(
                        "Expect to be in CollaboratingFundingTx state while running update_funding_tx, current state {:?}", &self.state,
                    );
                }
            };
            self.update_state(ChannelState::CollaboratingFundingTx(
                old_flags | CollaboratingFundingTxFlags::OUR_TX_COMPLETE_SENT,
            ));
        }
        Ok(())
    }

    // TODO: More checks to the funding tx.
    fn check_tx_complete_preconditions(&mut self) -> ProcessingChannelResult {
        match self.funding_tx.as_ref() {
            None => {
                return Err(ProcessingChannelError::InvalidState(
                    "Received TxComplete message without a funding transaction".to_string(),
                ));
            }
            Some(tx) => {
                debug!(
                    "Received TxComplete message, funding tx is present {:?}",
                    tx
                );
                let check = self.is_tx_final(tx);
                if !check.is_ok_and(|ok| ok) {
                    return Err(ProcessingChannelError::InvalidState(
                        "Received TxComplete message, but funding tx is not final".to_string(),
                    ));
                }
            }
        }
        Ok(())
    }

    pub fn fill_in_channel_id(&mut self) {
        assert!(
            self.remote_channel_parameters.is_some(),
            "Counterparty pubkeys is required to derive actual channel id"
        );
        let remote_revocation = &self
            .get_remote_channel_parameters()
            .pubkeys
            .revocation_base_key;
        let local_revocation = &self
            .get_local_channel_parameters()
            .pubkeys
            .revocation_base_key;
        let channel_id =
            derive_channel_id_from_revocation_keys(local_revocation, remote_revocation);

        debug!("Channel Id changed from {:?} to {:?}", self.id, channel_id,);

        self.id = channel_id;
    }

    // Whose pubkey should go first in musig2?
    // We define a definitive order for the pubkeys in musig2 to makes it easier
    // to aggregate musig2 signatures.
    fn should_local_go_first_in_musig2(&self) -> bool {
        let local_pubkey = self.get_local_channel_parameters().pubkeys.funding_pubkey;
        let remote_pubkey = self.get_remote_channel_parameters().pubkeys.funding_pubkey;
        local_pubkey <= remote_pubkey
    }

    // Order some items (like pubkey and nonce) from holders and counterparty in musig2.
    fn order_things_for_musig2<T>(&self, holder: T, counterparty: T) -> [T; 2] {
        if self.should_local_go_first_in_musig2() {
            [holder, counterparty]
        } else {
            [counterparty, holder]
        }
    }

    // Should the local send tx_signatures first?
    // In order to avoid deadlock, we need to define an order for sending tx_signatures.
    // Currently the order of sending tx_signatures is defined as follows:
    // If the amount to self is less than the amount to remote, then we should send,
    // else if the amount to self is equal to the amount to remote and we have
    // smaller funding_pubkey, then we should send first. Otherwise, we should wait
    // the counterparty to send tx_signatures first.
    fn should_local_send_tx_signatures_first(&self) -> bool {
        self.to_local_amount < self.to_remote_amount
            || self.to_local_amount == self.to_remote_amount
                && self.should_local_go_first_in_musig2()
    }

    pub fn build_shutdown_tx(&self) -> Result<TransactionView, ProcessingChannelError> {
        let local_shutdown_info = self.local_shutdown_info.as_ref().unwrap();
        let remote_shutdown_info = self.remote_shutdown_info.as_ref().unwrap();

        let local_shutdown_script = local_shutdown_info.close_script.clone();
        let remote_shutdown_script = remote_shutdown_info.close_script.clone();
        let local_shutdown_fee = calculate_shutdown_tx_fee(
            local_shutdown_info.fee_rate,
            &self.funding_udt_type_script,
            (
                remote_shutdown_script.clone(),
                local_shutdown_script.clone(),
            ),
        );
        let remote_shutdown_fee = calculate_shutdown_tx_fee(
            remote_shutdown_info.fee_rate,
            &self.funding_udt_type_script,
            (
                local_shutdown_script.clone(),
                remote_shutdown_script.clone(),
            ),
        );

        debug!(
            "build_shutdown_tx local_shutdown_fee: local {}, remote {}",
            local_shutdown_fee, remote_shutdown_fee
        );

        let cell_deps = get_cell_deps(vec![Contract::FundingLock], &self.funding_udt_type_script);
        let tx_builder = TransactionBuilder::default().cell_deps(cell_deps).input(
            CellInput::new_builder()
                .previous_output(self.get_funding_transaction_outpoint())
                .build(),
        );

        if let Some(type_script) = &self.funding_udt_type_script {
            debug!(
                "shutdown UDT local_amount: {}, remote_amount: {}",
                self.to_local_amount, self.to_remote_amount
            );

            let local_capacity: u64 = self.local_reserved_ckb_amount - local_shutdown_fee;
            debug!(
                "shutdown_tx local_capacity: {} - {} = {}",
                self.local_reserved_ckb_amount, local_shutdown_fee, local_capacity
            );
            let local_output = CellOutput::new_builder()
                .lock(local_shutdown_script)
                .type_(Some(type_script.clone()).pack())
                .capacity(local_capacity.pack())
                .build();
            let local_output_data = self.to_local_amount.to_le_bytes().pack();

            let remote_capacity: u64 = self.remote_reserved_ckb_amount - remote_shutdown_fee;
            debug!(
                "shutdown_tx remote_capacity: {} - {} = {}",
                self.remote_reserved_ckb_amount, remote_shutdown_fee, remote_capacity
            );
            let remote_output = CellOutput::new_builder()
                .lock(remote_shutdown_script)
                .type_(Some(type_script.clone()).pack())
                .capacity(remote_capacity.pack())
                .build();
            let remote_output_data = self.to_remote_amount.to_le_bytes().pack();

            let outputs = self.order_things_for_musig2(local_output, remote_output);
            let outputs_data = self.order_things_for_musig2(local_output_data, remote_output_data);
            let tx = tx_builder
                .set_outputs(outputs.to_vec())
                .set_outputs_data(outputs_data.to_vec())
                .build();
            Ok(tx)
        } else {
            debug!(
                "Final balance partition before shutting down: local {} (fee {}), remote {} (fee {})",
                self.to_local_amount, local_shutdown_fee,
                self.to_remote_amount, remote_shutdown_fee
            );
            let local_value =
                self.to_local_amount as u64 + self.local_reserved_ckb_amount - local_shutdown_fee;
            let remote_value = self.to_remote_amount as u64 + self.remote_reserved_ckb_amount
                - remote_shutdown_fee;
            debug!(
                "Building shutdown transaction with values: local {}, remote {}",
                local_value, remote_value
            );
            let local_output = CellOutput::new_builder()
                .capacity(local_value.pack())
                .lock(local_shutdown_script)
                .build();
            let remote_output = CellOutput::new_builder()
                .capacity(remote_value.pack())
                .lock(remote_shutdown_script)
                .build();
            let outputs = self.order_things_for_musig2(local_output, remote_output);
            let tx = tx_builder
                .set_outputs(outputs.to_vec())
                .set_outputs_data(vec![Default::default(), Default::default()])
                .build();
            Ok(tx)
        }
    }

    // The parameter `local` here specifies whether we are building the commitment transaction
    // for the local party or the remote party. If `local` is true, then we are building a
    // commitment transaction which can be broadcasted by ourself (with valid partial
    // signature from the other party), else we are building a commitment transaction
    // for the remote party (we build this commitment transaction
    // normally because we want to send a partial signature to remote).
    // The function returns a tuple, the first element is the commitment transaction itself,
    // and the second element is the message to be signed by the each party,
    // so as to consume the funding cell. The last element is the witnesses for the
    // commitment transaction.
    pub fn build_commitment_and_settlement_tx(
        &self,
        local: bool,
    ) -> (TransactionView, TransactionView) {
        let commitment_tx = {
            let funding_out_point = self.get_funding_transaction_outpoint();
            let cell_deps =
                get_cell_deps(vec![Contract::FundingLock], &self.funding_udt_type_script);
            let (output, output_data) = self.build_commitment_transaction_output(local);

            TransactionBuilder::default()
                .cell_deps(cell_deps)
                .input(
                    CellInput::new_builder()
                        .previous_output(funding_out_point.clone())
                        .build(),
                )
                .output(output)
                .output_data(output_data)
                .build()
        };

        let settlement_tx = {
            let commtimtent_out_point = OutPoint::new(commitment_tx.hash(), 0);
            let cell_deps = get_cell_deps(
                vec![Contract::CommitmentLock],
                &self.funding_udt_type_script,
            );
            let (outputs, outputs_data) = self.build_settlement_transaction_outputs(local);

            TransactionBuilder::default()
                .cell_deps(cell_deps)
                .input(
                    CellInput::new_builder()
                        .previous_output(commtimtent_out_point.clone())
                        .build(),
                )
                .set_outputs(outputs.to_vec())
                .set_outputs_data(outputs_data.to_vec())
                .build()
        };

        (commitment_tx, settlement_tx)
    }

    fn build_commitment_transaction_output(&self, local: bool) -> (CellOutput, Bytes) {
        let local_pubkey = self.get_local_channel_parameters().pubkeys.funding_pubkey;
        let remote_pubkey = self.get_remote_channel_parameters().pubkeys.funding_pubkey;
        let pubkeys = if local {
            [local_pubkey, remote_pubkey]
        } else {
            [remote_pubkey, local_pubkey]
        };
        let x_only_aggregated_pubkey = KeyAggContext::new(pubkeys)
            .expect("Valid pubkeys")
            .aggregated_pubkey::<Point>()
            .serialize_xonly();

        let delay_epoch = if local {
            self.get_remote_channel_parameters().selected_contest_delay
        } else {
            self.get_local_channel_parameters().selected_contest_delay
        };

        let version = self.get_current_commitment_number(local);

        let htlcs = self.get_active_htlcs(local);

        let mut commitment_lock_script_args = [
            &blake2b_256(x_only_aggregated_pubkey)[0..20],
            (Since::from(delay_epoch).value()).to_le_bytes().as_slice(),
            version.to_be_bytes().as_slice(),
        ]
        .concat();
        if !htlcs.is_empty() {
            commitment_lock_script_args.extend_from_slice(&blake2b_256(&htlcs)[0..20]);
        }

        let commitment_lock_script =
            get_script_by_contract(Contract::CommitmentLock, &commitment_lock_script_args);

        let commitment_tx_fee =
            calculate_commitment_tx_fee(self.commitment_fee_rate, &self.funding_udt_type_script);

        if let Some(udt_type_script) = &self.funding_udt_type_script {
            let capacity = self.local_reserved_ckb_amount + self.remote_reserved_ckb_amount
                - commitment_tx_fee;
            let output = CellOutput::new_builder()
                .lock(commitment_lock_script)
                .type_(Some(udt_type_script.clone()).pack())
                .capacity(capacity.pack())
                .build();

            let output_data = (self.to_local_amount + self.to_remote_amount)
                .to_le_bytes()
                .pack();
            (output, output_data)
        } else {
            let capacity =
                (self.to_local_amount + self.to_remote_amount) as u64 - commitment_tx_fee;
            let output = CellOutput::new_builder()
                .lock(commitment_lock_script)
                .capacity(capacity.pack())
                .build();
            let output_data = Bytes::default();
            (output, output_data)
        }
    }

    fn build_settlement_transaction_outputs(&self, local: bool) -> ([CellOutput; 2], [Bytes; 2]) {
        let received_tlc_value = self
            .get_active_received_tlcs(local)
            .map(|tlc| tlc.tlc.amount)
            .sum::<u128>();
        let offered_tlc_value = self
            .get_active_offered_tlcs(local)
            .map(|tlc| tlc.tlc.amount)
            .sum::<u128>();

        let to_local_value =
            self.to_local_amount + self.local_reserved_ckb_amount as u128 - offered_tlc_value;
        let to_remote_value =
            self.to_remote_amount + self.remote_reserved_ckb_amount as u128 - received_tlc_value;

        let to_local_output_script = self.get_local_shutdown_script();
        let to_remote_output_script = self.get_remote_shutdown_script();

        if let Some(udt_type_script) = &self.funding_udt_type_script {
            let to_local_output = CellOutput::new_builder()
                .lock(to_local_output_script)
                .type_(Some(udt_type_script.clone()).pack())
                .capacity(self.local_reserved_ckb_amount.pack())
                .build();
            let to_local_output_data = to_local_value.to_le_bytes().pack();

            let to_remote_output = CellOutput::new_builder()
                .lock(to_remote_output_script)
                .type_(Some(udt_type_script.clone()).pack())
                .capacity(self.remote_reserved_ckb_amount.pack())
                .build();
            let to_remote_output_data = to_remote_value.to_le_bytes().pack();
            if local {
                (
                    [to_local_output, to_remote_output],
                    [to_local_output_data, to_remote_output_data],
                )
            } else {
                (
                    [to_remote_output, to_local_output],
                    [to_remote_output_data, to_local_output_data],
                )
            }
        } else {
            let to_local_output = CellOutput::new_builder()
                .lock(to_local_output_script)
                .capacity((to_local_value as u64).pack())
                .build();
            let to_local_output_data = Bytes::default();

            let to_remote_output = CellOutput::new_builder()
                .lock(to_remote_output_script)
                .capacity((to_remote_value as u64).pack())
                .build();
            let to_remote_output_data = Bytes::default();
            if local {
                (
                    [to_local_output, to_remote_output],
                    [to_local_output_data, to_remote_output_data],
                )
            } else {
                (
                    [to_remote_output, to_local_output],
                    [to_remote_output_data, to_local_output_data],
                )
            }
        }
    }

    pub fn build_and_verify_commitment_tx(
        &self,
        funding_tx_partial_signature: PartialSignature,
        commitment_tx_partial_signature: PartialSignature,
    ) -> Result<PartiallySignedCommitmentTransaction, ProcessingChannelError> {
        let (commitment_tx, settlement_tx) = self.build_commitment_and_settlement_tx(false);

        let verify_ctx = Musig2VerifyContext::from(self);
        verify_ctx.verify(
            funding_tx_partial_signature,
            commitment_tx.hash().as_slice(),
        )?;

        let verify_ctx = Musig2VerifyContext::from((self, false));
        let to_local_output = settlement_tx.outputs().get(0).unwrap();
        let to_local_output_data = settlement_tx.outputs_data().get(0).unwrap();
        let to_remote_output = settlement_tx.outputs().get(1).unwrap();
        let to_remote_output_data = settlement_tx.outputs_data().get(1).unwrap();
        let args = commitment_tx
            .outputs()
            .get(0)
            .unwrap()
            .lock()
            .args()
            .raw_data();
        let message = blake2b_256(
            [
                to_local_output.as_slice(),
                to_local_output_data.as_slice(),
                to_remote_output.as_slice(),
                to_remote_output_data.as_slice(),
                &args[0..36],
            ]
            .concat(),
        );
        verify_ctx.verify(commitment_tx_partial_signature, message.as_slice())?;

        Ok(PartiallySignedCommitmentTransaction {
            version: self.get_current_commitment_number(false),
            commitment_tx,
            funding_tx_partial_signature,
            commitment_tx_partial_signature,
        })
    }

    pub fn build_and_sign_commitment_tx(
        &self,
    ) -> Result<PartiallySignedCommitmentTransaction, ProcessingChannelError> {
        let (commitment_tx, settlement_tx) = self.build_commitment_and_settlement_tx(true);

        let sign_ctx = Musig2SignContext::from(self);
        let funding_tx_partial_signature = sign_ctx.sign(commitment_tx.hash().as_slice())?;

        let sign_ctx = Musig2SignContext::from((self, true));
        let to_local_output = settlement_tx.outputs().get(0).unwrap();
        let to_local_output_data = settlement_tx.outputs_data().get(0).unwrap();
        let to_remote_output = settlement_tx.outputs().get(1).unwrap();
        let to_remote_output_data = settlement_tx.outputs_data().get(1).unwrap();
        let args = commitment_tx
            .outputs()
            .get(0)
            .unwrap()
            .lock()
            .args()
            .raw_data();
        let message = blake2b_256(
            [
                to_local_output.as_slice(),
                to_local_output_data.as_slice(),
                to_remote_output.as_slice(),
                to_remote_output_data.as_slice(),
                &args[0..36],
            ]
            .concat(),
        );
        let commitment_tx_partial_signature = sign_ctx.sign(message.as_slice())?;

        Ok(PartiallySignedCommitmentTransaction {
            version: self.get_current_commitment_number(true),
            commitment_tx,
            funding_tx_partial_signature,
            commitment_tx_partial_signature,
        })
    }

    /// Verify the partial signature from the peer and create a complete transaction
    /// with valid witnesses.
    pub fn verify_and_complete_tx(
        &self,
        funding_tx_partial_signature: PartialSignature,
        commitment_tx_partial_signature: PartialSignature,
    ) -> Result<TransactionView, ProcessingChannelError> {
        let tx = self.build_and_verify_commitment_tx(
            funding_tx_partial_signature,
            commitment_tx_partial_signature,
        )?;
        self.sign_tx_to_consume_funding_cell(&tx)
    }
}

pub trait ChannelActorStateStore {
    fn get_channel_actor_state(&self, id: &Hash256) -> Option<ChannelActorState>;
    fn insert_channel_actor_state(&self, state: ChannelActorState);
    fn delete_channel_actor_state(&self, id: &Hash256);
    fn get_channel_ids_by_peer(&self, peer_id: &PeerId) -> Vec<Hash256>;
    fn get_active_channel_ids_by_peer(&self, peer_id: &PeerId) -> Vec<Hash256> {
        self.get_channel_ids_by_peer(peer_id)
            .into_iter()
            .filter(
                |id| matches!(self.get_channel_actor_state(id), Some(state) if !state.is_closed()),
            )
            .collect()
    }
    fn get_channel_states(&self, peer_id: Option<PeerId>) -> Vec<(PeerId, Hash256, ChannelState)>;
    fn get_active_channel_states(
        &self,
        peer_id: Option<PeerId>,
    ) -> Vec<(PeerId, Hash256, ChannelState)> {
        self.get_channel_states(peer_id)
            .into_iter()
            .filter(|(_, _, state)| !state.is_closed())
            .collect()
    }
}

/// A wrapper on CommitmentTransaction that has a partial signature along with
/// the ckb transaction.
#[derive(Clone, Debug)]
pub struct PartiallySignedCommitmentTransaction {
    // The version number of the commitment transaction.
    pub version: u64,
    // The commitment transaction.
    pub commitment_tx: TransactionView,
    // The partial signature to unlock the funding transaction.
    pub funding_tx_partial_signature: PartialSignature,
    // The partial signature to unlock the commitment transaction.
    pub commitment_tx_partial_signature: PartialSignature,
}

pub fn create_witness_for_funding_cell(
    lock_key_xonly: [u8; 32],
    signature: CompactSignature,
) -> [u8; FUNDING_CELL_WITNESS_LEN] {
    let mut witness = Vec::with_capacity(FUNDING_CELL_WITNESS_LEN);

    // for xudt compatibility issue,
    // refer to: https://github.com/nervosnetwork/fiber-scripts/pull/5
    let empty_witness_args = [16, 0, 0, 0, 16, 0, 0, 0, 16, 0, 0, 0, 16, 0, 0, 0];
    witness.extend_from_slice(&empty_witness_args);
    witness.extend_from_slice(lock_key_xonly.as_slice());
    witness.extend_from_slice(signature.serialize().as_slice());

    debug!(
        "Building witnesses for transaction to consume funding cell: {:?}",
        hex::encode(&witness)
    );

    witness
        .try_into()
        .expect("Witness length should be correct")
}

pub struct Musig2VerifyContext {
    pub key_agg_ctx: KeyAggContext,
    pub agg_nonce: AggNonce,
    pub pubkey: Pubkey,
    pub pubnonce: PubNonce,
}

impl From<Musig2SignContext> for Musig2VerifyContext {
    fn from(value: Musig2SignContext) -> Self {
        Musig2VerifyContext {
            key_agg_ctx: value.key_agg_ctx,
            agg_nonce: value.agg_nonce,
            pubkey: value.seckey.pubkey(),
            pubnonce: value.secnonce.public_nonce(),
        }
    }
}

impl Musig2VerifyContext {
    pub fn verify(&self, signature: PartialSignature, message: &[u8]) -> ProcessingChannelResult {
        let result = verify_partial(
            &self.key_agg_ctx,
            signature,
            &self.agg_nonce,
            self.pubkey,
            &self.pubnonce,
            message,
        );
        debug!(
            "Verifying partial signature {:?} with message {:?}, nonce {:?}, agg nonce {:?}, result {:?}",
            &signature,
            hex::encode(message),
            &self.pubnonce,
            &self.agg_nonce,
            result
        );
        Ok(result?)
    }
}

#[derive(Clone)]
pub struct Musig2SignContext {
    key_agg_ctx: KeyAggContext,
    agg_nonce: AggNonce,
    seckey: Privkey,
    secnonce: SecNonce,
}

impl Musig2SignContext {
    pub fn sign(self, message: &[u8]) -> Result<PartialSignature, ProcessingChannelError> {
        debug!(
            "Musig2 signing partial message {:?} with nonce {:?} (public nonce: {:?}), agg nonce {:?}",
            hex::encode(message),
            self.secnonce,
            self.secnonce.public_nonce(),
            &self.agg_nonce
        );
        Ok(sign_partial(
            &self.key_agg_ctx,
            self.seckey,
            self.secnonce,
            &self.agg_nonce,
            message,
        )?)
    }
}

pub fn aggregate_partial_signatures_for_msg(
    message: &[u8],
    verify_ctx: Musig2VerifyContext,
    partial_signatures: [PartialSignature; 2],
) -> Result<CompactSignature, ProcessingChannelError> {
    debug!(
        "Message to aggregate signatures: {:?}",
        hex::encode(message)
    );
    let signature: CompactSignature = aggregate_partial_signatures(
        &verify_ctx.key_agg_ctx,
        &verify_ctx.agg_nonce,
        partial_signatures,
        message,
    )?;
    Ok(signature)
}

#[derive(Clone, Debug, PartialEq, Eq, Serialize, Deserialize)]
pub struct ChannelParametersOneParty {
    pub pubkeys: ChannelBasePublicKeys,
    pub selected_contest_delay: LockTime,
}

impl ChannelParametersOneParty {
    pub fn funding_pubkey(&self) -> &Pubkey {
        &self.pubkeys.funding_pubkey
    }

    pub fn payment_base_key(&self) -> &Pubkey {
        &self.pubkeys.payment_base_key
    }

    pub fn delayed_payment_base_key(&self) -> &Pubkey {
        &self.pubkeys.delayed_payment_base_key
    }

    pub fn revocation_base_key(&self) -> &Pubkey {
        &self.pubkeys.revocation_base_key
    }

    pub fn tlc_base_key(&self) -> &Pubkey {
        &self.pubkeys.tlc_base_key
    }
}

/// One counterparty's public keys which do not change over the life of a channel.
#[derive(Clone, Debug, PartialEq, Eq, Serialize, Deserialize)]
pub struct ChannelBasePublicKeys {
    /// The public key which is used to sign all commitment transactions, as it appears in the
    /// on-chain channel lock-in 2-of-2 multisig output.
    pub funding_pubkey: Pubkey,
    /// The base point which is used (with derive_public_revocation_key) to derive per-commitment
    /// revocation keys. This is combined with the per-commitment-secret generated by the
    /// counterparty to create a secret which the counterparty can reveal to revoke previous
    /// states.
    pub revocation_base_key: Pubkey,
    /// The public key on which the non-broadcaster (ie the countersignatory) receives an immediately
    /// spendable primary channel balance on the broadcaster's commitment transaction. This key is
    /// static across every commitment transaction.
    pub payment_base_key: Pubkey,
    /// The base point which is used (with derive_public_key) to derive a per-commitment payment
    /// public key which receives non-HTLC-encumbered funds which are only available for spending
    /// after some delay (or can be claimed via the revocation path).
    pub delayed_payment_base_key: Pubkey,
    /// The base point which is used (with derive_public_key) to derive a per-commitment public key
    /// which is used to encumber HTLC-in-flight outputs.
    pub tlc_base_key: Pubkey,
}

impl From<&OpenChannel> for ChannelBasePublicKeys {
    fn from(value: &OpenChannel) -> Self {
        ChannelBasePublicKeys {
            funding_pubkey: value.funding_pubkey,
            revocation_base_key: value.revocation_basepoint,
            payment_base_key: value.payment_basepoint,
            delayed_payment_base_key: value.delayed_payment_basepoint,
            tlc_base_key: value.tlc_basepoint,
        }
    }
}

impl From<&AcceptChannel> for ChannelBasePublicKeys {
    fn from(value: &AcceptChannel) -> Self {
        ChannelBasePublicKeys {
            funding_pubkey: value.funding_pubkey,
            revocation_base_key: value.revocation_basepoint,
            payment_base_key: value.payment_basepoint,
            delayed_payment_base_key: value.delayed_payment_basepoint,
            tlc_base_key: value.tlc_basepoint,
        }
    }
}

type ShortHash = [u8; 20];

/// A tlc output.
#[derive(Clone, Debug, PartialEq, Eq, Serialize, Deserialize)]
pub struct TLC {
    /// The id of a TLC.
    pub id: TLCId,
    /// The value as it appears in the commitment transaction
    pub amount: u128,
    /// The CLTV lock-time at which this HTLC expires.
    pub lock_time: LockTime,
    /// The hash of the preimage which unlocks this HTLC.
    pub payment_hash: Hash256,
    /// The preimage of the hash to be sent to the counterparty.
    pub payment_preimage: Option<Hash256>,
    /// Which hash algorithm is applied on the preimage
    pub hash_algorithm: HashAlgorithm,
    /// The onion packet which encodes the routing information for the payment.
    pub onion_packet: Vec<u8>,
    /// The previous tlc id if this tlc is a part of a multi-tlc payment.
    pub previous_tlc: Option<(Hash256, TLCId)>,
}

impl TLC {
    pub fn is_offered(&self) -> bool {
        self.id.is_offered()
    }

    pub fn is_received(&self) -> bool {
        !self.is_offered()
    }

    // Change this tlc to the opposite side.
    pub fn flip_mut(&mut self) {
        self.id.flip_mut()
    }

    /// Get the value for the field `htlc_type` in commitment lock witness.
    /// - Lowest 1 bit: 0 if the tlc is offered by the remote party, 1 otherwise.
    /// - High 7 bits:
    ///     - 0: ckb hash
    ///     - 1: sha256
    pub fn get_htlc_type(&self) -> u8 {
        let offered_flag = if self.is_offered() { 0u8 } else { 1u8 };
        ((self.hash_algorithm as u8) << 1) + offered_flag
    }

    fn get_hash(&self) -> ShortHash {
        self.payment_hash.as_ref()[..20].try_into().unwrap()
    }

    fn get_id(&self) -> u64 {
        match self.id {
            TLCId::Offered(id) => id,
            TLCId::Received(id) => id,
        }
    }
}

/// A tlc output in a commitment transaction, including both the tlc output
/// and the commitment_number that it first appeared (will appear) in the
/// commitment transaction.
#[derive(Clone, Debug, PartialEq, Eq, Serialize, Deserialize)]
pub struct DetailedTLCInfo {
    tlc: TLC,
    // The commitment numbers of both parties when this tlc is created
    // as the offerer sees it.
    // TODO: There is a potential bug here. The commitment number of the
    // receiver may have been updated by the time this tlc is included
    // in a commitment of the offerer. Currently we assume that the commitment
    // number of the receiver when the time this tlc is actually committed by
    // the offerer is just the same as the commitment number of the receiver
    // when the this tlc is created.
    created_at: CommitmentNumbers,
    // The commitment number of the party that received this tlc
    // (also called receiver) when this tlc is first included in
    // the commitment transaction of the receiver.
    creation_confirmed_at: Option<CommitmentNumbers>,
    // The commitment number of the party that removed this tlc
    // (only the receiver is allowed to remove) when the tlc is removed.
    removed_at: Option<(CommitmentNumbers, RemoveTlcReason)>,
    // The initial commitment number of the party (the offerer) that
    // has confirmed the removal of this tlc.
    removal_confirmed_at: Option<CommitmentNumbers>,
}

impl DetailedTLCInfo {
    fn is_offered(&self) -> bool {
        self.tlc.is_offered()
    }

    fn get_commitment_numbers(&self, local: bool) -> CommitmentNumbers {
        let am_i_sending_the_tlc = {
            if self.is_offered() {
                local
            } else {
                !local
            }
        };
        if am_i_sending_the_tlc {
            self.created_at
        } else {
            self.creation_confirmed_at
                .expect("Commitment number is present")
        }
    }

    fn is_fullfill_removed(&self) -> bool {
        if let Some((_, removed_reason)) = &self.removed_at {
            matches!(removed_reason, RemoveTlcReason::RemoveTlcFulfill(_))
        } else {
            false
        }
    }
}

pub fn get_tweak_by_commitment_point(commitment_point: &Pubkey) -> [u8; 32] {
    let mut hasher = new_blake2b();
    hasher.update(&commitment_point.serialize());
    let mut result = [0u8; 32];
    hasher.finalize(&mut result);
    result
}

fn derive_private_key(secret: &Privkey, commitment_point: &Pubkey) -> Privkey {
    secret.tweak(get_tweak_by_commitment_point(commitment_point))
}

fn derive_public_key(base_key: &Pubkey, commitment_point: &Pubkey) -> Pubkey {
    base_key.tweak(get_tweak_by_commitment_point(commitment_point))
}

pub fn derive_revocation_pubkey(base_key: &Pubkey, commitment_point: &Pubkey) -> Pubkey {
    let result = derive_public_key(commitment_point, base_key);
    debug!(
        "Derived revocation pub key from commitment point {:?}, base_key {:?}, result {:?}",
        &commitment_point, &base_key, &result
    );
    result
}

pub fn derive_payment_pubkey(base_key: &Pubkey, commitment_point: &Pubkey) -> Pubkey {
    derive_public_key(base_key, commitment_point)
}

pub fn derive_delayed_payment_pubkey(base_key: &Pubkey, commitment_point: &Pubkey) -> Pubkey {
    derive_public_key(base_key, commitment_point)
}

pub fn derive_tlc_pubkey(base_key: &Pubkey, commitment_point: &Pubkey) -> Pubkey {
    derive_public_key(base_key, commitment_point)
}

/// A simple implementation of [`WriteableEcdsaChannelSigner`] that just keeps the private keys in memory.
///
/// This implementation performs no policy checks and is insufficient by itself as
/// a secure external signer.
#[derive(Clone, Eq, PartialEq, Serialize, Deserialize)]
pub struct InMemorySigner {
    /// Holder secret key in the 2-of-2 multisig script of a channel. This key also backs the
    /// holder's anchor output in a commitment transaction, if one is present.
    pub funding_key: Privkey,
    /// Holder secret key for blinded revocation pubkey.
    pub revocation_base_key: Privkey,
    /// Holder secret key used for our balance in counterparty-broadcasted commitment transactions.
    pub payment_key: Privkey,
    /// Holder secret key used in an HTLC transaction.
    pub delayed_payment_base_key: Privkey,
    /// Holder HTLC secret key used in commitment transaction HTLC outputs.
    pub tlc_base_key: Privkey,
    /// SecNonce used to generate valid signature in musig.
    // TODO: use rust's ownership to make sure musig_nonce is used once.
    pub musig2_base_nonce: Privkey,
    /// Seed to derive above keys (per commitment).
    pub commitment_seed: [u8; 32],
}

impl InMemorySigner {
    pub fn generate_from_seed(params: &[u8]) -> Self {
        let seed = ckb_hash::blake2b_256(params);

        let commitment_seed = {
            let mut hasher = new_blake2b();
            hasher.update(&seed);
            hasher.update(&b"commitment seed"[..]);
            let mut result = [0u8; 32];
            hasher.finalize(&mut result);
            result
        };

        let key_derive = |seed: &[u8], info: &[u8]| {
            let result = blake2b_hash_with_salt(seed, info);
            Privkey::from_slice(&result)
        };

        let funding_key = key_derive(&seed, b"funding key");
        let revocation_base_key = key_derive(funding_key.as_ref(), b"revocation base key");
        let payment_key = key_derive(revocation_base_key.as_ref(), b"payment key");
        let delayed_payment_base_key =
            key_derive(payment_key.as_ref(), b"delayed payment base key");
        let tlc_base_key = key_derive(delayed_payment_base_key.as_ref(), b"HTLC base key");
        let musig2_base_nonce = key_derive(tlc_base_key.as_ref(), b"musig nocne");

        Self {
            funding_key,
            revocation_base_key,
            payment_key,
            delayed_payment_base_key,
            tlc_base_key,
            musig2_base_nonce,
            commitment_seed,
        }
    }

    fn get_base_public_keys(&self) -> ChannelBasePublicKeys {
        ChannelBasePublicKeys {
            funding_pubkey: self.funding_key.pubkey(),
            revocation_base_key: self.revocation_base_key.pubkey(),
            payment_base_key: self.payment_key.pubkey(),
            delayed_payment_base_key: self.delayed_payment_base_key.pubkey(),
            tlc_base_key: self.tlc_base_key.pubkey(),
        }
    }

    pub fn get_commitment_point(&self, commitment_number: u64) -> Pubkey {
        get_commitment_point(&self.commitment_seed, commitment_number)
    }

    pub fn get_commitment_secret(&self, commitment_number: u64) -> [u8; 32] {
        get_commitment_secret(&self.commitment_seed, commitment_number)
    }

    pub fn derive_revocation_key(&self, commitment_number: u64) -> Privkey {
        let per_commitment_secret = self.get_commitment_secret(commitment_number);
        // Note that here we don't derive private key in the same way as we ususally do.
        // Instead we use per commitment secret as "master key" and public revocation key
        // as derivation material. In this way when we reveal the per round "master key",
        // the counterparty can obtain the secret key for that round.
        derive_private_key(
            &per_commitment_secret.into(),
            &self.revocation_base_key.pubkey(),
        )
    }

    pub fn derive_payment_key(&self, new_commitment_number: u64) -> Privkey {
        let per_commitment_point = self.get_commitment_point(new_commitment_number);
        derive_private_key(&self.payment_key, &per_commitment_point)
    }

    pub fn derive_delayed_payment_key(&self, new_commitment_number: u64) -> Privkey {
        let per_commitment_point = self.get_commitment_point(new_commitment_number);
        derive_private_key(&self.delayed_payment_base_key, &per_commitment_point)
    }

    pub fn derive_tlc_key(&self, new_commitment_number: u64) -> Privkey {
        let per_commitment_point = self.get_commitment_point(new_commitment_number);
        derive_private_key(&self.tlc_base_key, &per_commitment_point)
    }

    // TODO: Verify that this is a secure way to derive the nonce.
    pub fn derive_musig2_nonce(&self, commitment_number: u64) -> SecNonce {
        let commitment_point = self.get_commitment_point(commitment_number);
        let seckey = derive_private_key(&self.musig2_base_nonce, &commitment_point);
        debug!(
            "Deriving Musig2 nonce: commitment number: {}, commitment point: {:?}",
            commitment_number, commitment_point
        );
        SecNonce::build(seckey.as_ref()).build()
    }
}

#[cfg(test)]
mod tests {
    use crate::{
        ckb::contracts::{get_cell_deps, Contract},
        fiber::{
            channel::{
                derive_revocation_pubkey, AddTlcCommand, ChannelCommand, ChannelCommandWithId,
                RemoveTlcCommand, ShutdownCommand, DEFAULT_COMMITMENT_FEE_RATE,
            },
            hash_algorithm::HashAlgorithm,
            network::{AcceptChannelCommand, OpenChannelCommand},
            test_utils::{init_tracing, NetworkNode},
            types::{Hash256, LockTime, RemoveTlcFulfill, RemoveTlcReason},
            NetworkActorCommand, NetworkActorMessage,
        },
        NetworkServiceEvent,
    };

    use super::{super::types::Privkey, derive_private_key, derive_tlc_pubkey, InMemorySigner};
    use ckb_jsonrpc_types::Status;
    use ckb_types::{
        core::FeeRate,
        packed::{CellInput, Script, Transaction},
        prelude::{AsTransactionBuilder, Builder, Entity, Pack},
    };
    use ractor::call;

    #[test]
    fn test_per_commitment_point_and_secret_consistency() {
        init_tracing();

        let signer = InMemorySigner::generate_from_seed(&[1; 32]);
        assert_eq!(
            signer.get_commitment_point(0),
            Privkey::from(&signer.get_commitment_secret(0)).pubkey()
        );
    }

    #[test]
    fn test_derive_private_and_public_tlc_keys() {
        let privkey = Privkey::from(&[1; 32]);
        let per_commitment_point = Privkey::from(&[2; 32]).pubkey();
        let derived_privkey = derive_private_key(&privkey, &per_commitment_point);
        let derived_pubkey = derive_tlc_pubkey(&privkey.pubkey(), &per_commitment_point);
        assert_eq!(derived_privkey.pubkey(), derived_pubkey);
    }

    #[test]
    fn test_derive_private_and_public_revocation_keys() {
        let base_revocation_key = Privkey::from(&[1; 32]);
        let per_commitment_secret = Privkey::from(&[2; 32]);
        let derived_privkey =
            derive_private_key(&per_commitment_secret, &base_revocation_key.pubkey());
        let derived_pubkey = derive_revocation_pubkey(
            &base_revocation_key.pubkey(),
            &per_commitment_secret.pubkey(),
        );
        assert_eq!(derived_privkey.pubkey(), derived_pubkey);
    }

    #[tokio::test]
    async fn test_open_channel_to_peer() {
        let [node_a, mut node_b] = NetworkNode::new_n_interconnected_nodes().await;

        let message = |rpc_reply| {
            NetworkActorMessage::Command(NetworkActorCommand::OpenChannel(
                OpenChannelCommand {
                    peer_id: node_b.peer_id.clone(),
                    public: false,
                    shutdown_script: None,
                    funding_amount: 100000000000,
                    funding_udt_type_script: None,
                    commitment_fee_rate: None,
                    funding_fee_rate: None,
                    tlc_locktime_expiry_delta: None,
                    tlc_min_value: None,
                    tlc_max_value: None,
                    tlc_fee_proportional_millionths: None,
                    max_num_of_accept_tlcs: None,
                    max_tlc_value_in_flight: None,
                },
                rpc_reply,
            ))
        };
        let _open_channel_result = call!(node_a.network_actor, message)
            .expect("node_a alive")
            .expect("open channel success");

        node_b
            .expect_event(|event| match event {
                NetworkServiceEvent::ChannelPendingToBeAccepted(peer_id, channel_id) => {
                    println!("A channel ({:?}) to {:?} create", channel_id, peer_id);
                    assert_eq!(peer_id, &node_a.peer_id);
                    true
                }
                _ => false,
            })
            .await;
    }

    #[tokio::test]
    async fn test_open_and_accept_channel() {
        use crate::fiber::channel::DEFAULT_CHANNEL_MINIMAL_CKB_AMOUNT;

        let [node_a, mut node_b] = NetworkNode::new_n_interconnected_nodes().await;

        let message = |rpc_reply| {
            NetworkActorMessage::Command(NetworkActorCommand::OpenChannel(
                OpenChannelCommand {
                    peer_id: node_b.peer_id.clone(),
                    public: false,
                    shutdown_script: None,
                    funding_amount: 100000000000,
                    funding_udt_type_script: None,
                    commitment_fee_rate: None,
                    funding_fee_rate: None,
                    tlc_locktime_expiry_delta: None,
                    tlc_min_value: None,
                    tlc_max_value: None,
                    tlc_fee_proportional_millionths: None,
                    max_num_of_accept_tlcs: None,
                    max_tlc_value_in_flight: None,
                },
                rpc_reply,
            ))
        };
        let open_channel_result = call!(node_a.network_actor, message)
            .expect("node_a alive")
            .expect("open channel success");

        node_b
            .expect_event(|event| match event {
                NetworkServiceEvent::ChannelPendingToBeAccepted(peer_id, channel_id) => {
                    println!("A channel ({:?}) to {:?} create", &channel_id, peer_id);
                    assert_eq!(peer_id, &node_a.peer_id);
                    true
                }
                _ => false,
            })
            .await;

        let message = |rpc_reply| {
            NetworkActorMessage::Command(NetworkActorCommand::AcceptChannel(
                AcceptChannelCommand {
                    temp_channel_id: open_channel_result.channel_id,
                    funding_amount: DEFAULT_CHANNEL_MINIMAL_CKB_AMOUNT as u128,
                    shutdown_script: None,
                },
                rpc_reply,
            ))
        };

        let _accept_channel_result = call!(node_b.network_actor, message)
            .expect("node_b alive")
            .expect("accept channel success");
    }

    #[tokio::test]
    async fn test_create_public_channel() {
        init_tracing();

        let _span = tracing::info_span!("node", node = "test").entered();

        let node_a_funding_amount = 100000000000;
        let node_b_funding_amount = 6200000000;

        let (_node_a, _node_b, _new_channel_id) = create_nodes_with_established_channel(
            node_a_funding_amount,
            node_b_funding_amount,
            true,
        )
        .await;
        // Wait for the channel announcement to be broadcasted
        tokio::time::sleep(tokio::time::Duration::from_millis(5000)).await;
        // FIXME: add assertion
    }

    #[tokio::test]
    async fn test_stash_broadcast_messages() {
        init_tracing();

        let _span = tracing::info_span!("node", node = "test").entered();

        let node_a_funding_amount = 100000000000;
        let node_b_funding_amount = 6200000000;

        let (node_a, _node_b, _new_channel_id) = create_nodes_with_established_channel(
            node_a_funding_amount,
            node_b_funding_amount,
            true,
        )
        .await;

        // Mark sync done for node_a after 1 second
        node_a
            .network_actor
            .send_after(ractor::concurrency::Duration::from_secs(1), || {
                NetworkActorMessage::new_command(NetworkActorCommand::MarkSyncingDone)
            });

        // Wait for the channel announcement to be broadcasted
        tokio::time::sleep(tokio::time::Duration::from_millis(5000)).await;
    }

    async fn do_test_channel_commitment_tx_after_add_tlc(algorithm: HashAlgorithm) {
        let [mut node_a, mut node_b] = NetworkNode::new_n_interconnected_nodes().await;

        let node_a_funding_amount = 100000000000;
        let node_b_funidng_amount = 6200000000;

        let message = |rpc_reply| {
            NetworkActorMessage::Command(NetworkActorCommand::OpenChannel(
                OpenChannelCommand {
                    peer_id: node_b.peer_id.clone(),
                    public: false,
                    shutdown_script: None,
                    funding_amount: node_a_funding_amount,
                    funding_udt_type_script: None,
                    commitment_fee_rate: None,
                    funding_fee_rate: None,
                    tlc_locktime_expiry_delta: None,
                    tlc_min_value: None,
                    tlc_max_value: None,
                    tlc_fee_proportional_millionths: None,
                    max_num_of_accept_tlcs: None,
                    max_tlc_value_in_flight: None,
                },
                rpc_reply,
            ))
        };
        let open_channel_result = call!(node_a.network_actor, message)
            .expect("node_a alive")
            .expect("open channel success");

        node_b
            .expect_event(|event| match event {
                NetworkServiceEvent::ChannelPendingToBeAccepted(peer_id, channel_id) => {
                    println!("A channel ({:?}) to {:?} create", &channel_id, peer_id);
                    assert_eq!(peer_id, &node_a.peer_id);
                    true
                }
                _ => false,
            })
            .await;
        let message = |rpc_reply| {
            NetworkActorMessage::Command(NetworkActorCommand::AcceptChannel(
                AcceptChannelCommand {
                    temp_channel_id: open_channel_result.channel_id,
                    funding_amount: node_b_funidng_amount,
                    shutdown_script: None,
                },
                rpc_reply,
            ))
        };
        let accept_channel_result = call!(node_b.network_actor, message)
            .expect("node_b alive")
            .expect("accept channel success");
        let new_channel_id = accept_channel_result.new_channel_id;

        node_a
            .expect_event(|event| match event {
                NetworkServiceEvent::ChannelReady(peer_id, channel_id, _funding_tx_hash) => {
                    println!(
                        "A channel ({:?}) to {:?} is now ready",
                        &channel_id, &peer_id
                    );
                    assert_eq!(peer_id, &node_b.peer_id);
                    assert_eq!(channel_id, &new_channel_id);
                    true
                }
                _ => false,
            })
            .await;

        node_b
            .expect_event(|event| match event {
                NetworkServiceEvent::ChannelReady(peer_id, channel_id, _funding_tx_hash) => {
                    println!(
                        "A channel ({:?}) to {:?} is now ready",
                        &channel_id, &peer_id
                    );
                    assert_eq!(peer_id, &node_a.peer_id);
                    assert_eq!(channel_id, &new_channel_id);
                    true
                }
                _ => false,
            })
            .await;

        let preimage = [1; 32];
        let digest = algorithm.hash(&preimage);
        let tlc_amount = 1000000000;

        let add_tlc_result = call!(node_a.network_actor, |rpc_reply| {
            NetworkActorMessage::Command(NetworkActorCommand::ControlFiberChannel(
                ChannelCommandWithId {
                    channel_id: new_channel_id,
                    command: ChannelCommand::AddTlc(
                        AddTlcCommand {
                            amount: tlc_amount,
                            hash_algorithm: algorithm,
                            payment_hash: Some(digest.into()),
                            expiry: LockTime::new(100),
                            preimage: None,
                            onion_packet: vec![],
                            previous_tlc: None,
                        },
                        rpc_reply,
                    ),
                },
            ))
        })
        .expect("node_b alive")
        .expect("successfully added tlc");

        dbg!(&add_tlc_result);

        // Since we currently automatically send a `CommitmentSigned` message
        // after sending a `AddTlc` message, we can expect the `RemoteCommitmentSigned`
        // to be received by node b.
        let node_b_commitment_tx = node_b
            .expect_to_process_event(|event| match event {
                NetworkServiceEvent::RemoteCommitmentSigned(peer_id, channel_id, num, tx) => {
                    println!(
                        "Commitment tx (#{}) {:?} from {:?} for channel {:?} received",
                        num, &tx, peer_id, channel_id
                    );
                    assert_eq!(peer_id, &node_a.peer_id);
                    assert_eq!(channel_id, &new_channel_id);
                    Some(tx.clone())
                }
                _ => None,
            })
            .await;

        call!(node_b.network_actor, |rpc_reply| {
            NetworkActorMessage::Command(NetworkActorCommand::ControlFiberChannel(
                ChannelCommandWithId {
                    channel_id: new_channel_id,
                    command: ChannelCommand::RemoveTlc(
                        RemoveTlcCommand {
                            id: add_tlc_result.tlc_id,
                            reason: RemoveTlcReason::RemoveTlcFulfill(RemoveTlcFulfill {
                                payment_preimage: preimage.into(),
                            }),
                        },
                        rpc_reply,
                    ),
                },
            ))
        })
        .expect("node_b alive")
        .expect("successfully removed tlc");

        // Since we currently automatically send a `CommitmentSigned` message
        // after sending a `RemoveTlc` message, we can expect the `RemoteCommitmentSigned`
        // to be received by node a.
        let node_a_commitment_tx = node_a
            .expect_to_process_event(|event| match event {
                NetworkServiceEvent::RemoteCommitmentSigned(peer_id, channel_id, num, tx) => {
                    println!(
                        "Commitment tx (#{}) {:?} from {:?} for channel {:?} received",
                        num, &tx, peer_id, channel_id
                    );
                    assert_eq!(peer_id, &node_b.peer_id);
                    assert_eq!(channel_id, &new_channel_id);
                    Some(tx.clone())
                }
                _ => None,
            })
            .await;

        assert_eq!(
            node_a.submit_tx(node_a_commitment_tx.clone()).await,
            Status::Committed
        );

        assert_eq!(
            node_b.submit_tx(node_b_commitment_tx.clone()).await,
            Status::Committed
        );
    }

    #[tokio::test]
    async fn test_channel_commitment_tx_after_add_tlc_ckbhash() {
        do_test_channel_commitment_tx_after_add_tlc(HashAlgorithm::CkbHash).await
    }

    #[tokio::test]
    async fn test_channel_commitment_tx_after_add_tlc_sha256() {
        do_test_channel_commitment_tx_after_add_tlc(HashAlgorithm::Sha256).await
    }

    async fn create_nodes_with_established_channel(
        node_a_funding_amount: u128,
        node_b_funding_amount: u128,
        public: bool,
    ) -> (NetworkNode, NetworkNode, Hash256) {
        let [mut node_a, mut node_b] = NetworkNode::new_n_interconnected_nodes().await;

        let message = |rpc_reply| {
            NetworkActorMessage::Command(NetworkActorCommand::OpenChannel(
                OpenChannelCommand {
                    peer_id: node_b.peer_id.clone(),
                    public,
                    shutdown_script: None,
                    funding_amount: node_a_funding_amount,
                    funding_udt_type_script: None,
                    commitment_fee_rate: None,
                    funding_fee_rate: None,
                    tlc_locktime_expiry_delta: None,
                    tlc_min_value: None,
                    tlc_max_value: None,
                    tlc_fee_proportional_millionths: None,
                    max_num_of_accept_tlcs: None,
                    max_tlc_value_in_flight: None,
                },
                rpc_reply,
            ))
        };
        let open_channel_result = call!(node_a.network_actor, message)
            .expect("node_a alive")
            .expect("open channel success");

        node_b
            .expect_event(|event| match event {
                NetworkServiceEvent::ChannelPendingToBeAccepted(peer_id, channel_id) => {
                    println!("A channel ({:?}) to {:?} create", &channel_id, peer_id);
                    assert_eq!(peer_id, &node_a.peer_id);
                    true
                }
                _ => false,
            })
            .await;
        let message = |rpc_reply| {
            NetworkActorMessage::Command(NetworkActorCommand::AcceptChannel(
                AcceptChannelCommand {
                    temp_channel_id: open_channel_result.channel_id,
                    funding_amount: node_b_funding_amount,
                    shutdown_script: None,
                },
                rpc_reply,
            ))
        };
        let accept_channel_result = call!(node_b.network_actor, message)
            .expect("node_b alive")
            .expect("accept channel success");
        let new_channel_id = accept_channel_result.new_channel_id;

        node_a
            .expect_event(|event| match event {
                NetworkServiceEvent::ChannelReady(peer_id, channel_id, _funding_tx_hash) => {
                    println!(
                        "A channel ({:?}) to {:?} is now ready",
                        &channel_id, &peer_id
                    );
                    assert_eq!(peer_id, &node_b.peer_id);
                    assert_eq!(channel_id, &new_channel_id);
                    true
                }
                _ => false,
            })
            .await;

        node_b
            .expect_event(|event| match event {
                NetworkServiceEvent::ChannelReady(peer_id, channel_id, _funding_tx_hash) => {
                    println!(
                        "A channel ({:?}) to {:?} is now ready",
                        &channel_id, &peer_id
                    );
                    assert_eq!(peer_id, &node_a.peer_id);
                    assert_eq!(channel_id, &new_channel_id);
                    true
                }
                _ => false,
            })
            .await;
        (node_a, node_b, new_channel_id)
    }

    async fn do_test_remove_tlc_with_wrong_hash_algorithm(
        correct_algorithm: HashAlgorithm,
        wrong_algorithm: HashAlgorithm,
    ) {
        let node_a_funding_amount = 100000000000;
        let node_b_funding_amount = 6200000000;

        let (node_a, node_b, new_channel_id) = create_nodes_with_established_channel(
            node_a_funding_amount,
            node_b_funding_amount,
            false,
        )
        .await;

        let preimage = [1; 32];
        let digest = correct_algorithm.hash(&preimage);
        let tlc_amount = 1000000000;

        let add_tlc_result = call!(node_a.network_actor, |rpc_reply| {
            NetworkActorMessage::Command(NetworkActorCommand::ControlFiberChannel(
                ChannelCommandWithId {
                    channel_id: new_channel_id,
                    command: ChannelCommand::AddTlc(
                        AddTlcCommand {
                            amount: tlc_amount,
                            hash_algorithm: correct_algorithm,
                            payment_hash: Some(digest.into()),
                            expiry: LockTime::new(100),
                            preimage: None,
                            onion_packet: vec![],
                            previous_tlc: None,
                        },
                        rpc_reply,
                    ),
                },
            ))
        })
        .expect("node_b alive")
        .expect("successfully added tlc");

        dbg!(&add_tlc_result);

        dbg!("Sleeping for some time to wait for the AddTlc processed by both party");
        tokio::time::sleep(tokio::time::Duration::from_secs(1)).await;

        call!(node_b.network_actor, |rpc_reply| {
            NetworkActorMessage::Command(NetworkActorCommand::ControlFiberChannel(
                ChannelCommandWithId {
                    channel_id: new_channel_id,
                    command: ChannelCommand::RemoveTlc(
                        RemoveTlcCommand {
                            id: add_tlc_result.tlc_id,
                            reason: RemoveTlcReason::RemoveTlcFulfill(RemoveTlcFulfill {
                                payment_preimage: preimage.into(),
                            }),
                        },
                        rpc_reply,
                    ),
                },
            ))
        })
        .expect("node_b alive")
        .expect("successfully removed tlc");

        dbg!("Sleeping for some time to wait for the RemoveTlc processed by both party");
        tokio::time::sleep(tokio::time::Duration::from_secs(1)).await;

        let add_tlc_result = call!(node_a.network_actor, |rpc_reply| {
            NetworkActorMessage::Command(NetworkActorCommand::ControlFiberChannel(
                ChannelCommandWithId {
                    channel_id: new_channel_id,
                    command: ChannelCommand::AddTlc(
                        AddTlcCommand {
                            amount: tlc_amount,
                            hash_algorithm: wrong_algorithm,
                            payment_hash: Some(digest.into()),
                            expiry: LockTime::new(100),
                            preimage: None,
                            onion_packet: vec![],
                            previous_tlc: None,
                        },
                        rpc_reply,
                    ),
                },
            ))
        })
        .expect("node_b alive")
        .expect("successfully added tlc");

        dbg!(&add_tlc_result);

        dbg!("Sleeping for some time to wait for the AddTlc processed by both party");
        tokio::time::sleep(tokio::time::Duration::from_secs(1)).await;

        let remove_tlc_result = call!(node_b.network_actor, |rpc_reply| {
            NetworkActorMessage::Command(NetworkActorCommand::ControlFiberChannel(
                ChannelCommandWithId {
                    channel_id: new_channel_id,
                    command: ChannelCommand::RemoveTlc(
                        RemoveTlcCommand {
                            id: add_tlc_result.tlc_id,
                            reason: RemoveTlcReason::RemoveTlcFulfill(RemoveTlcFulfill {
                                payment_preimage: preimage.into(),
                            }),
                        },
                        rpc_reply,
                    ),
                },
            ))
        })
        .expect("node_b alive");

        dbg!(&remove_tlc_result);
        assert!(remove_tlc_result.is_err());
    }

    #[tokio::test]
    async fn test_remove_tlc_with_wrong_hash_algorithm() {
        let supported_algorithms = HashAlgorithm::supported_algorithms();
        for algorithm1 in &supported_algorithms {
            for algorithm2 in &supported_algorithms {
                if algorithm2 == algorithm1 {
                    continue;
                }
                do_test_remove_tlc_with_wrong_hash_algorithm(*algorithm1, *algorithm2).await;
            }
        }
    }

    async fn do_test_channel_with_simple_update_operation(algorithm: HashAlgorithm) {
        let node_a_funding_amount = 100000000000;
        let node_b_funding_amount = 6200000000;

        let (mut node_a, mut node_b, new_channel_id) = create_nodes_with_established_channel(
            node_a_funding_amount,
            node_b_funding_amount,
            false,
        )
        .await;

        let preimage = [1; 32];
        let digest = algorithm.hash(&preimage);
        let tlc_amount = 1000000000;

        let add_tlc_result = call!(node_a.network_actor, |rpc_reply| {
            NetworkActorMessage::Command(NetworkActorCommand::ControlFiberChannel(
                ChannelCommandWithId {
                    channel_id: new_channel_id,
                    command: ChannelCommand::AddTlc(
                        AddTlcCommand {
                            amount: tlc_amount,
                            hash_algorithm: algorithm,
                            payment_hash: Some(digest.into()),
                            expiry: LockTime::new(100),
                            preimage: None,
                            onion_packet: vec![],
                            previous_tlc: None,
                        },
                        rpc_reply,
                    ),
                },
            ))
        })
        .expect("node_b alive")
        .expect("successfully added tlc");

        dbg!(&add_tlc_result);

        dbg!("Sleeping for some time to wait for the AddTlc processed by both party");
        tokio::time::sleep(tokio::time::Duration::from_secs(1)).await;

        call!(node_b.network_actor, |rpc_reply| {
            NetworkActorMessage::Command(NetworkActorCommand::ControlFiberChannel(
                ChannelCommandWithId {
                    channel_id: new_channel_id,
                    command: ChannelCommand::RemoveTlc(
                        RemoveTlcCommand {
                            id: add_tlc_result.tlc_id,
                            reason: RemoveTlcReason::RemoveTlcFulfill(RemoveTlcFulfill {
                                payment_preimage: preimage.into(),
                            }),
                        },
                        rpc_reply,
                    ),
                },
            ))
        })
        .expect("node_b alive")
        .expect("successfully removed tlc");

        let fee_rate = FeeRate::from_u64(DEFAULT_COMMITMENT_FEE_RATE);
        call!(node_b.network_actor, |rpc_reply| {
            NetworkActorMessage::Command(NetworkActorCommand::ControlFiberChannel(
                ChannelCommandWithId {
                    channel_id: new_channel_id,
                    command: ChannelCommand::Shutdown(
                        ShutdownCommand {
                            close_script: Script::default().as_builder().build(),
                            fee_rate,
                            force: false,
                        },
                        rpc_reply,
                    ),
                },
            ))
        })
        .expect("node_b alive")
        .expect("successfully shutdown channel");

        let node_a_shutdown_tx_hash = node_a
            .expect_to_process_event(|event| match event {
                NetworkServiceEvent::ChannelClosed(peer_id, channel_id, tx_hash) => {
                    println!(
                        "Shutdown tx ({:?}) from {:?} for channel {:?} received",
                        &tx_hash, &peer_id, channel_id
                    );
                    assert_eq!(peer_id, &node_b.peer_id);
                    assert_eq!(channel_id, &new_channel_id);
                    Some(tx_hash.clone())
                }
                _ => None,
            })
            .await;

        dbg!(&node_a_shutdown_tx_hash);

        let node_b_shutdown_tx_hash = node_b
            .expect_to_process_event(|event| match event {
                NetworkServiceEvent::ChannelClosed(peer_id, channel_id, tx_hash) => {
                    println!(
                        "Shutdown tx ({:?}) from {:?} for channel {:?} received",
                        &tx_hash, &peer_id, channel_id
                    );
                    assert_eq!(peer_id, &node_a.peer_id);
                    assert_eq!(channel_id, &new_channel_id);
                    Some(tx_hash.clone())
                }
                _ => None,
            })
            .await;

        dbg!(&node_b_shutdown_tx_hash);

        assert_eq!(node_a_shutdown_tx_hash, node_b_shutdown_tx_hash);

        assert_eq!(
            node_a.trace_tx_hash(node_a_shutdown_tx_hash.clone()).await,
            Status::Committed
        );
        assert_eq!(
            node_b.trace_tx_hash(node_b_shutdown_tx_hash.clone()).await,
            Status::Committed
        );

        // TODO: maybe also check shutdown tx outputs and output balances here.
    }

    #[tokio::test]
    async fn test_revoke_old_commitment_transaction() {
        init_tracing();

        let [mut node_a, mut node_b] = NetworkNode::new_n_interconnected_nodes().await;

        let message = |rpc_reply| {
            NetworkActorMessage::Command(NetworkActorCommand::OpenChannel(
                OpenChannelCommand {
                    peer_id: node_b.peer_id.clone(),
                    public: false,
                    shutdown_script: None,
                    funding_amount: 100000000000,
                    funding_udt_type_script: None,
                    commitment_fee_rate: None,
                    funding_fee_rate: None,
                    tlc_locktime_expiry_delta: None,
                    tlc_min_value: None,
                    tlc_max_value: None,
                    tlc_fee_proportional_millionths: None,
                    max_num_of_accept_tlcs: None,
                    max_tlc_value_in_flight: None,
                },
                rpc_reply,
            ))
        };
        let open_channel_result = call!(node_a.network_actor, message)
            .expect("node_a alive")
            .expect("open channel success");

        node_b
            .expect_event(|event| match event {
                NetworkServiceEvent::ChannelPendingToBeAccepted(peer_id, channel_id) => {
                    println!("A channel ({:?}) to {:?} create", &channel_id, peer_id);
                    assert_eq!(peer_id, &node_a.peer_id);
                    true
                }
                _ => false,
            })
            .await;
        let message = |rpc_reply| {
            NetworkActorMessage::Command(NetworkActorCommand::AcceptChannel(
                AcceptChannelCommand {
                    temp_channel_id: open_channel_result.channel_id,
                    funding_amount: 6200000000,
                    shutdown_script: None,
                },
                rpc_reply,
            ))
        };
        let accept_channel_result = call!(node_b.network_actor, message)
            .expect("node_b alive")
            .expect("accept channel success");
        let new_channel_id = accept_channel_result.new_channel_id;

        let commitment_tx = node_b
            .expect_to_process_event(|event| match event {
                NetworkServiceEvent::RemoteCommitmentSigned(peer_id, channel_id, num, tx) => {
                    println!(
                        "Commitment tx (#{}) {:?} from {:?} for channel {:?} received",
                        num, &tx, peer_id, channel_id
                    );
                    assert_eq!(peer_id, &node_a.peer_id);
                    assert_eq!(channel_id, &new_channel_id);
                    Some(tx.clone())
                }
                _ => None,
            })
            .await;

        node_a
            .expect_event(|event| match event {
                NetworkServiceEvent::ChannelReady(peer_id, channel_id, _funding_tx_hash) => {
                    println!(
                        "A channel ({:?}) to {:?} is now ready",
                        &channel_id, &peer_id
                    );
                    assert_eq!(peer_id, &node_b.peer_id);
                    assert_eq!(channel_id, &new_channel_id);
                    true
                }
                _ => false,
            })
            .await;

        node_b
            .expect_event(|event| match event {
                NetworkServiceEvent::ChannelReady(peer_id, channel_id, _funding_tx_hash) => {
                    println!(
                        "A channel ({:?}) to {:?} is now ready",
                        &channel_id, &peer_id
                    );
                    assert_eq!(peer_id, &node_a.peer_id);
                    assert_eq!(channel_id, &new_channel_id);
                    true
                }
                _ => false,
            })
            .await;

        node_a
            .network_actor
            .send_message(NetworkActorMessage::Command(
                NetworkActorCommand::ControlFiberChannel(ChannelCommandWithId {
                    channel_id: new_channel_id,
                    command: ChannelCommand::CommitmentSigned(),
                }),
            ))
            .expect("node_a alive");

        let (x_only_aggregated_pubkey, signature, output, output_data) = node_a
            .expect_to_process_event(|event| match event {
                NetworkServiceEvent::RevokeAndAckReceived(
                    peer_id,
                    channel_id,
                    commitment_number,
                    x_only_aggregated_pubkey,
                    signature,
                    output,
                    output_data,
                ) => {
                    assert_eq!(peer_id, &node_b.peer_id);
                    assert_eq!(channel_id, &new_channel_id);
                    assert_eq!(*commitment_number, 1u64);
                    Some((
                        x_only_aggregated_pubkey.clone(),
                        signature.clone(),
                        output.clone(),
                        output_data.clone(),
                    ))
                }
                _ => None,
            })
            .await;

        assert_eq!(
            node_a.submit_tx(commitment_tx.clone()).await,
            Status::Committed
        );

        println!("commitment_tx: {:?}", commitment_tx);

        let tx = Transaction::default()
            .as_advanced_builder()
            .cell_deps(get_cell_deps(vec![Contract::CommitmentLock], &None))
            .input(
                CellInput::new_builder()
                    .previous_output(commitment_tx.output_pts().get(0).unwrap().clone())
                    .build(),
            )
            .output(output)
            .output_data(output_data)
            .build();

        let empty_witness_args = [16, 0, 0, 0, 16, 0, 0, 0, 16, 0, 0, 0, 16, 0, 0, 0];
        let witness = [
            empty_witness_args.to_vec(),
            vec![0xFF],
            1u64.to_be_bytes().to_vec(),
            x_only_aggregated_pubkey.to_vec(),
            signature.serialize().to_vec(),
        ]
        .concat();

        let revocation_tx = tx.as_advanced_builder().witness(witness.pack()).build();

        assert_eq!(
            node_a.submit_tx(revocation_tx.clone()).await,
            Status::Committed
        );
    }

    #[tokio::test]
    async fn test_channel_with_simple_update_operation() {
        for algorithm in HashAlgorithm::supported_algorithms() {
            do_test_channel_with_simple_update_operation(algorithm).await
        }
    }

    #[tokio::test]
    async fn test_create_channel() {
        let [mut node_a, mut node_b] = NetworkNode::new_n_interconnected_nodes().await;

        let message = |rpc_reply| {
            NetworkActorMessage::Command(NetworkActorCommand::OpenChannel(
                OpenChannelCommand {
                    peer_id: node_b.peer_id.clone(),
                    public: false,
                    shutdown_script: None,
                    funding_amount: 100000000000,
                    funding_udt_type_script: None,
                    commitment_fee_rate: None,
                    funding_fee_rate: None,
                    tlc_locktime_expiry_delta: None,
                    tlc_min_value: None,
                    tlc_max_value: None,
                    tlc_fee_proportional_millionths: None,
                    max_num_of_accept_tlcs: None,
                    max_tlc_value_in_flight: None,
                },
                rpc_reply,
            ))
        };
        let open_channel_result = call!(node_a.network_actor, message)
            .expect("node_a alive")
            .expect("open channel success");

        node_b
            .expect_event(|event| match event {
                NetworkServiceEvent::ChannelPendingToBeAccepted(peer_id, channel_id) => {
                    println!("A channel ({:?}) to {:?} create", &channel_id, peer_id);
                    assert_eq!(peer_id, &node_a.peer_id);
                    true
                }
                _ => false,
            })
            .await;
        let message = |rpc_reply| {
            NetworkActorMessage::Command(NetworkActorCommand::AcceptChannel(
                AcceptChannelCommand {
                    temp_channel_id: open_channel_result.channel_id,
                    funding_amount: 6200000000,
                    shutdown_script: None,
                },
                rpc_reply,
            ))
        };
        let accept_channel_result = call!(node_b.network_actor, message)
            .expect("node_b alive")
            .expect("accept channel success");
        let new_channel_id = accept_channel_result.new_channel_id;

        let node_a_commitment_tx = node_a
            .expect_to_process_event(|event| match event {
                NetworkServiceEvent::RemoteCommitmentSigned(peer_id, channel_id, num, tx) => {
                    println!(
                        "Commitment tx (#{}) {:?} from {:?} for channel {:?} received",
                        num, &tx, peer_id, channel_id
                    );
                    assert_eq!(peer_id, &node_b.peer_id);
                    assert_eq!(channel_id, &new_channel_id);
                    Some(tx.clone())
                }
                _ => None,
            })
            .await;

        let node_b_commitment_tx = node_b
            .expect_to_process_event(|event| match event {
                NetworkServiceEvent::RemoteCommitmentSigned(peer_id, channel_id, num, tx) => {
                    println!(
                        "Commitment tx (#{}) {:?} from {:?} for channel {:?} received",
                        num, &tx, peer_id, channel_id
                    );
                    assert_eq!(peer_id, &node_a.peer_id);
                    assert_eq!(channel_id, &new_channel_id);
                    Some(tx.clone())
                }
                _ => None,
            })
            .await;

        node_a
            .expect_event(|event| match event {
                NetworkServiceEvent::ChannelReady(peer_id, channel_id, _funding_tx_hash) => {
                    println!(
                        "A channel ({:?}) to {:?} is now ready",
                        &channel_id, &peer_id
                    );
                    assert_eq!(peer_id, &node_b.peer_id);
                    assert_eq!(channel_id, &new_channel_id);
                    true
                }
                _ => false,
            })
            .await;

        node_b
            .expect_event(|event| match event {
                NetworkServiceEvent::ChannelReady(peer_id, channel_id, _funding_tx_hash) => {
                    println!(
                        "A channel ({:?}) to {:?} is now ready",
                        &channel_id, &peer_id
                    );
                    assert_eq!(peer_id, &node_a.peer_id);
                    assert_eq!(channel_id, &new_channel_id);
                    true
                }
                _ => false,
            })
            .await;

        // We can submit the commitment txs to the chain now.
        assert_eq!(
            node_a.submit_tx(node_a_commitment_tx.clone()).await,
            Status::Committed
        );
        assert_eq!(
            node_b.submit_tx(node_b_commitment_tx.clone()).await,
            Status::Committed
        );
    }

    #[tokio::test]
    async fn test_reestablish_channel() {
        let [mut node_a, mut node_b] = NetworkNode::new_n_interconnected_nodes().await;

        let message = |rpc_reply| {
            NetworkActorMessage::Command(NetworkActorCommand::OpenChannel(
                OpenChannelCommand {
                    peer_id: node_b.peer_id.clone(),
                    public: false,
                    shutdown_script: None,
                    funding_amount: 100000000000,
                    funding_udt_type_script: None,
                    commitment_fee_rate: None,
                    funding_fee_rate: None,
                    tlc_locktime_expiry_delta: None,
                    tlc_min_value: None,
                    tlc_max_value: None,
                    tlc_fee_proportional_millionths: None,
                    max_num_of_accept_tlcs: None,
                    max_tlc_value_in_flight: None,
                },
                rpc_reply,
            ))
        };
        let open_channel_result = call!(node_a.network_actor, message)
            .expect("node_a alive")
            .expect("open channel success");

        node_b
            .expect_event(|event| match event {
                NetworkServiceEvent::ChannelPendingToBeAccepted(peer_id, channel_id) => {
                    println!("A channel ({:?}) to {:?} create", &channel_id, peer_id);
                    assert_eq!(peer_id, &node_a.peer_id);
                    true
                }
                _ => false,
            })
            .await;

        let message = |rpc_reply| {
            NetworkActorMessage::Command(NetworkActorCommand::AcceptChannel(
                AcceptChannelCommand {
                    temp_channel_id: open_channel_result.channel_id,
                    funding_amount: 6200000000,
                    shutdown_script: None,
                },
                rpc_reply,
            ))
        };
        let _accept_channel_result = call!(node_b.network_actor, message)
            .expect("node_b alive")
            .expect("accept channel success");

        node_a
            .expect_event(|event| match event {
                NetworkServiceEvent::ChannelCreated(peer_id, channel_id) => {
                    println!("A channel ({:?}) to {:?} create", channel_id, peer_id);
                    assert_eq!(peer_id, &node_b.peer_id);
                    true
                }
                _ => false,
            })
            .await;

        node_b
            .expect_event(|event| match event {
                NetworkServiceEvent::ChannelCreated(peer_id, channel_id) => {
                    println!("A channel ({:?}) to {:?} create", channel_id, peer_id);
                    assert_eq!(peer_id, &node_a.peer_id);
                    true
                }
                _ => false,
            })
            .await;

        node_a
            .network_actor
            .send_message(NetworkActorMessage::new_command(
                NetworkActorCommand::DisconnectPeer(node_b.peer_id.clone()),
            ))
            .expect("node_a alive");

        node_a
            .expect_event(|event| match event {
                NetworkServiceEvent::PeerDisConnected(peer_id, _) => {
                    assert_eq!(peer_id, &node_b.peer_id);
                    true
                }
                _ => false,
            })
            .await;

        node_b
            .expect_event(|event| match event {
                NetworkServiceEvent::PeerDisConnected(peer_id, _) => {
                    assert_eq!(peer_id, &node_a.peer_id);
                    true
                }
                _ => false,
            })
            .await;

        // sleep for a while to wait before the reconnection, otherwise there maybe
        // an error with `RepeatedConnection` in an odd chance.
        tokio::time::sleep(tokio::time::Duration::from_secs(1)).await;

        // Don't use `connect_to` here as that may consume the `ChannelCreated` event.
        // This is due to tentacle connection is async. We may actually send
        // the `ChannelCreated` event before the `PeerConnected` event.
        node_a.connect_to_nonblocking(&node_b).await;

        node_a
            .expect_event(|event| match event {
                NetworkServiceEvent::ChannelCreated(peer_id, channel_id) => {
                    println!("A channel ({:?}) to {:?} create", channel_id, peer_id);
                    assert_eq!(peer_id, &node_b.peer_id);
                    true
                }
                _ => false,
            })
            .await;

        node_b
            .expect_event(|event| match event {
                NetworkServiceEvent::ChannelCreated(peer_id, channel_id) => {
                    println!("A channel ({:?}) to {:?} create", channel_id, peer_id);
                    assert_eq!(peer_id, &node_a.peer_id);
                    true
                }
                _ => false,
            })
            .await;
    }
}<|MERGE_RESOLUTION|>--- conflicted
+++ resolved
@@ -448,7 +448,6 @@
                 Ok(())
             }
             FiberChannelMessage::AddTlc(add_tlc) => {
-<<<<<<< HEAD
                 let tlc_id = add_tlc.tlc_id;
                 let tlc_count = state.tlcs.len();
                 match self
@@ -498,45 +497,6 @@
                                 .expect(ASSUME_NETWORK_ACTOR_ALIVE);
                         }
                         Err(e)
-=======
-                state.check_for_tlc_update(Some(add_tlc.amount))?;
-
-                // check the onion_packet is valid or not, if not, we should return an error.
-                // If there is a next hop, we should send the AddTlc message to the next hop.
-                // If this is the last hop, we should check the payment hash and amount and then
-                // try to fulfill the payment, find the corresponding payment preimage from payment hash.
-                let mut preimage = None;
-                let mut peeled_packet_bytes: Option<Vec<u8>> = None;
-
-                if !add_tlc.onion_packet.is_empty() {
-                    // TODO: Here we call network actor to peel the onion packet. Indeed, this message is forwarded from
-                    // the network actor when it handles `FiberMessage::ChannelNormalOperation`. A better alternative is
-                    // peeling the onion packet there before forwarding the message to the channel actor.
-                    let peeled_packet = call!(self.network, |tx| NetworkActorMessage::Command(
-                        NetworkActorCommand::PeelPaymentOnionPacket(
-                            add_tlc.onion_packet.clone(),
-                            add_tlc.payment_hash.clone(),
-                            tx
-                        )
-                    ))
-                    .expect("call network")
-                    .map_err(|err| ProcessingChannelError::PeelingOnionPacketError(err))?;
-
-                    // TODO: check the expiry time, if expired, we should return an error.
-                    if peeled_packet.is_last() {
-                        // check the payment hash and amount
-                        if peeled_packet.current.payment_hash != add_tlc.payment_hash
-                            || peeled_packet.current.amount != add_tlc.amount
-                        {
-                            return Err(ProcessingChannelError::InvalidParameter(
-                                "Payment hash or amount mismatch".to_string(),
-                            ));
-                        }
-                        // if this is the last hop, store the preimage.
-                        preimage = peeled_packet.current.preimage;
-                    } else {
-                        peeled_packet_bytes = Some(peeled_packet.serialize());
->>>>>>> 8015b035
                     }
                 }
             }
