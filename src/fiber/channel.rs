--- conflicted
+++ resolved
@@ -7,18 +7,11 @@
     fiber::{
         fee::calculate_tlc_forward_fee,
         network::{get_chain_hash, SendOnionPacketCommand},
-<<<<<<< HEAD
-        types::{BroadcastMessage, ChannelUpdate, TlcErr, TlcErrPacket, TlcErrorCode},
-    },
-    invoice::{CkbInvoice, CkbInvoiceStatus, InvoiceStore},
-    now_timestamp,
-=======
         serde_utils::PubNonceAsBytes,
-        types::{ChannelUpdate, PeeledPaymentOnionPacket, TlcErr, TlcErrPacket, TlcErrorCode},
+        types::{BroadcastMessage, ChannelUpdate, PeeledPaymentOnionPacket, TlcErr, TlcErrPacket, TlcErrorCode},
     },
     invoice::{CkbInvoice, CkbInvoiceStatus, InvoiceStore},
     now_timestamp_as_millis_u64,
->>>>>>> d72a274c
 };
 use ckb_hash::{blake2b_256, new_blake2b};
 use ckb_sdk::{Since, SinceType};
@@ -3382,7 +3375,7 @@
                 ) => Some(ChannelUpdate::new_unsigned(
                     Default::default(),
                     self.must_get_funding_transaction_outpoint(),
-                    now_timestamp(),
+                    now_timestamp_as_millis_u64(),
                     message_flags,
                     0,
                     expiry_delta,
