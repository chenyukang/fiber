--- conflicted
+++ resolved
@@ -476,55 +476,6 @@
             FiberChannelMessage::AddTlc(add_tlc) => {
                 let tlc_id = add_tlc.tlc_id;
                 let tlc_count = state.tlcs.len();
-<<<<<<< HEAD
-                match self
-                    .handle_add_tlc_peer_message(state, add_tlc.clone())
-                    .await
-                {
-                    Ok((_added_tlc_id, _peeled_packet_bytes)) => {
-                        // if let Some(forward_packet_bytes) = peeled_packet_bytes {
-                        //     // `handle_forward_onion_packet` will handle the case where forwarding TLC fails
-                        //     // `remove_tlc` will be sent to the peer and proper error handling will be done
-                        //     self.handle_forward_onion_packet(
-                        //         state,
-                        //         forward_packet_bytes,
-                        //         added_tlc_id.into(),
-                        //     )
-                        //     .await?;
-                        // }
-                        // try_to_forward_pending_tlc will try to forward all pending tlcs
-                        Ok(())
-                    }
-                    Err(e) => {
-                        // we assume that TLC was not inserted into our state,
-                        // so we can safely send RemoveTlc message to the peer
-                        // note this new add_tlc may be trying to add a duplicate tlc,
-                        // so we use tlc count to make sure no new tlc was added
-                        // and only send RemoveTlc message to peer if the TLC is not in our state
-                        error!("Error handling AddTlc message: {:?}", e);
-                        assert!(tlc_count == state.tlcs.len());
-                        let error_detail = self.get_tlc_detail_error(state, &e).await;
-                        if state.get_received_tlc(tlc_id).is_none() {
-                            self.network
-                                .send_message(NetworkActorMessage::new_command(
-                                    NetworkActorCommand::SendFiberMessage(
-                                        FiberMessageWithPeerId::new(
-                                            state.get_remote_peer_id(),
-                                            FiberMessage::remove_tlc(RemoveTlc {
-                                                channel_id: state.get_id(),
-                                                tlc_id,
-                                                reason: RemoveTlcReason::RemoveTlcFail(
-                                                    TlcErrPacket::new(error_detail),
-                                                ),
-                                            }),
-                                        ),
-                                    ),
-                                ))
-                                .expect(ASSUME_NETWORK_ACTOR_ALIVE);
-                        }
-                        error!("finished handling AddTlc message with error: {:?}", e);
-                        Err(e)
-=======
                 if let Err(e) = self.handle_add_tlc_peer_message(state, add_tlc).await {
                     // we assume that TLC was not inserted into our state,
                     // so we can safely send RemoveTlc message to the peer
@@ -549,7 +500,6 @@
                                 )),
                             ))
                             .expect(ASSUME_NETWORK_ACTOR_ALIVE);
->>>>>>> 0220e77d
                     }
                     return Err(e);
                 }
@@ -748,26 +698,16 @@
     }
 
     async fn try_to_forward_pending_tlc(&self, state: &mut ChannelActorState) {
-<<<<<<< HEAD
-        let tlcs = state.get_tlcs_for_forwarding();
-        for tlc in tlcs {
-            let onion_packet = tlc.tlc.onion_packet.clone();
-            let _ = self
-                .handle_forward_onion_packet(state, onion_packet, tlc.tlc.id.into())
-=======
         let tlc_infos = state.get_tlcs_for_forwarding();
         for info in tlc_infos {
             assert!(info.tlc.is_received());
             let onion_packet = info.tlc.onion_packet;
             let _ = self
                 .handle_forward_onion_packet(state, onion_packet, info.tlc.id.into())
->>>>>>> 0220e77d
                 .await;
         }
     }
 
-<<<<<<< HEAD
-=======
     async fn try_to_send_remove_tlcs(&self, state: &mut ChannelActorState) {
         let tlc_infos = state.get_tlcs_for_sending_remove_tlcs();
         for tlc_info in tlc_infos {
@@ -805,7 +745,6 @@
         }
     }
 
->>>>>>> 0220e77d
     fn try_to_settle_down_tlc(&self, state: &mut ChannelActorState) {
         let tlcs = state.get_tlcs_for_settle_down();
         let mut update_invoice_payment_hash = false;
@@ -3357,11 +3296,7 @@
                 tlc.is_received()
                     && tlc.creation_confirmed_at.is_some()
                     && tlc.removed_at.is_none()
-<<<<<<< HEAD
-                    && tlc.tlc.onion_packet.len() == 0
-=======
                     && tlc.tlc.onion_packet.is_empty()
->>>>>>> 0220e77d
             })
             .cloned()
             .collect()
@@ -3375,10 +3310,6 @@
                     && tlc.creation_confirmed_at.is_some()
                     && tlc.removed_at.is_none()
                     && tlc.tlc.previous_tlc.is_none()
-<<<<<<< HEAD
-                    && !tlc.forwarded
-                    && tlc.tlc.onion_packet.len() > 0
-=======
                     && tlc.relay_status == TlcRelayStatus::WaitingForward
                     && !tlc.tlc.onion_packet.is_empty()
             })
@@ -3395,7 +3326,6 @@
                     && tlc.removed_at.is_some()
                     && tlc.tlc.previous_tlc.is_some()
                     && tlc.relay_status == TlcRelayStatus::WaitingRemove
->>>>>>> 0220e77d
             })
             .cloned()
             .collect()
@@ -3600,9 +3530,6 @@
 
     pub fn set_received_tlc_forwarded(&mut self, tlc_id: u64) {
         if let Some(tlc) = self.tlcs.get_mut(&TLCId::Received(tlc_id)) {
-<<<<<<< HEAD
-            tlc.forwarded = true;
-=======
             tlc.relay_status = TlcRelayStatus::WaitingRemove;
         }
     }
@@ -3610,7 +3537,6 @@
     pub fn set_offered_tlc_removed(&mut self, tlc_id: u64) {
         if let Some(tlc) = self.tlcs.get_mut(&TLCId::Offered(tlc_id)) {
             tlc.relay_status = TlcRelayStatus::Removed;
->>>>>>> 0220e77d
         }
     }
 
@@ -3701,11 +3627,7 @@
             creation_confirmed_at: None,
             removed_at: None,
             removal_confirmed_at: None,
-<<<<<<< HEAD
-            forwarded: false,
-=======
             relay_status,
->>>>>>> 0220e77d
         };
         self.tlcs.insert(tlc.id, detailed_tlc.clone());
         if tlc.is_offered() {
@@ -5932,13 +5854,8 @@
     // The initial commitment number of the party (the offerer) that
     // has confirmed the removal of this tlc.
     removal_confirmed_at: Option<CommitmentNumbers>,
-<<<<<<< HEAD
-    // whether this tlc is forwarded to next hop
-    forwarded: bool,
-=======
     // indicates the status of the tlc relaying.
     relay_status: TlcRelayStatus,
->>>>>>> 0220e77d
 }
 
 impl DetailedTLCInfo {
