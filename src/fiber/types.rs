--- conflicted
+++ resolved
@@ -1,11 +1,4 @@
-<<<<<<< HEAD
-use crate::ckb::config::{UdtArgInfo, UdtCellDep, UdtCfgInfos, UdtScript};
-use crate::ckb::contracts::get_udt_whitelist;
-
 use super::channel::{ChannelFlags, CHANNEL_DISABLED_FLAG, MESSAGE_OF_NODE2_FLAG};
-=======
-use super::channel::ChannelFlags;
->>>>>>> d72a274c
 use super::config::AnnouncedNodeName;
 use super::gen::fiber::{self as molecule_fiber, PubNonce as Byte66, UdtCellDeps, Uint128Opt};
 use super::gen::gossip::{self as molecule_gossip};
@@ -15,6 +8,7 @@
 use super::serde_utils::{EntityHex, SliceHex};
 use crate::ckb::config::{UdtArgInfo, UdtCellDep, UdtCfgInfos, UdtScript};
 use crate::ckb::contracts::get_udt_whitelist;
+
 use anyhow::anyhow;
 use ckb_types::{
     core::FeeRate,
@@ -579,6 +573,14 @@
 }
 
 impl OpenChannel {
+    pub fn all_ckb_amount(&self) -> u64 {
+        if self.funding_udt_type_script.is_none() {
+            self.funding_amount as u64 + self.reserved_ckb_amount
+        } else {
+            self.reserved_ckb_amount
+        }
+    }
+
     pub fn is_public(&self) -> bool {
         self.channel_flags.contains(ChannelFlags::PUBLIC)
     }
@@ -1248,6 +1250,7 @@
 //       is not placed on-chain due to the possibility of hop failure.
 #[derive(Debug, Clone, Serialize, Deserialize, PartialEq, Eq)]
 pub struct TlcErrPacket {
+    // TODO: replace this with the real onion packet
     pub onion_packet: Vec<u8>,
 }
 
@@ -1577,8 +1580,7 @@
     // Tentatively using 64 bits for features. May change the type later while developing.
     // rust-lightning uses a Vec<u8> here.
     pub features: u64,
-    // The time when a this node announcement is created. Must not deviate too much from other nodes' time,
-    // otherwise the node announcement will be rejected by other nodes.
+    // Timestamp for current NodeAnnouncement. Later updates should have larger timestamp.
     pub timestamp: u64,
     pub node_id: Pubkey,
     // Must be a valid utf-8 string of length maximal length 32 bytes.
@@ -2093,22 +2095,18 @@
 }
 
 #[derive(Debug, Clone)]
+pub enum FiberQueryInformation {
+    GetBroadcastMessages(GetBroadcastMessages),
+    GetBroadcastMessagesResult(GetBroadcastMessagesResult),
+}
+
+#[derive(Debug, Clone)]
 pub enum FiberMessage {
     ChannelInitialization(OpenChannel),
     ChannelNormalOperation(FiberChannelMessage),
 }
 
 impl FiberMessage {
-    pub fn to_molecule_bytes(self) -> molecule::bytes::Bytes {
-        molecule_fiber::FiberMessage::from(self).as_bytes()
-    }
-
-    pub fn from_molecule_slice(data: &[u8]) -> Result<Self, Error> {
-        molecule_fiber::FiberMessage::from_slice(data)
-            .map_err(Into::into)
-            .and_then(TryInto::try_into)
-    }
-
     pub fn open_channel(open_channel: OpenChannel) -> Self {
         FiberMessage::ChannelInitialization(open_channel)
     }
@@ -3240,6 +3238,26 @@
     }
 }
 
+macro_rules! impl_traits {
+    ($t:ident) => {
+        impl $t {
+            pub fn to_molecule_bytes(self) -> molecule::bytes::Bytes {
+                molecule_fiber::$t::from(self).as_bytes()
+            }
+        }
+
+        impl $t {
+            pub fn from_molecule_slice(data: &[u8]) -> Result<Self, Error> {
+                molecule_fiber::$t::from_slice(data)
+                    .map_err(Into::into)
+                    .and_then(TryInto::try_into)
+            }
+        }
+    };
+}
+
+impl_traits!(FiberMessage);
+
 pub(crate) fn deterministically_serialize<T: Serialize>(v: &T) -> Vec<u8> {
     serde_json::to_vec_pretty(v).expect("serialize value")
 }
