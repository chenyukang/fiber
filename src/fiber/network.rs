--- conflicted
+++ resolved
@@ -503,9 +503,8 @@
     }
 }
 
-<<<<<<< HEAD
 #[cfg(debug_assertions)]
-#[derive(Debug)]
+#[derive(Clone, Debug)]
 pub enum DebugEvent {
     // A AddTlc peer message processed with failure
     AddTlcFailed(PeerId, Hash256, TlcErr),
@@ -513,10 +512,7 @@
     Common(String),
 }
 
-#[derive(Debug)]
-=======
 #[derive(Clone, Debug)]
->>>>>>> 85d7fbf5
 pub enum NetworkServiceEvent {
     NetworkStarted(PeerId, MultiAddr, Vec<Multiaddr>),
     NetworkStopped(PeerId),
@@ -526,13 +522,8 @@
     ChannelCreated(PeerId, Hash256),
     // A outgoing channel is pending to be accepted.
     ChannelPendingToBeAccepted(PeerId, Hash256),
-<<<<<<< HEAD
-=======
     // A funding tx is completed. The watch tower may use this to monitor the channel.
     RemoteTxComplete(PeerId, Hash256, Script, SettlementData),
-    // A AddTlc peer message processed with failure
-    AddTlcFailed(PeerId, Hash256, TlcErr),
->>>>>>> 85d7fbf5
     // The channel is ready to use (with funding transaction confirmed
     // and both parties sent ChannelReady messages).
     ChannelReady(PeerId, Hash256, OutPoint),
@@ -4285,8 +4276,8 @@
 impl ServiceProtocol for Handle {
     async fn init(&mut self, _context: &mut ProtocolContext) {}
 
-    async fn connected(&mut self, context: ProtocolContextMutRef<'_>, version: &str) {
-        let session = context.session;
+    async fn connected(&mut self, context: ProtocolContextMutRef<'_>, _version: &str) {
+        let _session = context.session;
         if let Some(remote_pubkey) = context.session.remote_pubkey.clone() {
             let remote_peer_id = PeerId::from_public_key(&remote_pubkey);
             self.send_actor_message(NetworkActorMessage::new_event(
