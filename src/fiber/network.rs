use ckb_hash::blake2b_256;
use ckb_jsonrpc_types::{Status, TxStatus};
use ckb_types::core::{EpochNumberWithFraction, TransactionView};
use ckb_types::packed::{Byte32, OutPoint, Script, Transaction};
use ckb_types::prelude::{IntoTransactionView, Pack, Unpack};
use ckb_types::H256;
use once_cell::sync::OnceCell;
use ractor::concurrency::Duration;
use ractor::{
    async_trait as rasync_trait, call, call_t, Actor, ActorCell, ActorProcessingErr, ActorRef,
    RactorErr, RpcReplyPort, SupervisionEvent,
};
use rand::Rng;
use secp256k1::Secp256k1;
use serde::{Deserialize, Serialize};
use serde_with::{serde_as, DisplayFromStr};
use std::borrow::Cow;
use std::collections::hash_map::Entry;
use std::collections::{HashMap, HashSet};
use std::str::FromStr;
use std::sync::atomic::{AtomicU64, Ordering};
use std::sync::Arc;
use std::time::SystemTime;
use std::{u128, u64};
use tentacle::multiaddr::{MultiAddr, Protocol};
use tentacle::service::SessionType;
use tentacle::utils::{extract_peer_id, is_reachable, multiaddr_to_socketaddr};
use tentacle::{
    async_trait,
    builder::{MetaBuilder, ServiceBuilder},
    bytes::Bytes,
    context::SessionContext,
    context::{ProtocolContext, ProtocolContextMutRef, ServiceContext},
    multiaddr::Multiaddr,
    secio::PeerId,
    secio::SecioKeyPair,
    service::{
        ProtocolHandle, ProtocolMeta, ServiceAsyncControl, ServiceError, ServiceEvent,
        TargetProtocol,
    },
    traits::{ServiceHandle, ServiceProtocol},
    ProtocolId, SessionId,
};
use tokio::sync::{mpsc, oneshot, RwLock};
use tokio_util::task::TaskTracker;
use tracing::{debug, error, info, trace, warn};

use super::channel::{
    get_funding_and_reserved_amount, occupied_capacity, AcceptChannelParameter, ChannelActor,
    ChannelActorMessage, ChannelActorStateStore, ChannelCommand, ChannelCommandWithId,
    ChannelEvent, ChannelInitializationParameter, ChannelState, ChannelSubscribers,
    OpenChannelParameter, ProcessingChannelError, ProcessingChannelResult, PublicChannelInfo,
    RevocationData, SettlementData, ShuttingDownFlags, DEFAULT_COMMITMENT_FEE_RATE,
    DEFAULT_FEE_RATE, DEFAULT_MAX_TLC_VALUE_IN_FLIGHT, MAX_COMMITMENT_DELAY_EPOCHS,
    MAX_TLC_NUMBER_IN_FLIGHT, MIN_COMMITMENT_DELAY_EPOCHS, SYS_MAX_TLC_NUMBER_IN_FLIGHT,
};
use super::config::{AnnouncedNodeName, MIN_TLC_EXPIRY_DELTA};
use super::fee::calculate_commitment_tx_fee;
use super::gossip::{GossipActorMessage, GossipMessageStore, GossipMessageUpdates};
use super::graph::{NetworkGraph, NetworkGraphStateStore, SessionRoute};
use super::key::blake2b_hash_with_salt;
use super::types::{
    BroadcastMessage, BroadcastMessageQuery, BroadcastMessageWithTimestamp, EcdsaSignature,
    FiberMessage, ForwardTlcResult, GossipMessage, Hash256, NodeAnnouncement, OpenChannel,
    PaymentHopData, Privkey, Pubkey, RemoveTlcReason, TlcErr, TlcErrData, TlcErrorCode,
};
use super::{FiberConfig, ASSUME_NETWORK_ACTOR_ALIVE};

use crate::ckb::config::UdtCfgInfos;
use crate::ckb::contracts::{check_udt_script, get_udt_whitelist, is_udt_type_auto_accept};
use crate::ckb::{
    CkbChainMessage, FundingRequest, FundingTx, GetBlockTimestampRequest, TraceTxRequest,
    TraceTxResponse,
};
use crate::fiber::channel::{
    AddTlcCommand, AddTlcResponse, TxCollaborationCommand, TxUpdateCommand,
};
use crate::fiber::config::{DEFAULT_TLC_EXPIRY_DELTA, MAX_PAYMENT_TLC_EXPIRY_LIMIT};
use crate::fiber::gossip::{GossipProtocolHandle, SubscribableGossipMessageStore};
use crate::fiber::graph::{PaymentSession, PaymentSessionStatus};
use crate::fiber::serde_utils::EntityHex;
use crate::fiber::types::{
    FiberChannelMessage, PaymentOnionPacket, PeeledPaymentOnionPacket, TxSignatures,
};
use crate::fiber::KeyPair;
use crate::invoice::{CkbInvoice, InvoiceStore};
use crate::{now_timestamp_as_millis_u64, unwrap_or_return, Error};

pub const FIBER_PROTOCOL_ID: ProtocolId = ProtocolId::new(42);

pub const GOSSIP_PROTOCOL_ID: ProtocolId = ProtocolId::new(43);

pub const DEFAULT_CHAIN_ACTOR_TIMEOUT: u64 = 300000;

// tx index is not returned on older ckb version, using dummy tx index instead.
// Waiting for https://github.com/nervosnetwork/ckb/pull/4583/ to be released.
const DUMMY_FUNDING_TX_INDEX: u32 = 0;

// This is a temporary way to document that we assume the chain actor is always alive.
// We may later relax this assumption. At the moment, if the chain actor fails, we
// should panic with this message, and later we may find all references to this message
// to make sure that we handle the case where the chain actor is not alive.
const ASSUME_CHAIN_ACTOR_ALWAYS_ALIVE_FOR_NOW: &str =
    "We currently assume that chain actor is always alive, but it failed. This is a known issue.";

const ASSUME_NETWORK_MYSELF_ALIVE: &str = "network actor myself alive";

// The duration for which we will try to maintain the number of peers in connection.
const MAINTAINING_CONNECTIONS_INTERVAL: Duration = Duration::from_secs(3600);

// While creating a network graph from the gossip messages, we will load current gossip messages
// in the store and process them. We will load all current messages and get the latest cursor.
// The problem is that we can't guarantee that the messages are in order, that is to say it is
// possible that messages with smaller cursor may arrive at the store from the time we create
// the graph. So we have to subscribe to gossip messages with a cursor slightly smaller than
// current latest cursor. This parameter is the difference between the cursor we use to subscribe
// and the latest cursor.
const MAX_GRAPH_MISSING_BROADCAST_MESSAGE_TIMESTAMP_DRIFT: Duration =
    Duration::from_secs(60 * 60 * 2);

static CHAIN_HASH_INSTANCE: OnceCell<Hash256> = OnceCell::new();

pub fn init_chain_hash(chain_hash: Hash256) {
    CHAIN_HASH_INSTANCE
        .set(chain_hash)
        .expect("init_chain_hash should only be called once");
}

pub(crate) fn get_chain_hash() -> Hash256 {
    CHAIN_HASH_INSTANCE.get().cloned().unwrap_or_default()
}

pub(crate) fn check_chain_hash(chain_hash: &Hash256) -> Result<(), Error> {
    if chain_hash == &get_chain_hash() {
        Ok(())
    } else {
        Err(Error::InvalidChainHash(*chain_hash, get_chain_hash()))
    }
}

#[derive(Debug)]
pub struct OpenChannelResponse {
    pub channel_id: Hash256,
}

#[derive(Debug)]
pub struct AcceptChannelResponse {
    pub old_channel_id: Hash256,
    pub new_channel_id: Hash256,
}

#[derive(Debug)]
pub struct SendPaymentResponse {
    pub payment_hash: Hash256,
    pub status: PaymentSessionStatus,
    pub created_at: u64,
    pub last_updated_at: u64,
    pub failed_error: Option<String>,
    pub fee: u128,
}

/// What kind of local information should be broadcasted to the network.
#[derive(Debug)]
pub enum LocalInfoKind {
    NodeAnnouncement,
}

#[derive(Debug, Clone)]
pub struct NodeInfoResponse {
    pub node_name: Option<AnnouncedNodeName>,
    pub node_id: Pubkey,
    pub addresses: Vec<MultiAddr>,
    pub chain_hash: Hash256,
    pub open_channel_auto_accept_min_ckb_funding_amount: u64,
    pub auto_accept_channel_ckb_funding_amount: u64,
    pub tlc_expiry_delta: u64,
    pub tlc_min_value: u128,
    pub tlc_max_value: u128,
    pub tlc_fee_proportional_millionths: u128,
    pub channel_count: u32,
    pub pending_channel_count: u32,
    pub peers_count: u32,
    pub udt_cfg_infos: UdtCfgInfos,
}

/// The struct here is used both internally and as an API to the outside world.
/// If we want to send a reply to the caller, we need to wrap the message with
/// a RpcReplyPort. Since outsider users have no knowledge of RpcReplyPort, we
/// need to hide it from the API. So in case a reply is needed, we need to put
/// an optional RpcReplyPort in the of the definition of this message.
#[derive(Debug)]
pub enum NetworkActorCommand {
    /// Network commands
    // Connect to a peer, and optionally also save the peer to the peer store.
    ConnectPeer(Multiaddr),
    DisconnectPeer(PeerId),
    // Save the address of a peer to the peer store, the address here must be a valid
    // multiaddr with the peer id.
    SavePeerAddress(Multiaddr),
    // We need to maintain a certain number of peers connections to keep the network running.
    MaintainConnections,
    // For internal use and debugging only. Most of the messages requires some
    // changes to local state. Even if we can send a message to a peer, some
    // part of the local state is not changed.
    SendFiberMessage(FiberMessageWithPeerId),
    // Open a channel to a peer.
    OpenChannel(
        OpenChannelCommand,
        RpcReplyPort<Result<OpenChannelResponse, String>>,
    ),
    // Accept a channel to a peer.
    AcceptChannel(
        AcceptChannelCommand,
        RpcReplyPort<Result<AcceptChannelResponse, String>>,
    ),
    // Send a command to a channel.
    ControlFiberChannel(ChannelCommandWithId),
    // The first parameter is the peeled onion in binary via `PeeledOnionPacket::serialize`. `PeeledOnionPacket::current`
    // is for the current node.
    SendPaymentOnionPacket(SendOnionPacketCommand),
    PeelPaymentOnionPacket(
        PaymentOnionPacket, // onion_packet
        Hash256,            // payment_hash
        RpcReplyPort<Result<PeeledPaymentOnionPacket, String>>,
    ),
    UpdateChannelFunding(Hash256, Transaction, FundingRequest),
    SignTx(PeerId, Hash256, Transaction, Option<Vec<Vec<u8>>>),
    // Process a broadcast message from the network.
    ProcessBroadcastMessage(BroadcastMessage),
    // Query broadcast messages from a peer. Some messages may have been missed
    // we use this to query them.
    QueryBroadcastMessages(PeerId, Vec<BroadcastMessageQuery>),
    // Broadcast our BroadcastMessage to the network.
    BroadcastMessages(Vec<BroadcastMessageWithTimestamp>),
    // Broadcast local information to the network.
    BroadcastLocalInfo(LocalInfoKind),
    SignMessage([u8; 32], RpcReplyPort<EcdsaSignature>),
    // Payment related commands
    SendPayment(
        SendPaymentCommand,
        RpcReplyPort<Result<SendPaymentResponse, String>>,
    ),
    // Get Payment Session for query payment status and errors
    GetPayment(Hash256, RpcReplyPort<Result<SendPaymentResponse, String>>),

    // Send a message to the gossip actor.
    GossipActorMessage(GossipActorMessage),

    NodeInfo((), RpcReplyPort<Result<NodeInfoResponse, String>>),
}

pub async fn sign_network_message(
    network: ActorRef<NetworkActorMessage>,
    message: [u8; 32],
) -> std::result::Result<EcdsaSignature, RactorErr<NetworkActorMessage>> {
    let message = |rpc_reply| {
        NetworkActorMessage::Command(NetworkActorCommand::SignMessage(message, rpc_reply))
    };

    call!(network, message)
}

#[derive(Debug)]
pub struct OpenChannelCommand {
    pub peer_id: PeerId,
    pub funding_amount: u128,
    pub public: bool,
    pub shutdown_script: Option<Script>,
    pub funding_udt_type_script: Option<Script>,
    pub commitment_fee_rate: Option<u64>,
    pub commitment_delay_epoch: Option<EpochNumberWithFraction>,
    pub funding_fee_rate: Option<u64>,
    pub tlc_expiry_delta: Option<u64>,
    pub tlc_min_value: Option<u128>,
    pub tlc_fee_proportional_millionths: Option<u128>,
    pub max_tlc_value_in_flight: Option<u128>,
    pub max_tlc_number_in_flight: Option<u64>,
}

#[serde_as]
#[derive(Clone, Debug, Serialize, Deserialize)]
pub struct SendPaymentCommand {
    // the identifier of the payment target
    pub target_pubkey: Option<Pubkey>,
    // the amount of the payment
    pub amount: Option<u128>,
    // The hash to use within the payment's HTLC
    pub payment_hash: Option<Hash256>,
    // the encoded invoice to send to the recipient
    pub invoice: Option<String>,
    // the TLC expiry delta that should be used to set the timelock for the final hop
    pub final_tlc_expiry_delta: Option<u64>,
    // the TLC expiry for whole payment, in milliseconds
    pub tlc_expiry_limit: Option<u64>,
    // the payment timeout in seconds, if the payment is not completed within this time, it will be cancelled
    pub timeout: Option<u64>,
    // the maximum fee amounts in shannons that the sender is willing to pay, default is 1000 shannons CKB.
    pub max_fee_amount: Option<u128>,
    // max parts for the payment, only used for multi-part payments
    pub max_parts: Option<u64>,
    // keysend payment, default is false
    pub keysend: Option<bool>,
    // udt type script
    #[serde_as(as = "Option<EntityHex>")]
    pub udt_type_script: Option<Script>,
    // allow self payment, default is false
    pub allow_self_payment: bool,
    // the hop hint which may help the find path algorithm to find the path
    pub hop_hints: Option<Vec<HopHint>>,
    // dry_run only used for checking, default is false
    pub dry_run: bool,
}

#[serde_as]
#[derive(Clone, Debug, Serialize, Deserialize)]
pub struct HopHint {
    /// The public key of the node
    pub pubkey: Pubkey,
    /// The funding transaction hash of the channel outpoint
    pub channel_funding_tx: Hash256,
    /// inbound or outbound for the channel
    pub inbound: bool,
}

#[serde_as]
#[derive(Clone, Debug, Serialize, Deserialize)]
pub struct SendPaymentData {
    pub target_pubkey: Pubkey,
    pub amount: u128,
    pub payment_hash: Hash256,
    pub invoice: Option<String>,
    pub final_tlc_expiry_delta: u64,
    pub tlc_expiry_limit: u64,
    pub timeout: Option<u64>,
    pub max_fee_amount: Option<u128>,
    pub max_parts: Option<u64>,
    pub keysend: bool,
    #[serde_as(as = "Option<EntityHex>")]
    pub udt_type_script: Option<Script>,
    pub preimage: Option<Hash256>,
    pub allow_self_payment: bool,
    pub hop_hints: Vec<HopHint>,
    pub dry_run: bool,
}

impl SendPaymentData {
    pub fn new(command: SendPaymentCommand) -> Result<SendPaymentData, String> {
        let invoice = command
            .invoice
            .as_ref()
            .map(|invoice| invoice.parse::<CkbInvoice>())
            .transpose()
            .map_err(|_| "invoice is invalid".to_string())?;

        if let Some(invoice) = invoice.clone() {
            if invoice.is_expired() {
                return Err("invoice is expired".to_string());
            }
        }

        fn validate_field<T: PartialEq + Clone>(
            field: Option<T>,
            invoice_field: Option<T>,
            field_name: &str,
        ) -> Result<T, String> {
            match (field, invoice_field) {
                (Some(f), Some(i)) => {
                    if f != i {
                        return Err(format!("{} does not match the invoice", field_name));
                    }
                    Ok(f)
                }
                (Some(f), None) => Ok(f),
                (None, Some(i)) => Ok(i),
                (None, None) => Err(format!("{} is missing", field_name)),
            }
        }

        let target = validate_field(
            command.target_pubkey,
            invoice
                .as_ref()
                .and_then(|i| i.payee_pub_key().cloned().map(Pubkey::from)),
            "target_pubkey",
        )?;

        let amount = validate_field(
            command.amount,
            invoice.as_ref().and_then(|i| i.amount()),
            "amount",
        )?;

        let udt_type_script = match validate_field(
            command.udt_type_script.clone(),
            invoice.as_ref().and_then(|i| i.udt_type_script().cloned()),
            "udt_type_script",
        ) {
            Ok(script) => Some(script),
            Err(e) if e == "udt_type_script is missing" => None,
            Err(e) => return Err(e),
        };

        // check htlc expiry delta and limit are both valid if it is set
        let final_tlc_expiry_delta = command
            .final_tlc_expiry_delta
            .or_else(|| {
                invoice
                    .as_ref()
                    .and_then(|i| i.final_tlc_minimum_expiry_delta().copied())
            })
            .unwrap_or(DEFAULT_TLC_EXPIRY_DELTA);
        if final_tlc_expiry_delta < MIN_TLC_EXPIRY_DELTA
            || final_tlc_expiry_delta > MAX_PAYMENT_TLC_EXPIRY_LIMIT
        {
            return Err(format!(
                "invalid final_tlc_expiry_delta, expect between {} and {}",
                MIN_TLC_EXPIRY_DELTA, MAX_PAYMENT_TLC_EXPIRY_LIMIT
            ));
        }

        let tlc_expiry_limit = command
            .tlc_expiry_limit
            .unwrap_or(MAX_PAYMENT_TLC_EXPIRY_LIMIT);

        if tlc_expiry_limit < final_tlc_expiry_delta || tlc_expiry_limit < MIN_TLC_EXPIRY_DELTA {
            return Err("tlc_expiry_limit is too small".to_string());
        }
        if tlc_expiry_limit > MAX_PAYMENT_TLC_EXPIRY_LIMIT {
            return Err(format!(
                "tlc_expiry_limit is too large, expect it to less than {}",
                MAX_PAYMENT_TLC_EXPIRY_LIMIT
            ));
        }

        let keysend = command.keysend.unwrap_or(false);
        let (payment_hash, preimage) = if !keysend {
            (
                validate_field(
                    command.payment_hash,
                    invoice.as_ref().map(|i| *i.payment_hash()),
                    "payment_hash",
                )?,
                None,
            )
        } else {
            if invoice.is_some() {
                return Err("keysend payment should not have invoice".to_string());
            }
            if command.payment_hash.is_some() {
                return Err("keysend payment should not have payment_hash".to_string());
            }
            // generate a random preimage for keysend payment
            let mut rng = rand::thread_rng();
            let mut result = [0u8; 32];
            rng.fill(&mut result[..]);
            let preimage: Hash256 = result.into();
            // use the default payment hash algorithm here for keysend payment
            let payment_hash: Hash256 = blake2b_256(preimage).into();
            (payment_hash, Some(preimage))
        };

        if udt_type_script.is_none() && amount >= u64::MAX as u128 {
            return Err(format!(
                "The payment amount ({}) should be less than {}",
                amount,
                u64::MAX
            ));
        }

        let hop_hints = command.hop_hints.unwrap_or_default();

        Ok(SendPaymentData {
            target_pubkey: target,
            amount,
            payment_hash,
            invoice: command.invoice,
            final_tlc_expiry_delta,
            tlc_expiry_limit,
            timeout: command.timeout,
            max_fee_amount: command.max_fee_amount,
            max_parts: command.max_parts,
            keysend,
            udt_type_script,
            preimage,
            allow_self_payment: command.allow_self_payment,
            hop_hints,
            dry_run: command.dry_run,
        })
    }
}

#[derive(Debug)]
pub struct AcceptChannelCommand {
    pub temp_channel_id: Hash256,
    pub funding_amount: u128,
    pub shutdown_script: Option<Script>,
    pub max_tlc_value_in_flight: Option<u128>,
    pub max_tlc_number_in_flight: Option<u64>,
    pub min_tlc_value: Option<u128>,
    pub tlc_fee_proportional_millionths: Option<u128>,
    pub tlc_expiry_delta: Option<u64>,
}

#[derive(Debug)]
pub struct SendOnionPacketCommand {
    pub peeled_onion_packet: PeeledPaymentOnionPacket,
    pub previous_tlc: Option<(Hash256, u64)>,
    pub payment_hash: Hash256,
}

impl NetworkActorMessage {
    pub fn new_event(event: NetworkActorEvent) -> Self {
        Self::Event(event)
    }

    pub fn new_command(command: NetworkActorCommand) -> Self {
        Self::Command(command)
    }

    pub fn new_notification(service_event: NetworkServiceEvent) -> Self {
        Self::Notification(service_event)
    }
}

#[cfg(debug_assertions)]
#[derive(Clone, Debug)]
pub enum DebugEvent {
    // A AddTlc peer message processed with failure
    AddTlcFailed(PeerId, Hash256, TlcErr),
    // Common event with string
    Common(String),
}

#[macro_export]
macro_rules! debug_event {
    ($network:expr, $debug_event:expr) => {
        #[cfg(debug_assertions)]
        $network
            .send_message(NetworkActorMessage::new_notification(
                NetworkServiceEvent::DebugEvent(DebugEvent::Common($debug_event.to_string())),
            ))
            .expect(ASSUME_NETWORK_ACTOR_ALIVE);
    };
}

#[derive(Clone, Debug)]
pub enum NetworkServiceEvent {
    NetworkStarted(PeerId, MultiAddr, Vec<Multiaddr>),
    NetworkStopped(PeerId),
    PeerConnected(PeerId, Multiaddr),
    PeerDisConnected(PeerId, Multiaddr),
    // An incoming/outgoing channel is created.
    ChannelCreated(PeerId, Hash256),
    // A outgoing channel is pending to be accepted.
    ChannelPendingToBeAccepted(PeerId, Hash256),
    // A funding tx is completed. The watch tower may use this to monitor the channel.
    RemoteTxComplete(PeerId, Hash256, Script, SettlementData),
    // The channel is ready to use (with funding transaction confirmed
    // and both parties sent ChannelReady messages).
    ChannelReady(PeerId, Hash256, OutPoint),
    ChannelClosed(PeerId, Hash256, Byte32),
    // A RevokeAndAck is received from the peer. Other data relevant to this
    // RevokeAndAck message are also assembled here. The watch tower may use this.
    RevokeAndAckReceived(
        PeerId,  /* Peer Id */
        Hash256, /* Channel Id */
        RevocationData,
        SettlementData,
    ),
    // The other party has signed a valid commitment transaction,
    // and we successfully assemble the partial signature from other party
    // to create a complete commitment transaction and a settlement transaction.
    RemoteCommitmentSigned(PeerId, Hash256, TransactionView, SettlementData),
    // Some other debug event for assertion.
    #[cfg(debug_assertions)]
    DebugEvent(DebugEvent),
}

/// Events that can be sent to the network actor. Except for NetworkServiceEvent,
/// all events are processed by the network actor.
#[derive(Debug)]
pub enum NetworkActorEvent {
    /// Network events to be processed by this actor.
    PeerConnected(PeerId, Pubkey, SessionContext),
    PeerDisconnected(PeerId, SessionContext),
    FiberMessage(PeerId, FiberMessage),

    // Some gossip messages have been updated in the gossip message store.
    // Normally we need to propagate these messages to the network graph.
    GossipMessageUpdates(GossipMessageUpdates),
    // Mock that a gossip message is received, used for testing.
    #[cfg(test)]
    GossipMessage(PeerId, GossipMessage),

    /// Channel related events.

    /// A channel has been accepted.
    /// The two Hash256 are respectively newly agreed channel id and temp channel id,
    /// The two u128 are respectively local and remote funding amount,
    /// and the script is the lock script of the agreed funding cell.
    ChannelAccepted(
        PeerId,
        Hash256,
        Hash256,
        u128,
        u128,
        Script,
        Option<Script>,
        u64,
        u64,
        u64,
    ),
    /// A channel is ready to use.
    ChannelReady(Hash256, PeerId, OutPoint),
    /// A channel is already closed.
    ClosingTransactionPending(Hash256, PeerId, TransactionView),

    /// Both parties are now able to broadcast a valid funding transaction.
    FundingTransactionPending(Transaction, OutPoint, Hash256),

    /// A funding transaction has been confirmed. The transaction was included in the
    /// block with the given transaction index, and the timestamp in the block header.
    FundingTransactionConfirmed(OutPoint, H256, u32, u64),

    /// A funding transaction has failed.
    FundingTransactionFailed(OutPoint),

    /// Channel is going to be closed forcely, and the closing transaction is ready to be broadcasted.
    CommitmentTransactionPending(Transaction, Hash256),

    /// A commitment transaction is broacasted successfully.
    CommitmentTransactionConfirmed(Hash256, Hash256),

    /// A commitment transaction is failed to be broacasted.
    CommitmentTransactionFailed(Hash256, Byte32),

    /// A closing transaction has been confirmed.
    ClosingTransactionConfirmed(PeerId, Hash256, Byte32),

    /// A closing transaction has failed (either because of invalid transaction or timeout)
    ClosingTransactionFailed(PeerId, Hash256, Byte32),

    // A tlc remove message is received. (payment_hash, remove_tlc)
    TlcRemoveReceived(Hash256, RemoveTlcReason),

    // A payment need to retry
    RetrySendPayment(Hash256),

    // AddTlc result from peer (payment_hash, (process_channel_error, tlc_err), (previous_channel_id, previous_tlc_id))
    AddTlcResult(
        Hash256,
        Option<(ProcessingChannelError, TlcErr)>,
        Option<(Hash256, u64)>,
    ),
}

#[derive(Debug)]
pub enum NetworkActorMessage {
    Command(NetworkActorCommand),
    Event(NetworkActorEvent),
    Notification(NetworkServiceEvent),
}

#[derive(Debug)]
pub struct FiberMessageWithPeerId {
    pub peer_id: PeerId,
    pub message: FiberMessage,
}

impl FiberMessageWithPeerId {
    pub fn new(peer_id: PeerId, message: FiberMessage) -> Self {
        Self { peer_id, message }
    }
}

#[derive(Debug)]
pub struct GossipMessageWithPeerId {
    pub peer_id: PeerId,
    pub message: GossipMessage,
}

impl GossipMessageWithPeerId {
    pub fn new(peer_id: PeerId, message: GossipMessage) -> Self {
        Self { peer_id, message }
    }
}

pub struct NetworkActor<S> {
    // An event emitter to notify outside observers.
    event_sender: mpsc::Sender<NetworkServiceEvent>,
    chain_actor: ActorRef<CkbChainMessage>,
    store: S,
    network_graph: Arc<RwLock<NetworkGraph<S>>>,
}

impl<S> NetworkActor<S>
where
    S: NetworkActorStateStore
        + ChannelActorStateStore
        + NetworkGraphStateStore
        + GossipMessageStore
        + InvoiceStore
        + Clone
        + Send
        + Sync
        + 'static,
{
    pub fn new(
        event_sender: mpsc::Sender<NetworkServiceEvent>,
        chain_actor: ActorRef<CkbChainMessage>,
        store: S,
        network_graph: Arc<RwLock<NetworkGraph<S>>>,
    ) -> Self {
        Self {
            event_sender,
            chain_actor,
            store: store.clone(),
            network_graph,
        }
    }

    pub async fn handle_peer_message(
        &self,
        state: &mut NetworkActorState<S>,
        peer_id: PeerId,
        message: FiberMessage,
    ) -> crate::Result<()> {
        match message {
            // We should process OpenChannel message here because there is no channel corresponding
            // to the channel id in the message yet.
            FiberMessage::ChannelInitialization(open_channel) => {
                let temp_channel_id = open_channel.channel_id;
                match state
                    .on_open_channel_msg(peer_id, open_channel.clone())
                    .await
                {
                    Ok(()) => {
                        let auto_accept = if let Some(udt_type_script) =
                            open_channel.funding_udt_type_script.as_ref()
                        {
                            is_udt_type_auto_accept(udt_type_script, open_channel.funding_amount)
                        } else {
                            state.auto_accept_channel_ckb_funding_amount > 0
                                && open_channel.funding_amount
                                    >= state.open_channel_auto_accept_min_ckb_funding_amount as u128
                        };
                        if auto_accept {
                            let accept_channel = AcceptChannelCommand {
                                temp_channel_id,
                                funding_amount: if open_channel.funding_udt_type_script.is_some() {
                                    0
                                } else {
                                    state.auto_accept_channel_ckb_funding_amount as u128
                                },
                                shutdown_script: None,
                                max_tlc_number_in_flight: None,
                                max_tlc_value_in_flight: None,
                                min_tlc_value: None,
                                tlc_fee_proportional_millionths: None,
                                tlc_expiry_delta: None,
                            };
                            state.create_inbound_channel(accept_channel).await?;
                        }
                    }
                    Err(err) => {
                        error!("Failed to process OpenChannel message: {}", err);
                    }
                }
            }
            FiberMessage::ChannelNormalOperation(m) => {
                let channel_id = m.get_channel_id();
                state
                    .send_message_to_channel_actor(
                        channel_id,
                        Some(&peer_id),
                        ChannelActorMessage::PeerMessage(m),
                    )
                    .await;
            }
        };
        Ok(())
    }

    // We normally don't need to manually call this to update graph from store data,
    // because network actor will automatically update the graph when it receives
    // updates. But in some standalone tests, we may need to manually update the graph.
    async fn update_graph(&self) {
        let mut graph = self.network_graph.write().await;
        graph.load_from_store();
    }

    pub async fn handle_event(
        &self,
        myself: ActorRef<NetworkActorMessage>,
        state: &mut NetworkActorState<S>,
        event: NetworkActorEvent,
    ) -> crate::Result<()> {
        match event {
            NetworkActorEvent::PeerConnected(id, pubkey, session) => {
                state.on_peer_connected(&id, pubkey, &session).await;
                // Notify outside observers.
                myself
                    .send_message(NetworkActorMessage::new_notification(
                        NetworkServiceEvent::PeerConnected(id, session.address),
                    ))
                    .expect(ASSUME_NETWORK_MYSELF_ALIVE);
            }
            NetworkActorEvent::PeerDisconnected(id, session) => {
                state.on_peer_disconnected(&id);
                // Notify outside observers.
                myself
                    .send_message(NetworkActorMessage::new_notification(
                        NetworkServiceEvent::PeerDisConnected(id, session.address),
                    ))
                    .expect(ASSUME_NETWORK_MYSELF_ALIVE);
            }
            NetworkActorEvent::ChannelAccepted(
                peer_id,
                new,
                old,
                local,
                remote,
                script,
                udt_funding_script,
                local_reserved_ckb_amount,
                remote_reserved_ckb_amount,
                funding_fee_rate,
            ) => {
                assert_ne!(new, old, "new and old channel id must be different");
                if let Some(session) = state.get_peer_session(&peer_id) {
                    if let Some(channel) = state.channels.remove(&old) {
                        debug!("Channel accepted: {:?} -> {:?}", old, new);
                        state.channels.insert(new, channel);
                        if let Some(set) = state.session_channels_map.get_mut(&session) {
                            set.remove(&old);
                            set.insert(new);
                        };

                        debug!("Starting funding channel");
                        // TODO: Here we implies the one who receives AcceptChannel message
                        //  (i.e. the channel initiator) will send TxUpdate message first.
                        myself
                            .send_message(NetworkActorMessage::new_command(
                                NetworkActorCommand::UpdateChannelFunding(
                                    new,
                                    Default::default(),
                                    FundingRequest {
                                        script,
                                        udt_type_script: udt_funding_script,
                                        local_amount: local,
                                        funding_fee_rate,
                                        remote_amount: remote,
                                        local_reserved_ckb_amount,
                                        remote_reserved_ckb_amount,
                                    },
                                ),
                            ))
                            .expect(ASSUME_NETWORK_MYSELF_ALIVE);
                    }
                }
            }
            NetworkActorEvent::ChannelReady(channel_id, peer_id, channel_outpoint) => {
                info!(
                    "Channel ({:?}) to peer {:?} is now ready",
                    channel_id, peer_id
                );

                // FIXME(yukang): need to make sure ChannelReady is sent after the channel is reestablished
                state
                    .outpoint_channel_map
                    .insert(channel_outpoint.clone(), channel_id);

                // Notify outside observers.
                myself
                    .send_message(NetworkActorMessage::new_notification(
                        NetworkServiceEvent::ChannelReady(peer_id, channel_id, channel_outpoint),
                    ))
                    .expect(ASSUME_NETWORK_MYSELF_ALIVE);
            }
            NetworkActorEvent::FiberMessage(peer_id, message) => {
                self.handle_peer_message(state, peer_id, message).await?
            }
            NetworkActorEvent::FundingTransactionPending(transaction, outpoint, channel_id) => {
                state
                    .on_funding_transaction_pending(transaction, outpoint.clone(), channel_id)
                    .await;
            }
            NetworkActorEvent::FundingTransactionConfirmed(
                outpoint,
                block_hash,
                tx_index,
                timestamp,
            ) => {
                state
                    .on_funding_transaction_confirmed(outpoint, block_hash, tx_index, timestamp)
                    .await;
            }
            NetworkActorEvent::CommitmentTransactionPending(transaction, channel_id) => {
                state
                    .on_commitment_transaction_pending(transaction, channel_id)
                    .await;
            }
            NetworkActorEvent::CommitmentTransactionConfirmed(tx_hash, channel_id) => {
                state
                    .on_commitment_transaction_confirmed(tx_hash, channel_id)
                    .await;
            }
            NetworkActorEvent::CommitmentTransactionFailed(tx_hash, channel_id) => {
                error!(
                    "Commitment transaction failed for channel {:?}, tx hash: {:?}",
                    channel_id, tx_hash
                );
            }
            NetworkActorEvent::FundingTransactionFailed(outpoint) => {
                error!("Funding transaction failed: {:?}", outpoint);
            }
            NetworkActorEvent::ClosingTransactionPending(channel_id, peer_id, tx) => {
                state
                    .on_closing_transaction_pending(channel_id, peer_id.clone(), tx.clone())
                    .await;
            }
            NetworkActorEvent::ClosingTransactionConfirmed(peer_id, channel_id, tx_hash) => {
                state
                    .on_closing_transaction_confirmed(&peer_id, &channel_id, tx_hash)
                    .await;
            }
            NetworkActorEvent::ClosingTransactionFailed(peer_id, tx_hash, channel_id) => {
                error!(
                    "Closing transaction failed for channel {:?}, tx hash: {:?}, peer id: {:?}",
                    &channel_id, &tx_hash, &peer_id
                );
            }
            NetworkActorEvent::TlcRemoveReceived(payment_hash, remove_tlc_reason) => {
                // When a node is restarted, RemoveTLC will also be resent if necessary
                self.on_remove_tlc_event(myself, state, payment_hash, remove_tlc_reason)
                    .await;
            }
            NetworkActorEvent::RetrySendPayment(payment_hash) => {
                let _ = self.try_payment_session(myself, state, payment_hash).await;
            }
            NetworkActorEvent::AddTlcResult(payment_hash, error_info, previous_tlc) => {
                self.on_add_tlc_result_event(myself, state, payment_hash, error_info, previous_tlc)
                    .await;
            }
            #[cfg(test)]
            NetworkActorEvent::GossipMessage(peer_id, message) => {
                let _ = state
                    .gossip_actor
                    .send_message(GossipActorMessage::GossipMessageReceived(
                        GossipMessageWithPeerId { peer_id, message },
                    ));
            }
            NetworkActorEvent::GossipMessageUpdates(gossip_message_updates) => {
                let mut graph = self.network_graph.write().await;
                graph.update_for_messages(gossip_message_updates.messages);
            }
        }
        Ok(())
    }

    pub async fn handle_command(
        &self,
        myself: ActorRef<NetworkActorMessage>,
        state: &mut NetworkActorState<S>,
        command: NetworkActorCommand,
    ) -> crate::Result<()> {
        match command {
            NetworkActorCommand::SendFiberMessage(FiberMessageWithPeerId { peer_id, message }) => {
                state.send_fiber_message_to_peer(&peer_id, message).await?;
            }

            NetworkActorCommand::ConnectPeer(addr) => {
                // TODO: It is more than just dialing a peer. We need to exchange capabilities of the peer,
                // e.g. whether the peer support some specific feature.

                if let Some(peer_id) = extract_peer_id(&addr) {
                    if state.is_connected(&peer_id) {
                        debug!("Peer {:?} already connected, ignoring...", peer_id);
                        return Ok(());
                    }
                    if state.peer_id == peer_id {
                        debug!("Trying to connect to self {:?}, ignoring...", addr);
                        return Ok(());
                    }
                } else {
                    error!("Failed to extract peer id from address: {:?}", addr);
                    return Ok(());
                }

                state
                    .control
                    .dial(addr.clone(), TargetProtocol::All)
                    .await?
                // TODO: note that the dial function does not return error immediately even if dial fails.
                // Tentacle sends an event by calling handle_error function instead, which
                // may receive errors like DialerError.
            }

            NetworkActorCommand::DisconnectPeer(peer_id) => {
                if let Some(session) = state.get_peer_session(&peer_id) {
                    state.control.disconnect(session).await?;
                }
            }

            NetworkActorCommand::SavePeerAddress(addr) => match extract_peer_id(&addr) {
                Some(peer) => {
                    debug!("Saved peer id {:?} with address {:?}", &peer, &addr);
                    state.save_peer_address(peer, addr);
                }
                None => {
                    error!("Failed to save address to peer store: unable to extract peer id from address {:?}", &addr);
                }
            },

            NetworkActorCommand::MaintainConnections => {
                let mut inbound_peer_sessions = state.inbound_peer_sessions();
                let num_inbound_peers = inbound_peer_sessions.len();
                let num_outbound_peers = state.num_of_outbound_peers();

                debug!("Maintaining network connections ticked: current num inbound peers {}, current num outbound peers {}", num_inbound_peers, num_outbound_peers);

                if num_inbound_peers > state.max_inbound_peers {
                    debug!(
                        "Already connected to {} inbound peers, only wants {} peers, disconnecting some",
                        num_inbound_peers, state.max_inbound_peers
                    );
                    inbound_peer_sessions.retain(|k| !state.session_channels_map.contains_key(k));
                    let sessions_to_disconnect = if inbound_peer_sessions.len()
                        < num_inbound_peers - state.max_inbound_peers
                    {
                        warn!(
                            "Wants to disconnect more {} inbound peers, but all peers except {:?} have channels, will not disconnect any peer with channels",
                            num_inbound_peers - state.max_inbound_peers, &inbound_peer_sessions
                        );
                        &inbound_peer_sessions[..]
                    } else {
                        &inbound_peer_sessions[..num_inbound_peers - state.max_inbound_peers]
                    };
                    debug!(
                        "Disconnecting inbound peer sessions {:?}",
                        sessions_to_disconnect
                    );
                    for session in sessions_to_disconnect {
                        if let Err(err) = state.control.disconnect(*session).await {
                            error!("Failed to disconnect session: {}", err);
                        }
                    }
                }

                if num_outbound_peers >= state.min_outbound_peers {
                    debug!(
                        "Already connected to {} outbound peers, wants a minimal of {} peers, skipping connecting to more peers",
                        num_outbound_peers, state.min_outbound_peers
                    );
                    return Ok(());
                }

                let peers_to_connect = {
                    let graph = self.network_graph.read().await;
                    let n_peers_to_connect = state.min_outbound_peers - num_outbound_peers;
                    let n_graph_nodes = graph.num_of_nodes();
                    let n_saved_peers = state.state_to_be_persisted.num_of_saved_nodes();
                    let n_all_saved_peers = n_graph_nodes + n_saved_peers;
                    if n_all_saved_peers == 0 {
                        return Ok(());
                    }
                    let n_saved_peers_to_connect =
                        n_peers_to_connect * n_saved_peers / n_all_saved_peers;
                    let n_graph_nodes_to_connect = n_peers_to_connect - n_saved_peers_to_connect;

                    let saved_peers_to_connect = state
                        .state_to_be_persisted
                        .sample_n_peers_to_connect(n_saved_peers_to_connect);
                    trace!(
                        "Randomly selected peers from saved addresses to connect: {:?}",
                        &saved_peers_to_connect
                    );
                    let graph_nodes_to_connect =
                        graph.sample_n_peers_to_connect(n_graph_nodes_to_connect);
                    trace!(
                        "Randomly selected peers from network graph to connect: {:?}",
                        &graph_nodes_to_connect
                    );
                    saved_peers_to_connect
                        .into_iter()
                        .chain(graph_nodes_to_connect.into_iter())
                };
                for (peer_id, addresses) in peers_to_connect {
                    if let Some(session) = state.get_peer_session(&peer_id) {
                        debug!(
                            "Randomly selected peer {:?} already connected with session id {:?}, skipping connection",
                            peer_id, session
                        );
                        continue;
                    }
                    for addr in addresses {
                        state
                            .network
                            .send_message(NetworkActorMessage::new_command(
                                NetworkActorCommand::ConnectPeer(addr.clone()),
                            ))
                            .expect(ASSUME_NETWORK_MYSELF_ALIVE);
                    }
                }
            }

            NetworkActorCommand::OpenChannel(open_channel, reply) => {
                match state.create_outbound_channel(open_channel).await {
                    Ok((_, channel_id)) => {
                        let _ = reply.send(Ok(OpenChannelResponse { channel_id }));
                    }
                    Err(err) => {
                        error!("Failed to create channel: {}", err);
                        let _ = reply.send(Err(err.to_string()));
                    }
                }
            }
            NetworkActorCommand::AcceptChannel(accept_channel, reply) => {
                match state.create_inbound_channel(accept_channel).await {
                    Ok((_, old_channel_id, new_channel_id)) => {
                        let _ = reply.send(Ok(AcceptChannelResponse {
                            old_channel_id,
                            new_channel_id,
                        }));
                    }
                    Err(err) => {
                        error!("Failed to accept channel: {}", err);
                        let _ = reply.send(Err(err.to_string()));
                    }
                }
            }

            NetworkActorCommand::ControlFiberChannel(c) => {
                state
                    .send_command_to_channel(c.channel_id, c.command)
                    .await?
            }

            NetworkActorCommand::SendPaymentOnionPacket(command) => {
                let _ = self.handle_send_onion_packet_command(state, command).await;
            }
            NetworkActorCommand::PeelPaymentOnionPacket(onion_packet, payment_hash, reply) => {
                let response = onion_packet
                    .peel(
                        &state.private_key,
                        Some(payment_hash.as_ref()),
                        &Secp256k1::new(),
                    )
                    .map_err(|err| err.to_string());

                let _ = reply.send(response);
            }

            NetworkActorCommand::UpdateChannelFunding(channel_id, transaction, request) => {
                let old_tx = transaction.into_view();
                let mut tx = FundingTx::new();
                tx.update_for_self(old_tx)?;
                let tx = match call_t!(
                    self.chain_actor.clone(),
                    CkbChainMessage::Fund,
                    DEFAULT_CHAIN_ACTOR_TIMEOUT,
                    tx,
                    request
                ) {
                    Ok(Ok(tx)) => match tx.into_inner() {
                        Some(tx) => tx,
                        _ => {
                            error!("Obtained empty funding tx");
                            return Ok(());
                        }
                    },
                    Ok(Err(err)) => {
                        // FIXME(yukang): we need to handle this error properly
                        error!("Failed to fund channel: {}", err);
                        return Ok(());
                    }
                    Err(err) => {
                        error!("Failed to call chain actor: {}", err);
                        return Ok(());
                    }
                };
                debug!("Funding transaction updated on our part: {:?}", tx);
                state
                    .send_command_to_channel(
                        channel_id,
                        ChannelCommand::TxCollaborationCommand(TxCollaborationCommand::TxUpdate(
                            TxUpdateCommand {
                                transaction: tx.data(),
                            },
                        )),
                    )
                    .await?
            }
            NetworkActorCommand::SignTx(
                ref peer_id,
                ref channel_id,
                funding_tx,
                partial_witnesses,
            ) => {
                let msg = match partial_witnesses {
                    Some(partial_witnesses) => {
                        debug!(
                            "Received SignTx request with for transaction {:?} and partial witnesses {:?}",
                            &funding_tx,
                            partial_witnesses
                                .iter()
                                .map(hex::encode)
                                .collect::<Vec<_>>()
                        );
                        let funding_tx = funding_tx
                            .into_view()
                            .as_advanced_builder()
                            .set_witnesses(
                                partial_witnesses.into_iter().map(|x| x.pack()).collect(),
                            )
                            .build();

                        let mut funding_tx = call_t!(
                            self.chain_actor,
                            CkbChainMessage::Sign,
                            DEFAULT_CHAIN_ACTOR_TIMEOUT,
                            funding_tx.into()
                        )
                        .expect(ASSUME_CHAIN_ACTOR_ALWAYS_ALIVE_FOR_NOW)
                        .expect("Signing succeeded");
                        debug!("Funding transaction signed: {:?}", &funding_tx);

                        // Since we have received a valid tx_signatures message, we're now sure that
                        // we can broadcast a valid transaction to the network, i.e. we can wait for
                        // the funding transaction to be confirmed.
                        let funding_tx = funding_tx.take().expect("take tx");
                        let witnesses = funding_tx.witnesses();
                        let outpoint = funding_tx
                            .output_pts_iter()
                            .next()
                            .expect("funding tx output exists");

                        myself
                            .send_message(NetworkActorMessage::new_event(
                                NetworkActorEvent::FundingTransactionPending(
                                    funding_tx.data(),
                                    outpoint,
                                    *channel_id,
                                ),
                            ))
                            .expect("network actor alive");
                        debug!("Fully signed funding tx {:?}", &funding_tx);

                        FiberMessageWithPeerId {
                            peer_id: peer_id.clone(),
                            message: FiberMessage::ChannelNormalOperation(
                                FiberChannelMessage::TxSignatures(TxSignatures {
                                    channel_id: *channel_id,
                                    witnesses: witnesses.into_iter().map(|x| x.unpack()).collect(),
                                }),
                            ),
                        }
                    }
                    None => {
                        debug!(
                            "Received SignTx request with for transaction {:?} without partial witnesses, so start signing it now",
                            &funding_tx,
                        );
                        let mut funding_tx = call_t!(
                            self.chain_actor,
                            CkbChainMessage::Sign,
                            DEFAULT_CHAIN_ACTOR_TIMEOUT,
                            funding_tx.into()
                        )
                        .expect(ASSUME_CHAIN_ACTOR_ALWAYS_ALIVE_FOR_NOW)?;
                        debug!("Funding transaction signed: {:?}", &funding_tx);
                        let funding_tx = funding_tx.take().expect("take tx");
                        let witnesses = funding_tx.witnesses();

                        debug!("Partially signed funding tx {:?}", &funding_tx);
                        FiberMessageWithPeerId {
                            peer_id: peer_id.clone(),
                            message: FiberMessage::ChannelNormalOperation(
                                FiberChannelMessage::TxSignatures(TxSignatures {
                                    channel_id: *channel_id,
                                    witnesses: witnesses.into_iter().map(|x| x.unpack()).collect(),
                                }),
                            ),
                        }
                    }
                };
                myself
                    .send_message(NetworkActorMessage::new_command(
                        NetworkActorCommand::SendFiberMessage(msg),
                    ))
                    .expect("network actor alive");
            }
            NetworkActorCommand::ProcessBroadcastMessage(message) => {
                let _ = state
                    .gossip_actor
                    .send_message(GossipActorMessage::ProcessBroadcastMessage(message));
            }
            NetworkActorCommand::QueryBroadcastMessages(peer, queries) => {
                let _ = state
                    .gossip_actor
                    .send_message(GossipActorMessage::QueryBroadcastMessages(peer, queries));
            }
            NetworkActorCommand::BroadcastMessages(message) => {
                let _ = state
                    .gossip_actor
                    .send_message(GossipActorMessage::TryBroadcastMessages(message));
            }
            NetworkActorCommand::SignMessage(message, reply) => {
                debug!(
                    "Signing message with node private key: message {:?}, public key {:?}",
                    message,
                    state.get_public_key()
                );
                let signature = state.private_key.sign(message);
                let _ = reply.send(signature);
            }
            NetworkActorCommand::SendPayment(payment_request, reply) => {
                match self.on_send_payment(myself, state, payment_request).await {
                    Ok(payment) => {
                        let _ = reply.send(Ok(payment));
                    }
                    Err(e) => {
                        error!("Failed to send payment: {:?}", e);
                        let _ = reply.send(Err(e.to_string()));
                    }
                }
            }
            NetworkActorCommand::GetPayment(payment_hash, reply) => {
                match self.on_get_payment(&payment_hash) {
                    Ok(payment) => {
                        let _ = reply.send(Ok(payment));
                    }
                    Err(e) => {
                        let _ = reply.send(Err(e.to_string()));
                    }
                }
            }
            NetworkActorCommand::BroadcastLocalInfo(kind) => match kind {
                LocalInfoKind::NodeAnnouncement => {
                    let message = state.get_or_create_new_node_announcement_message();
                    myself
                        .send_message(NetworkActorMessage::new_command(
                            NetworkActorCommand::BroadcastMessages(vec![
                                BroadcastMessageWithTimestamp::NodeAnnouncement(message),
                            ]),
                        ))
                        .expect(ASSUME_NETWORK_MYSELF_ALIVE);
                }
            },
            NetworkActorCommand::GossipActorMessage(message) => {
                let _ = state.gossip_actor.send_message(message);
            }
            NetworkActorCommand::NodeInfo(_, rpc) => {
                let response = NodeInfoResponse {
                    node_name: state.node_name.clone(),
                    node_id: state.get_public_key().clone(),
                    addresses: state.announced_addrs.clone(),
                    chain_hash: get_chain_hash(),
                    open_channel_auto_accept_min_ckb_funding_amount: state
                        .open_channel_auto_accept_min_ckb_funding_amount,
                    auto_accept_channel_ckb_funding_amount: state
                        .auto_accept_channel_ckb_funding_amount,
                    tlc_expiry_delta: state.tlc_expiry_delta,
                    tlc_min_value: state.tlc_min_value,
                    tlc_max_value: state.tlc_max_value,
                    tlc_fee_proportional_millionths: state.tlc_fee_proportional_millionths,
                    channel_count: state.channels.len() as u32,
                    pending_channel_count: state.pending_channels.len() as u32,
                    peers_count: state.peer_session_map.len() as u32,
                    udt_cfg_infos: get_udt_whitelist(),
                };
                let _ = rpc.send(Ok(response));
            }
        };
        Ok(())
    }

    async fn handle_send_onion_packet_command(
        &self,
        state: &mut NetworkActorState<S>,
        command: SendOnionPacketCommand,
    ) -> Result<(), TlcErr> {
        let SendOnionPacketCommand {
            peeled_onion_packet,
            previous_tlc,
            payment_hash,
        } = command;

        let info = peeled_onion_packet.current.clone();
        let shared_secret = peeled_onion_packet.shared_secret;
        let channel_outpoint = OutPoint::new(info.funding_tx_hash.into(), 0);
        let channel_id = match state.outpoint_channel_map.get(&channel_outpoint) {
            Some(channel_id) => channel_id,
            None => {
                error!(
                        "Channel id not found in outpoint_channel_map with {:?}, are we connected to the peer?",
                        channel_outpoint
                    );
                let tlc_err = TlcErr::new_channel_fail(
                    TlcErrorCode::UnknownNextPeer,
                    state.get_public_key(),
                    channel_outpoint.clone(),
                    None,
                );
                return Err(tlc_err);
            }
        };
        let (send, _recv) = oneshot::channel::<Result<AddTlcResponse, TlcErr>>();
        // explicitly don't wait for the response, we will handle the result in AddTlcResult
        let rpc_reply = RpcReplyPort::from(send);
        let command = ChannelCommand::AddTlc(
            AddTlcCommand {
                amount: info.amount,
                payment_hash,
                expiry: info.expiry,
                hash_algorithm: info.hash_algorithm,
                onion_packet: peeled_onion_packet.next.clone(),
                shared_secret: shared_secret.clone(),
                previous_tlc,
            },
            rpc_reply,
        );

        // we have already checked the channel_id is valid,
        match state.send_command_to_channel(*channel_id, command).await {
            Ok(_) => {
                return Ok(());
            }
            Err(err) => {
                error!(
                    "Failed to send onion packet to channel: {:?} with err: {:?}",
                    channel_id, err
                );
                let tlc_error = self.get_tlc_error(state, &err, &channel_outpoint);
                return Err(tlc_error);
            }
        }
    }

    fn get_tlc_error(
        &self,
        state: &mut NetworkActorState<S>,
        error: &Error,
        channel_outpoint: &OutPoint,
    ) -> TlcErr {
        let node_id = state.get_public_key();
        match error {
            Error::ChannelNotFound(_) | Error::PeerNotFound(_) => TlcErr::new_channel_fail(
                TlcErrorCode::UnknownNextPeer,
                node_id,
                channel_outpoint.clone(),
                None,
            ),
            Error::ChannelError(_) => TlcErr::new_channel_fail(
                TlcErrorCode::TemporaryChannelFailure,
                node_id,
                channel_outpoint.clone(),
                None,
            ),
            _ => {
                error!(
                    "Failed to send onion packet to channel: {:?} with err: {:?}",
                    channel_outpoint, error
                );
                TlcErr::new_node_fail(TlcErrorCode::TemporaryNodeFailure, state.get_public_key())
            }
        }
    }

    async fn on_remove_tlc_event(
        &self,
        myself: ActorRef<NetworkActorMessage>,
        state: &mut NetworkActorState<S>,
        payment_hash: Hash256,
        reason: RemoveTlcReason,
    ) {
        if let Some(mut payment_session) = self.store.get_payment_session(payment_hash) {
            if payment_session.status == PaymentSessionStatus::Inflight {
                match reason {
                    RemoveTlcReason::RemoveTlcFulfill(_) => {
                        self.network_graph
                            .write()
                            .await
                            .record_payment_success(payment_session);
                    }
                    RemoveTlcReason::RemoveTlcFail(reason) => {
                        let error_detail = reason
                            .decode(
                                &payment_session.session_key,
                                payment_session.hops_public_keys(),
                            )
                            .unwrap_or(TlcErr::new(TlcErrorCode::InvalidOnionError));
                        self.update_graph_with_tlc_fail(&state.network, &error_detail)
                            .await;
                        let need_to_retry = self
                            .network_graph
                            .write()
                            .await
                            .record_payment_fail(&payment_session, error_detail.clone());
                        if need_to_retry {
                            // If this is the first hop error, like the WaitingTlcAck error,
                            // we will just retry later, return Ok here for letting endpoint user
                            // know payment session is created successfully
                            self.register_payment_retry(myself, payment_hash);
                        } else {
                            self.set_payment_fail_with_error(
                                &mut payment_session,
                                error_detail.error_code.as_ref(),
                            );
                        }
                    }
                }
            }
        }
    }

    async fn update_graph_with_tlc_fail(
        &self,
        network: &ActorRef<NetworkActorMessage>,
        tcl_error_detail: &TlcErr,
    ) {
        let error_code = tcl_error_detail.error_code();
        // https://github.com/lightning/bolts/blob/master/04-onion-routing.md#rationale-6
        // we now still update the graph, maybe we need to remove it later?
        if error_code.is_update() {
            if let Some(TlcErrData::ChannelFailed {
                channel_update: Some(channel_update),
                ..
            }) = &tcl_error_detail.extra_data
            {
                network
                    .send_message(NetworkActorMessage::new_command(
                        NetworkActorCommand::ProcessBroadcastMessage(
                            BroadcastMessage::ChannelUpdate(channel_update.clone()),
                        ),
                    ))
                    .expect(ASSUME_NETWORK_MYSELF_ALIVE);
                network
                    .send_message(NetworkActorMessage::new_command(
                        NetworkActorCommand::GossipActorMessage(GossipActorMessage::TickStore),
                    ))
                    .expect(ASSUME_NETWORK_MYSELF_ALIVE);
            }
        }
        match tcl_error_detail.error_code() {
            TlcErrorCode::PermanentChannelFailure
            | TlcErrorCode::ChannelDisabled
            | TlcErrorCode::UnknownNextPeer => {
                let channel_outpoint = tcl_error_detail
                    .error_channel_outpoint()
                    .expect("expect channel outpoint");
                debug!("mark channel failed: {:?}", channel_outpoint);
                let mut graph = self.network_graph.write().await;
                graph.mark_channel_failed(&channel_outpoint);
            }
            TlcErrorCode::PermanentNodeFailure => {
                let node_id = tcl_error_detail.error_node_id().expect("expect node id");
                let mut graph = self.network_graph.write().await;
                graph.mark_node_failed(node_id);
            }
            _ => {}
        }
    }

    fn on_get_payment(&self, payment_hash: &Hash256) -> Result<SendPaymentResponse, Error> {
        match self.store.get_payment_session(*payment_hash) {
            Some(payment_session) => Ok(payment_session.into()),
            None => Err(Error::InvalidParameter(format!(
                "Payment session not found: {:?}",
                payment_hash
            ))),
        }
    }

    async fn build_payment_route(
        &self,
        payment_session: &mut PaymentSession,
        payment_data: &SendPaymentData,
    ) -> Result<Vec<PaymentHopData>, Error> {
        match self
            .network_graph
            .read()
            .await
            .build_route(payment_data.clone())
        {
            Err(e) => {
                let error = format!("Failed to build route, {}", e);
                self.set_payment_fail_with_error(payment_session, &error);
                return Err(Error::SendPaymentError(error));
            }
            Ok(hops) => {
                assert_ne!(hops[0].funding_tx_hash, Hash256::default());
                return Ok(hops);
            }
        };
    }

    async fn send_payment_onion_packet(
        &self,
        state: &mut NetworkActorState<S>,
        payment_session: &mut PaymentSession,
        payment_data: &SendPaymentData,
        hops: Vec<PaymentHopData>,
    ) -> Result<PaymentSession, Error> {
        let session_key = Privkey::from_slice(KeyPair::generate_random_key().as_ref());
        assert_ne!(hops[0].funding_tx_hash, Hash256::default());

        payment_session
            .session_key
            .copy_from_slice(session_key.as_ref());
        payment_session.route =
            SessionRoute::new(state.get_public_key(), payment_data.target_pubkey, &hops);

        let peeled_onion_packet = match PeeledPaymentOnionPacket::create(
            session_key,
            hops,
            Some(payment_data.payment_hash.as_ref().to_vec()),
            &Secp256k1::signing_only(),
        ) {
            Ok(packet) => packet,
            Err(e) => {
                let err = format!(
                    "Failed to create onion packet: {:?}, error: {:?}",
                    payment_data.payment_hash, e
                );
                self.set_payment_fail_with_error(payment_session, &err);
                return Err(Error::SendPaymentFirstHopError(err, false));
            }
        };

        match self
            .handle_send_onion_packet_command(
                state,
                SendOnionPacketCommand {
                    peeled_onion_packet,
                    previous_tlc: None,
                    payment_hash: payment_data.payment_hash,
                },
            )
            .await
        {
            Err(error_detail) => {
                self.update_graph_with_tlc_fail(&state.network, &error_detail)
                    .await;
                let need_to_retry = self
                    .network_graph
                    .write()
                    .await
                    .record_payment_fail(&payment_session, error_detail.clone());
                let err = format!(
                    "Failed to send onion packet with error {}",
                    error_detail.error_code_as_str()
                );
                if !need_to_retry {
                    // only update the payment session status when we don't need to retry
                    // otherwise the endpoint user may get confused in the internal state changes
                    self.set_payment_fail_with_error(payment_session, &err);
                }
                return Err(Error::SendPaymentFirstHopError(err, need_to_retry));
            }
            Ok(_) => {
                self.store.insert_payment_session(payment_session.clone());
                return Ok(payment_session.clone());
            }
        }
    }

    async fn on_add_tlc_result_event(
        &self,
        myself: ActorRef<NetworkActorMessage>,
        state: &mut NetworkActorState<S>,
        payment_hash: Hash256,
        error_info: Option<(ProcessingChannelError, TlcErr)>,
        previous_tlc: Option<(Hash256, u64)>,
    ) {
        if let Some((channel_id, tlc_id)) = previous_tlc {
            myself
                .send_message(NetworkActorMessage::new_command(
                    NetworkActorCommand::ControlFiberChannel(ChannelCommandWithId {
                        channel_id: channel_id,
                        command: ChannelCommand::ForwardTlcResult(ForwardTlcResult {
                            payment_hash,
                            channel_id,
                            tlc_id,
                            error_info: error_info.clone(),
                        }),
                    }),
                ))
                .expect("network actor alive");
            return;
        }

        let Some(mut payment_session) = self.store.get_payment_session(payment_hash) else {
            return;
        };

        if error_info.is_none() {
            // Change the status from Created into Inflight
            payment_session.set_inflight_status();
            self.store.insert_payment_session(payment_session.clone());
            return;
        }

        let (channel_error, tlc_err) = error_info.unwrap();
        if matches!(channel_error, ProcessingChannelError::RepeatedProcessing(_)) {
            return;
        }

        let need_to_retry = self
            .network_graph
            .write()
            .await
            .record_payment_fail(&payment_session, tlc_err.clone());
        if matches!(channel_error, ProcessingChannelError::WaitingTlcAck) {
            payment_session.last_error = Some("WaitingTlcAck".to_string());
            self.store.insert_payment_session(payment_session.clone());
        }
        if need_to_retry {
            let _ = self.try_payment_session(myself, state, payment_hash).await;
        } else {
            let error = format!(
                "Failed to send payment session: {:?}, retried times: {}",
                payment_session.payment_hash(),
                payment_session.retried_times
            );
            self.set_payment_fail_with_error(&mut payment_session, &error);
        }
    }

    fn set_payment_fail_with_error(&self, payment_session: &mut PaymentSession, error: &str) {
        payment_session.set_failed_status(error);
        self.store.insert_payment_session(payment_session.clone());
    }

    async fn try_payment_session(
        &self,
        myself: ActorRef<NetworkActorMessage>,
        state: &mut NetworkActorState<S>,
        payment_hash: Hash256,
    ) -> Result<PaymentSession, Error> {
        self.update_graph().await;
        let Some(mut payment_session) = self.store.get_payment_session(payment_hash) else {
            return Err(Error::InvalidParameter(payment_hash.to_string()));
        };
        assert!(payment_session.status != PaymentSessionStatus::Failed);

        let payment_data = payment_session.request.clone();
        if payment_session.can_retry() {
            if payment_session.last_error != Some("WaitingTlcAck".to_string()) {
                payment_session.retried_times += 1;
            }

            let hops_info = self
                .build_payment_route(&mut payment_session, &payment_data)
                .await?;
            match self
                .send_payment_onion_packet(state, &mut payment_session, &payment_data, hops_info)
                .await
            {
                Ok(payment_session) => return Ok(payment_session),
                Err(err) => {
                    let need_retry = matches!(err, Error::SendPaymentFirstHopError(_, true));
                    if need_retry {
                        // If this is the first hop error, such as the WaitingTlcAck error,
                        // we will just retry later, return Ok here for letting endpoint user
                        // know payment session is created successfully
                        self.register_payment_retry(myself, payment_hash);
                        return Ok(payment_session);
                    } else {
                        return Err(err);
                    }
                }
<<<<<<< HEAD
                Err(e) => {
                    // we will retry the payment session,
                    // but we need to retry later to let the actor to process failure,
                    // so that we can make different choice for later try
                    let payment_hash = payment_data.payment_hash;
                    self.register_payment_retry(myself, payment_hash);
                    debug!("send payment error: {:?}", e);
                    return Err(e);
                }
=======
>>>>>>> 81014d36
            }
        } else {
            let error = payment_session.last_error.clone().unwrap_or_else(|| {
                format!(
                    "Failed to send payment session: {:?}, retried times: {}",
                    payment_data.payment_hash, payment_session.retried_times
                )
            });
            return Err(Error::SendPaymentError(error));
        }
    }

    fn register_payment_retry(&self, myself: ActorRef<NetworkActorMessage>, payment_hash: Hash256) {
        myself.send_after(Duration::from_millis(500), move || {
            NetworkActorMessage::new_event(NetworkActorEvent::RetrySendPayment(payment_hash))
        });
    }

    async fn on_send_payment(
        &self,
        myself: ActorRef<NetworkActorMessage>,
        state: &mut NetworkActorState<S>,
        payment_request: SendPaymentCommand,
    ) -> Result<SendPaymentResponse, Error> {
        let payment_data = SendPaymentData::new(payment_request.clone()).map_err(|e| {
            error!("Failed to validate payment request: {:?}", e);
            Error::InvalidParameter(format!("Failed to validate payment request: {:?}", e))
        })?;

        // for dry run, we only build the route and return the hops info,
        // will not store the payment session and send the onion packet
        if payment_data.dry_run {
            let mut payment_session = PaymentSession::new(payment_data.clone(), 0);
            let hops = self
                .build_payment_route(&mut payment_session, &payment_data)
                .await?;
            payment_session.route =
                SessionRoute::new(state.get_public_key(), payment_data.target_pubkey, &hops);
            return Ok(payment_session.into());
        }

        // initialize the payment session in db and begin the payment process lifecycle
        if let Some(payment_session) = self.store.get_payment_session(payment_data.payment_hash) {
            // we only allow retrying payment session with status failed
            debug!("Payment session already exists: {:?}", payment_session);
            if payment_session.status != PaymentSessionStatus::Failed {
                return Err(Error::InvalidParameter(format!(
                    "Payment session already exists: {} with payment session status: {:?}",
                    payment_data.payment_hash, payment_session.status
                )));
            }
        }

        let payment_session = PaymentSession::new(payment_data, 5);
        self.store.insert_payment_session(payment_session.clone());
        let session = self
            .try_payment_session(myself, state, payment_session.payment_hash())
            .await?;
        return Ok(session.into());
    }
}

pub struct NetworkActorState<S> {
    store: S,
    state_to_be_persisted: PersistentNetworkActorState,
    // The name of the node to be announced to the network, may be empty.
    node_name: Option<AnnouncedNodeName>,
    peer_id: PeerId,
    announced_addrs: Vec<Multiaddr>,
    auto_announce: bool,
    last_node_announcement_message: Option<NodeAnnouncement>,
    // We need to keep private key here in order to sign node announcement messages.
    private_key: Privkey,
    // This is the entropy used to generate various random values.
    // Must be kept secret.
    // TODO: Maybe we should abstract this into a separate trait.
    entropy: [u8; 32],
    // The default lock script to be used when closing a channel, may be overridden by the shutdown command.
    default_shutdown_script: Script,
    network: ActorRef<NetworkActorMessage>,
    // This immutable attribute is placed here because we need to create it in
    // the pre_start function.
    control: ServiceAsyncControl,
    peer_session_map: HashMap<PeerId, (SessionId, SessionType)>,
    session_channels_map: HashMap<SessionId, HashSet<Hash256>>,
    channels: HashMap<Hash256, ActorRef<ChannelActorMessage>>,
    // Outpoint to channel id mapping, only contains channels with state of Ready.
    // We need to remove the channel from this map when the channel is closed or peer disconnected.
    outpoint_channel_map: HashMap<OutPoint, Hash256>,
    // Channels in this hashmap are pending for acceptance. The user needs to
    // issue an AcceptChannelCommand with the amount of funding to accept the channel.
    to_be_accepted_channels: HashMap<Hash256, (PeerId, OpenChannel)>,
    // Channels in this hashmap are pending for funding transaction confirmation.
    pending_channels: HashMap<OutPoint, Hash256>,
    // Used to broadcast and query network info.
    chain_actor: ActorRef<CkbChainMessage>,
    // If the other party funding more than this amount, we will automatically accept the channel.
    open_channel_auto_accept_min_ckb_funding_amount: u64,
    // Tha default amount of CKB to be funded when auto accepting a channel.
    auto_accept_channel_ckb_funding_amount: u64,
    // The default expiry delta to forward tlcs.
    tlc_expiry_delta: u64,
    // The default tlc min and max value of tlcs to be accepted.
    tlc_min_value: u128,
    tlc_max_value: u128,
    // The default tlc fee proportional millionths to be used when auto accepting a channel.
    tlc_fee_proportional_millionths: u128,
    // The gossip messages actor to process and send gossip messages.
    gossip_actor: ActorRef<GossipActorMessage>,
    channel_subscribers: ChannelSubscribers,
    max_inbound_peers: usize,
    min_outbound_peers: usize,
}

#[serde_as]
#[derive(Default, Clone, Serialize, Deserialize)]
pub struct PersistentNetworkActorState {
    // This map is used to store the public key of the peer.
    #[serde_as(as = "Vec<(DisplayFromStr, _)>")]
    peer_pubkey_map: HashMap<PeerId, Pubkey>,
    // These addresses are saved by the user (e.g. the user sends a ConnectPeer rpc to the node),
    // we will then save these addresses to the peer store.
    #[serde_as(as = "Vec<(DisplayFromStr, _)>")]
    saved_peer_addresses: HashMap<PeerId, Vec<Multiaddr>>,
}

impl PersistentNetworkActorState {
    pub fn new() -> Self {
        Default::default()
    }

    fn get_peer_addresses(&self, peer_id: &PeerId) -> Vec<Multiaddr> {
        self.saved_peer_addresses
            .get(peer_id)
            .cloned()
            .unwrap_or_default()
    }

    /// Save a single peer address to the peer store. If this address for the peer does not exist,
    /// then return false, otherwise return true.
    fn save_peer_address(&mut self, peer_id: PeerId, addr: Multiaddr) -> bool {
        match self.saved_peer_addresses.entry(peer_id) {
            Entry::Occupied(mut entry) => {
                if entry.get().contains(&addr) {
                    false
                } else {
                    entry.get_mut().push(addr);
                    true
                }
            }
            Entry::Vacant(entry) => {
                entry.insert(vec![addr]);
                true
            }
        }
    }

    fn get_peer_pubkey(&self, peer_id: &PeerId) -> Option<Pubkey> {
        self.peer_pubkey_map.get(peer_id).map(|x| *x)
    }

    // Save a single peer pubkey to the peer store. Returns true if the new pubkey is different from the old one,
    // or there does not exist a old pubkey.
    fn save_peer_pubkey(&mut self, peer_id: PeerId, pubkey: Pubkey) -> bool {
        match self.peer_pubkey_map.insert(peer_id, pubkey) {
            Some(old_pubkey) => old_pubkey != pubkey,
            None => true,
        }
    }

    fn num_of_saved_nodes(&self) -> usize {
        self.saved_peer_addresses.len()
    }

    pub(crate) fn sample_n_peers_to_connect(&self, n: usize) -> HashMap<PeerId, Vec<Multiaddr>> {
        // TODO: we may need to shuffle the nodes before selecting the first n nodes,
        // to avoid some malicious nodes from being always selected.
        self.saved_peer_addresses
            .iter()
            .take(n)
            .map(|(k, v)| (k.clone(), v.clone()))
            .collect()
    }
}

pub trait NetworkActorStateStore {
    fn get_network_actor_state(&self, id: &PeerId) -> Option<PersistentNetworkActorState>;
    fn insert_network_actor_state(&self, id: &PeerId, state: PersistentNetworkActorState);
}

static CHANNEL_ACTOR_NAME_PREFIX: AtomicU64 = AtomicU64::new(0u64);

// ractor requires that the actor name is unique, so we add a prefix to the actor name.
fn generate_channel_actor_name(local_peer_id: &PeerId, remote_peer_id: &PeerId) -> String {
    format!(
        "Channel-{} {} <-> {}",
        CHANNEL_ACTOR_NAME_PREFIX.fetch_add(1, Ordering::AcqRel),
        local_peer_id,
        remote_peer_id
    )
}

impl<S> NetworkActorState<S>
where
    S: NetworkActorStateStore
        + ChannelActorStateStore
        + NetworkGraphStateStore
        + GossipMessageStore
        + InvoiceStore
        + Clone
        + Send
        + Sync
        + 'static,
{
    pub fn get_or_create_new_node_announcement_message(&mut self) -> NodeAnnouncement {
        let now = now_timestamp_as_millis_u64();
        match self.last_node_announcement_message {
            // If the last node announcement message is still relatively new, we don't need to create a new one.
            // Because otherwise the receiving node may be confused by the multiple announcements,
            // and falsely believe we updated the node announcement, and then forward this message to other nodes.
            // This is undesirable because we don't want to flood the network with the same message.
            // On the other hand, if the message is too old, we need to create a new one.
            Some(ref message) if now - message.timestamp < 3600 * 1000 => {
                debug!("Returning old node announcement message as it is still valid");
            }
            _ => {
                let node_name = self.node_name.unwrap_or_default();
                let addresses = self.announced_addrs.clone();
                let announcement = NodeAnnouncement::new(
                    node_name,
                    addresses,
                    &self.private_key,
                    now,
                    self.open_channel_auto_accept_min_ckb_funding_amount,
                );
                debug!(
                    "Created new node announcement message: {:?}, previous {:?}",
                    &announcement, self.last_node_announcement_message
                );
                self.last_node_announcement_message = Some(announcement);
            }
        }
        self.last_node_announcement_message
            .clone()
            .expect("last node announcement message is present")
    }

    pub fn get_public_key(&self) -> Pubkey {
        self.private_key.pubkey()
    }

    pub fn generate_channel_seed(&mut self) -> [u8; 32] {
        let channel_user_id = self.channels.len();
        let seed = channel_user_id
            .to_be_bytes()
            .into_iter()
            .chain(self.entropy.iter().cloned())
            .collect::<Vec<u8>>();
        let result = blake2b_hash_with_salt(&seed, b"FIBER_CHANNEL_SEED");
        self.entropy = blake2b_hash_with_salt(&result, b"FIBER_NETWORK_ENTROPY_UPDATE");
        result
    }

    pub async fn create_outbound_channel(
        &mut self,
        open_channel: OpenChannelCommand,
    ) -> Result<(ActorRef<ChannelActorMessage>, Hash256), ProcessingChannelError> {
        let store = self.store.clone();
        let network = self.network.clone();
        let OpenChannelCommand {
            peer_id,
            funding_amount,
            public,
            shutdown_script,
            funding_udt_type_script,
            commitment_fee_rate,
            commitment_delay_epoch,
            funding_fee_rate,
            tlc_expiry_delta,
            tlc_min_value,
            tlc_fee_proportional_millionths,
            max_tlc_value_in_flight,
            max_tlc_number_in_flight,
        } = open_channel;
        let remote_pubkey =
            self.get_peer_pubkey(&peer_id)
                .ok_or(ProcessingChannelError::InvalidParameter(format!(
                    "Peer {:?} pubkey not found",
                    &peer_id
                )))?;
        if let Some(udt_type_script) = funding_udt_type_script.as_ref() {
            if !check_udt_script(udt_type_script) {
                return Err(ProcessingChannelError::InvalidParameter(
                    "Invalid UDT type script".to_string(),
                ));
            }
        }

        if let Some(_delta) = tlc_expiry_delta.filter(|&d| d < MIN_TLC_EXPIRY_DELTA) {
            return Err(ProcessingChannelError::InvalidParameter(format!(
                "TLC expiry delta is too small, expect larger than {}",
                MIN_TLC_EXPIRY_DELTA
            )));
        }

        let shutdown_script =
            shutdown_script.unwrap_or_else(|| self.default_shutdown_script.clone());

        let seed = self.generate_channel_seed();
        let (tx, rx) = oneshot::channel::<Hash256>();
        let channel = Actor::spawn_linked(
            Some(generate_channel_actor_name(&self.peer_id, &peer_id)),
            ChannelActor::new(
                self.get_public_key(),
                remote_pubkey,
                network.clone(),
                store,
                self.channel_subscribers.clone(),
            ),
            ChannelInitializationParameter::OpenChannel(OpenChannelParameter {
                funding_amount,
                seed,
                public_channel_info: public.then_some(PublicChannelInfo::new(
                    tlc_min_value.unwrap_or(self.tlc_min_value),
                    tlc_expiry_delta.unwrap_or(self.tlc_expiry_delta),
                    tlc_fee_proportional_millionths.unwrap_or(self.tlc_fee_proportional_millionths),
                )),
                funding_udt_type_script,
                shutdown_script,
                channel_id_sender: tx,
                commitment_fee_rate,
                commitment_delay_epoch,
                funding_fee_rate,
                max_tlc_value_in_flight: max_tlc_value_in_flight
                    .unwrap_or(DEFAULT_MAX_TLC_VALUE_IN_FLIGHT),
                max_tlc_number_in_flight: max_tlc_number_in_flight
                    .unwrap_or(MAX_TLC_NUMBER_IN_FLIGHT),
            }),
            network.clone().get_cell(),
        )
        .await
        .map_err(|e| ProcessingChannelError::SpawnErr(e.to_string()))?
        .0;
        let temp_channel_id = rx.await.expect("msg received");
        self.on_channel_created(temp_channel_id, &peer_id, channel.clone());
        Ok((channel, temp_channel_id))
    }

    pub async fn create_inbound_channel(
        &mut self,
        accept_channel: AcceptChannelCommand,
    ) -> Result<(ActorRef<ChannelActorMessage>, Hash256, Hash256), ProcessingChannelError> {
        let store = self.store.clone();
        let AcceptChannelCommand {
            temp_channel_id,
            funding_amount,
            shutdown_script,
            max_tlc_number_in_flight,
            max_tlc_value_in_flight,
            min_tlc_value,
            tlc_fee_proportional_millionths,
            tlc_expiry_delta,
        } = accept_channel;

        let (peer_id, open_channel) = self
            .to_be_accepted_channels
            .remove(&temp_channel_id)
            .ok_or(ProcessingChannelError::InvalidParameter(format!(
                "No channel with temp id {:?} found",
                &temp_channel_id
            )))?;

        let remote_pubkey =
            self.get_peer_pubkey(&peer_id)
                .ok_or(ProcessingChannelError::InvalidParameter(format!(
                    "Peer {:?} pubkey not found",
                    &peer_id
                )))?;

        let shutdown_script =
            shutdown_script.unwrap_or_else(|| self.default_shutdown_script.clone());
        let (funding_amount, reserved_ckb_amount) = get_funding_and_reserved_amount(
            funding_amount,
            &shutdown_script,
            &open_channel.funding_udt_type_script,
        )?;

        let network = self.network.clone();
        let id = open_channel.channel_id;
        if let Some(channel) = self.channels.get(&id) {
            warn!("A channel of id {:?} is already created, returning it", &id);
            return Ok((channel.clone(), temp_channel_id, id));
        }

        let seed = self.generate_channel_seed();
        let (tx, rx) = oneshot::channel::<Hash256>();
        let channel = Actor::spawn_linked(
            Some(generate_channel_actor_name(&self.peer_id, &peer_id)),
            ChannelActor::new(
                self.get_public_key(),
                remote_pubkey,
                network.clone(),
                store,
                self.channel_subscribers.clone(),
            ),
            ChannelInitializationParameter::AcceptChannel(AcceptChannelParameter {
                funding_amount,
                reserved_ckb_amount,
                public_channel_info: open_channel.is_public().then_some(PublicChannelInfo::new(
                    min_tlc_value.unwrap_or(self.tlc_min_value),
                    tlc_expiry_delta.unwrap_or(self.tlc_expiry_delta),
                    tlc_fee_proportional_millionths.unwrap_or(self.tlc_fee_proportional_millionths),
                )),
                seed,
                open_channel,
                shutdown_script,
                channel_id_sender: Some(tx),
                max_tlc_number_in_flight: max_tlc_number_in_flight
                    .unwrap_or(MAX_TLC_NUMBER_IN_FLIGHT),
                max_tlc_value_in_flight: max_tlc_value_in_flight.unwrap_or(u128::MAX),
            }),
            network.clone().get_cell(),
        )
        .await
        .map_err(|e| ProcessingChannelError::SpawnErr(e.to_string()))?
        .0;
        let new_id = rx.await.expect("msg received");
        self.on_channel_created(new_id, &peer_id, channel.clone());
        Ok((channel, temp_channel_id, new_id))
    }

    // This function send the transaction to the network and then trace the transaction status.
    // Either the sending or the tracing may fail, in which case the callback will be called with
    // the error.
    async fn broadcast_tx_with_callback<F>(&self, transaction: TransactionView, callback: F)
    where
        F: Send + 'static + FnOnce(Result<TraceTxResponse, RactorErr<CkbChainMessage>>),
    {
        let chain = self.chain_actor.clone();
        // Spawn a new task to avoid blocking current actor message processing.
        ractor::concurrency::tokio_primatives::spawn(async move {
            debug!("Trying to broadcast transaction {:?}", &transaction);
            let result = match call_t!(
                &chain,
                CkbChainMessage::SendTx,
                DEFAULT_CHAIN_ACTOR_TIMEOUT,
                transaction.clone()
            )
            .expect(ASSUME_CHAIN_ACTOR_ALWAYS_ALIVE_FOR_NOW)
            {
                Err(err) => {
                    error!("Failed to send transaction to the network: {:?}", &err);
                    // TODO: the caller of this function will deem the failure returned here as permanent.
                    // But SendTx may only fail temporarily. We need to handle this case.
                    Ok(TraceTxResponse {
                        tx: None,
                        status: TxStatus {
                            status: Status::Rejected,
                            block_number: None,
                            block_hash: None,
                            tx_index: None,
                            reason: Some(format!("Sending transaction failed: {:?}", &err)),
                        },
                    })
                }
                Ok(_) => {
                    let tx_hash = transaction.hash();
                    // TODO: make number of confirmation to transaction configurable.
                    const NUM_CONFIRMATIONS: u64 = 4;
                    let request = TraceTxRequest {
                        tx_hash: tx_hash.clone(),
                        confirmations: NUM_CONFIRMATIONS,
                    };
                    debug!(
                        "Transaction sent to the network, waiting for it to be confirmed: {:?}",
                        &request.tx_hash
                    );
                    call_t!(
                        chain,
                        CkbChainMessage::TraceTx,
                        DEFAULT_CHAIN_ACTOR_TIMEOUT,
                        request.clone()
                    )
                }
            };

            callback(result);
        });
    }

    fn get_peer_session(&self, peer_id: &PeerId) -> Option<SessionId> {
        self.peer_session_map.get(peer_id).map(|s| s.0)
    }

    fn inbound_peer_sessions(&self) -> Vec<SessionId> {
        self.peer_session_map
            .values()
            .filter_map(|s| (s.1 == SessionType::Inbound).then_some(s.0))
            .collect()
    }

    fn num_of_outbound_peers(&self) -> usize {
        self.peer_session_map
            .values()
            .filter(|s| s.1 == SessionType::Outbound)
            .count()
    }

    fn is_connected(&self, peer_id: &PeerId) -> bool {
        self.peer_session_map.contains_key(peer_id)
    }

    pub fn get_n_peer_peer_ids(&self, n: usize, excluding: HashSet<PeerId>) -> Vec<PeerId> {
        self.peer_session_map
            .keys()
            .skip_while(|x| excluding.contains(x))
            .take(n)
            .cloned()
            .collect()
    }

    pub fn get_n_peer_sessions(&self, n: usize) -> Vec<SessionId> {
        self.peer_session_map
            .values()
            .take(n)
            .map(|s| s.0)
            .collect()
    }

    fn get_peer_pubkey(&self, peer_id: &PeerId) -> Option<Pubkey> {
        self.state_to_be_persisted.get_peer_pubkey(peer_id)
    }

    // TODO: this fn is duplicated with ChannelActorState::check_open_channel_parameters, but is not easy to refactor, just keep it for now.
    fn check_open_channel_parameters(
        &self,
        open_channel: &OpenChannel,
    ) -> Result<(), ProcessingChannelError> {
        let udt_type_script = &open_channel.funding_udt_type_script;

        // reserved_ckb_amount
        let occupied_capacity =
            occupied_capacity(&open_channel.shutdown_script, udt_type_script)?.as_u64();
        if open_channel.reserved_ckb_amount < occupied_capacity {
            return Err(ProcessingChannelError::InvalidParameter(format!(
                "Reserved CKB amount {} is less than {}",
                open_channel.reserved_ckb_amount, occupied_capacity,
            )));
        }

        // funding_fee_rate
        if open_channel.funding_fee_rate < DEFAULT_FEE_RATE {
            return Err(ProcessingChannelError::InvalidParameter(format!(
                "Funding fee rate is less than {}",
                DEFAULT_FEE_RATE,
            )));
        }

        // commitment_fee_rate
        if open_channel.commitment_fee_rate < DEFAULT_COMMITMENT_FEE_RATE {
            return Err(ProcessingChannelError::InvalidParameter(format!(
                "Commitment fee rate is less than {}",
                DEFAULT_COMMITMENT_FEE_RATE,
            )));
        }
        let commitment_fee =
            calculate_commitment_tx_fee(open_channel.commitment_fee_rate, udt_type_script);
        let reserved_fee = open_channel.reserved_ckb_amount - occupied_capacity;
        if commitment_fee * 2 > reserved_fee {
            return Err(ProcessingChannelError::InvalidParameter(format!(
                "Commitment fee {} which caculated by commitment fee rate {} is larger than half of reserved fee {}",
                commitment_fee, open_channel.commitment_fee_rate, reserved_fee
            )));
        }

        // commitment_delay_epoch
        let epoch =
            EpochNumberWithFraction::from_full_value_unchecked(open_channel.commitment_delay_epoch);
        if !epoch.is_well_formed() {
            return Err(ProcessingChannelError::InvalidParameter(format!(
                "Commitment delay epoch {} is not a valid value",
                open_channel.commitment_delay_epoch,
            )));
        }

        let min = EpochNumberWithFraction::new(MIN_COMMITMENT_DELAY_EPOCHS, 0, 1);
        if epoch < min {
            return Err(ProcessingChannelError::InvalidParameter(format!(
                "Commitment delay epoch {} is less than the minimal value {}",
                epoch, min
            )));
        }

        let max = EpochNumberWithFraction::new(MAX_COMMITMENT_DELAY_EPOCHS, 0, 1);
        if epoch > max {
            return Err(ProcessingChannelError::InvalidParameter(format!(
                "Commitment delay epoch {} is greater than the maximal value {}",
                epoch, max
            )));
        }

        // max_tlc_number_in_flight
        if open_channel.max_tlc_number_in_flight > SYS_MAX_TLC_NUMBER_IN_FLIGHT {
            return Err(ProcessingChannelError::InvalidParameter(format!(
                "Max TLC number in flight {} is greater than the system maximal value {}",
                open_channel.max_tlc_number_in_flight, SYS_MAX_TLC_NUMBER_IN_FLIGHT
            )));
        }

        Ok(())
    }

    async fn send_fiber_message_to_session(
        &self,
        session_id: SessionId,
        message: FiberMessage,
    ) -> crate::Result<()> {
        self.control
            .send_message_to(session_id, FIBER_PROTOCOL_ID, message.to_molecule_bytes())
            .await?;
        Ok(())
    }

    async fn send_fiber_message_to_peer(
        &self,
        peer_id: &PeerId,
        message: FiberMessage,
    ) -> crate::Result<()> {
        match self.get_peer_session(peer_id) {
            Some(session) => self.send_fiber_message_to_session(session, message).await,
            None => Err(Error::PeerNotFound(peer_id.clone())),
        }
    }

    async fn send_command_to_channel(
        &self,
        channel_id: Hash256,
        command: ChannelCommand,
    ) -> crate::Result<()> {
        match command {
            // Need to handle the force shutdown command specially because the ChannelActor may not exist when remote peer is disconnected.
            ChannelCommand::Shutdown(shutdown, rpc_reply) if shutdown.force => {
                if let Some(actor) = self.channels.get(&channel_id) {
                    actor.send_message(ChannelActorMessage::Command(ChannelCommand::Shutdown(
                        shutdown, rpc_reply,
                    )))?;
                    Ok(())
                } else {
                    match self.store.get_channel_actor_state(&channel_id) {
                        Some(mut state) => {
                            match state.state {
                                ChannelState::ChannelReady() => {
                                    debug!("Handling force shutdown command in ChannelReady state");
                                }
                                ChannelState::ShuttingDown(flags) => {
                                    debug!("Handling force shutdown command in ShuttingDown state, flags: {:?}", &flags);
                                }
                                _ => {
                                    let error = Error::ChannelError(
                                        ProcessingChannelError::InvalidState(format!(
                                            "Handling force shutdown command invalid state {:?}",
                                            &state.state
                                        )),
                                    );

                                    let _ = rpc_reply.send(Err(error.to_string()));
                                    return Err(error);
                                }
                            };

                            let transaction = state
                                .latest_commitment_transaction
                                .clone()
                                .expect("latest_commitment_transaction should exist when channel is in ChannelReady of ShuttingDown state");
                            self.network
                                .send_message(NetworkActorMessage::new_event(
                                    NetworkActorEvent::CommitmentTransactionPending(
                                        transaction,
                                        channel_id,
                                    ),
                                ))
                                .expect(ASSUME_NETWORK_ACTOR_ALIVE);

                            state.update_state(ChannelState::ShuttingDown(
                                ShuttingDownFlags::WAITING_COMMITMENT_CONFIRMATION,
                            ));
                            self.store.insert_channel_actor_state(state);

                            let _ = rpc_reply.send(Ok(()));
                            Ok(())
                        }
                        None => Err(Error::ChannelNotFound(channel_id)),
                    }
                }
            }
            _ => match self.channels.get(&channel_id) {
                Some(actor) => {
                    actor.send_message(ChannelActorMessage::Command(command))?;
                    Ok(())
                }
                None => Err(Error::ChannelNotFound(channel_id)),
            },
        }
    }

    async fn reestablish_channel(
        &mut self,
        peer_id: &PeerId,
        channel_id: Hash256,
    ) -> Result<ActorRef<ChannelActorMessage>, Error> {
        if let Some(actor) = self.channels.get(&channel_id) {
            debug!(
                "Channel {:x} already exists, skipping reestablishment",
                &channel_id
            );
            return Ok(actor.clone());
        }
        let remote_pubkey =
            self.get_peer_pubkey(peer_id)
                .ok_or(ProcessingChannelError::InvalidState(format!(
                    "Peer {:?}'s pubkey not found, this should never happen",
                    &peer_id
                )))?;

        debug!("Reestablishing channel {:x}", &channel_id);
        let (channel, _) = Actor::spawn_linked(
            Some(generate_channel_actor_name(&self.peer_id, peer_id)),
            ChannelActor::new(
                self.get_public_key(),
                remote_pubkey,
                self.network.clone(),
                self.store.clone(),
                self.channel_subscribers.clone(),
            ),
            ChannelInitializationParameter::ReestablishChannel(channel_id),
            self.network.get_cell(),
        )
        .await?;
        info!("channel {:x} reestablished successfully", &channel_id);
        self.on_channel_created(channel_id, peer_id, channel.clone());
        Ok(channel)
    }

    async fn on_peer_connected(
        &mut self,
        remote_peer_id: &PeerId,
        remote_pubkey: Pubkey,
        session: &SessionContext,
    ) {
        let store = self.store.clone();
        self.peer_session_map
            .insert(remote_peer_id.clone(), (session.id, session.ty));
        if self
            .state_to_be_persisted
            .save_peer_pubkey(remote_peer_id.clone(), remote_pubkey)
        {
            self.persist_state();
        }

        if self.auto_announce {
            let message = self.get_or_create_new_node_announcement_message();
            debug!(
                "Auto announcing our node to peer {:?} (message: {:?})",
                remote_peer_id, &message
            );
            let _ = self.network.send_message(NetworkActorMessage::new_command(
                NetworkActorCommand::BroadcastMessages(vec![
                    BroadcastMessageWithTimestamp::NodeAnnouncement(message),
                ]),
            ));
        } else {
            debug!(
                "Auto announcing is disabled, skipping node announcement to peer {:?}",
                remote_peer_id
            );
        }

        for channel_id in store.get_active_channel_ids_by_peer(remote_peer_id) {
            if let Err(e) = self.reestablish_channel(remote_peer_id, channel_id).await {
                error!("Failed to reestablish channel {:x}: {:?}", &channel_id, &e);
            }
        }
    }

    fn remove_channel(&mut self, channel_id: &Hash256) -> Option<ActorRef<ChannelActorMessage>> {
        self.channels
            .remove(channel_id)
            .inspect(|_| self.outpoint_channel_map.retain(|_, v| v != channel_id))
    }

    fn on_peer_disconnected(&mut self, id: &PeerId) {
        if let Some(session) = self.peer_session_map.remove(id) {
            if let Some(channel_ids) = self.session_channels_map.remove(&session.0) {
                for channel_id in channel_ids {
                    if let Some(channel) = self.remove_channel(&channel_id) {
                        let _ = channel.send_message(ChannelActorMessage::Event(
                            ChannelEvent::PeerDisconnected,
                        ));
                    }
                }
            }
        }
    }

    pub(crate) fn get_peer_addresses(&self, peer_id: &PeerId) -> HashSet<Multiaddr> {
        self.get_peer_pubkey(peer_id)
            .and_then(|pk| self.store.get_latest_node_announcement(&pk))
            .map(|a| a.addresses)
            .unwrap_or_default()
            .into_iter()
            .chain(self.state_to_be_persisted.get_peer_addresses(peer_id))
            .collect()
    }

    pub(crate) fn save_peer_address(&mut self, peer_id: PeerId, address: Multiaddr) -> bool {
        if self
            .state_to_be_persisted
            .save_peer_address(peer_id, address)
        {
            self.persist_state();
            true
        } else {
            false
        }
    }

    fn persist_state(&self) {
        self.store
            .insert_network_actor_state(&self.peer_id, self.state_to_be_persisted.clone());
    }

    fn on_channel_created(
        &mut self,
        id: Hash256,
        peer_id: &PeerId,
        actor: ActorRef<ChannelActorMessage>,
    ) {
        if let Some(session) = self.get_peer_session(peer_id) {
            self.channels.insert(id, actor.clone());
            self.session_channels_map
                .entry(session)
                .or_default()
                .insert(id);
        }
        debug!("Channel {:x} created", &id);
        // Notify outside observers.
        self.network
            .send_message(NetworkActorMessage::new_notification(
                NetworkServiceEvent::ChannelCreated(peer_id.clone(), id),
            ))
            .expect(ASSUME_NETWORK_MYSELF_ALIVE);
    }

    async fn on_closing_transaction_pending(
        &mut self,
        channel_id: Hash256,
        peer_id: PeerId,
        transaction: TransactionView,
    ) {
        let tx_hash: Byte32 = transaction.hash();
        info!(
            "Channel ({:?}) to peer {:?} is closed. Broadcasting closing transaction ({:?}) now.",
            &channel_id, &peer_id, &tx_hash
        );
        let network: ActorRef<NetworkActorMessage> = self.network.clone();
        self.broadcast_tx_with_callback(transaction, move |result| {
            let message = match result {
                Ok(TraceTxResponse {
                    status:
                        TxStatus {
                            status: Status::Committed,
                            ..
                        },
                    ..
                }) => {
                    info!("Cloisng transaction {:?} confirmed", &tx_hash);
                    NetworkActorEvent::ClosingTransactionConfirmed(peer_id, channel_id, tx_hash)
                }
                Ok(status) => {
                    error!(
                        "Closing transaction {:?} failed to be confirmed with final status {:?}",
                        &tx_hash, &status
                    );
                    NetworkActorEvent::ClosingTransactionFailed(peer_id, channel_id, tx_hash)
                }
                Err(err) => {
                    error!("Failed to trace transaction {:?}: {:?}", &tx_hash, &err);
                    NetworkActorEvent::ClosingTransactionFailed(peer_id, channel_id, tx_hash)
                }
            };
            network
                .send_message(NetworkActorMessage::new_event(message))
                .expect(ASSUME_NETWORK_MYSELF_ALIVE);
        })
        .await;
    }

    async fn on_closing_transaction_confirmed(
        &mut self,
        peer_id: &PeerId,
        channel_id: &Hash256,
        tx_hash: Byte32,
    ) {
        self.send_message_to_channel_actor(
            *channel_id,
            None,
            ChannelActorMessage::Event(ChannelEvent::ClosingTransactionConfirmed),
        )
        .await;
        self.remove_channel(channel_id);
        if let Some(session) = self.get_peer_session(peer_id) {
            if let Some(set) = self.session_channels_map.get_mut(&session) {
                set.remove(channel_id);
            }
        }
        // Notify outside observers.
        self.network
            .send_message(NetworkActorMessage::new_notification(
                NetworkServiceEvent::ChannelClosed(peer_id.clone(), *channel_id, tx_hash),
            ))
            .expect(ASSUME_NETWORK_MYSELF_ALIVE);
    }

    pub async fn on_open_channel_msg(
        &mut self,
        peer_id: PeerId,
        open_channel: OpenChannel,
    ) -> ProcessingChannelResult {
        self.check_open_channel_parameters(&open_channel)?;

        if let Some(udt_type_script) = &open_channel.funding_udt_type_script {
            if !check_udt_script(udt_type_script) {
                return Err(ProcessingChannelError::InvalidParameter(format!(
                    "Invalid UDT type script: {:?}",
                    udt_type_script
                )));
            }
        }

        let id = open_channel.channel_id;
        if let Some(channel) = self.to_be_accepted_channels.get(&id) {
            warn!(
                "A channel from {:?} of id {:?} is already awaiting to be accepted: {:?}",
                &peer_id, &id, channel
            );
            return Err(ProcessingChannelError::InvalidParameter(format!(
                "A channel from {:?} of id {:?} is already awaiting to be accepted",
                &peer_id, &id,
            )));
        }
        debug!(
            "Channel from {:?} of id {:?} is now awaiting to be accepted: {:?}",
            &peer_id, &id, &open_channel
        );
        self.to_be_accepted_channels
            .insert(id, (peer_id.clone(), open_channel));
        // Notify outside observers.
        self.network
            .clone()
            .send_message(NetworkActorMessage::new_notification(
                NetworkServiceEvent::ChannelPendingToBeAccepted(peer_id, id),
            ))
            .expect(ASSUME_NETWORK_MYSELF_ALIVE);
        Ok(())
    }

    async fn on_funding_transaction_pending(
        &mut self,
        transaction: Transaction,
        outpoint: OutPoint,
        channel_id: Hash256,
    ) {
        // Just a sanity check to ensure that no two channels are associated with the same outpoint.
        if let Some(old) = self.pending_channels.remove(&outpoint) {
            if old != channel_id {
                panic!("Trying to associate a new channel id {:?} with the same outpoint {:?} when old channel id is {:?}. Rejecting.", channel_id, outpoint, old);
            }
        }
        self.pending_channels.insert(outpoint.clone(), channel_id);
        // TODO: try to broadcast the transaction to the network.
        let transaction = transaction.into_view();
        let tx_hash: Byte32 = transaction.hash();
        debug!(
            "Funding transaction (outpoint {:?}) for channel {:?} is now ready. Broadcast it {:?} now.",
            &outpoint, &channel_id, &tx_hash
        );
        let network = self.network.clone();
        let chain = self.chain_actor.clone();
        self.broadcast_tx_with_callback(transaction, move |result| {
            match result {
                Ok(TraceTxResponse {
                    status:
                        TxStatus {
                            status: Status::Committed,
                            block_hash: Some(block_hash),
                            ..
                        },
                    ..
                }) => {
                    tokio::spawn( async move  {
                        match call!(
                            chain,
                            |reply| CkbChainMessage::GetBlockTimestamp(
                                GetBlockTimestampRequest::from_block_hash(block_hash.clone()), reply
                            )
                        ) {
                            Ok(Ok(Some(timestamp))) => {
                                info!("Funding transaction {:?} confirmed", &tx_hash);
                                // Notify outside observers.
                                network.send_message(NetworkActorMessage::new_event(
                                    NetworkActorEvent::FundingTransactionConfirmed(
                                        outpoint.clone(),
                                        block_hash.clone(),
                                        DUMMY_FUNDING_TX_INDEX,
                                        timestamp,
                                    )
                                ))
                                .expect(ASSUME_NETWORK_MYSELF_ALIVE);
                                return;
                            },
                            Ok(Ok(None)) => {
                                error!(
                                    "Failed to get block timestamp for block hash {:?}: block not found",
                                    &block_hash
                                );
                            }
                            Ok(Err(err)) => {
                                error!(
                                    "Failed to get block timestamp for block hash {:?}: {:?}",
                                    &block_hash, &err
                                );
                            }
                            Err(err) => {
                                error!(
                                    "Failed to get block timestamp for block hash {:?}: {:?}",
                                    &block_hash, &err
                                );
                            }
                        }
                    });
                }
                Ok(status) => {
                    error!(
                        "Funding transaction {:?} failed to be confirmed with final status {:?}",
                        &tx_hash, &status
                    );
                    // Notify outside observers.
                    network
                        .send_message(NetworkActorMessage::new_event(                    NetworkActorEvent::FundingTransactionFailed(outpoint)
                    ))
                        .expect(ASSUME_NETWORK_MYSELF_ALIVE);
                }
                Err(err) => {
                    error!("Failed to trace transaction {:?}: {:?}", &tx_hash, &err);
                    // Notify outside observers.
                    network
                        .send_message(NetworkActorMessage::new_event(                    NetworkActorEvent::FundingTransactionFailed(outpoint)
                    ))
                        .expect(ASSUME_NETWORK_MYSELF_ALIVE);
                }
            };
        })
        .await;
    }

    async fn on_commitment_transaction_pending(
        &mut self,
        transaction: Transaction,
        channel_id: Hash256,
    ) {
        let transaction = transaction.into_view();
        let tx_hash: Byte32 = transaction.hash();
        debug!(
            "Commitment transaction for channel {:?} is now ready. Broadcast it {:?} now.",
            &channel_id, &tx_hash
        );

        let network = self.network.clone();
        self.broadcast_tx_with_callback(transaction, move |result| {
            let message = match result {
                Ok(TraceTxResponse {
                    status:
                        TxStatus {
                            status: Status::Committed,
                            ..
                        },
                    ..
                }) => {
                    info!("Commitment transaction {:?} confirmed", tx_hash,);
                    NetworkActorEvent::CommitmentTransactionConfirmed(tx_hash.into(), channel_id)
                }
                Ok(status) => {
                    error!(
                        "Commitment transaction {:?} failed to be confirmed with final status {:?}",
                        &tx_hash, &status
                    );
                    NetworkActorEvent::CommitmentTransactionFailed(channel_id, tx_hash)
                }
                Err(err) => {
                    error!(
                        "Failed to trace commitment transaction {:?}: {:?}",
                        &tx_hash, &err
                    );
                    NetworkActorEvent::CommitmentTransactionFailed(channel_id, tx_hash)
                }
            };
            network
                .send_message(NetworkActorMessage::new_event(message))
                .expect(ASSUME_NETWORK_MYSELF_ALIVE);
        })
        .await;
    }

    async fn on_funding_transaction_confirmed(
        &mut self,
        outpoint: OutPoint,
        block_hash: H256,
        tx_index: u32,
        timestamp: u64,
    ) {
        debug!("Funding transaction is confirmed: {:?}", &outpoint);
        let channel_id = match self.pending_channels.remove(&outpoint) {
            Some(channel_id) => channel_id,
            None => {
                warn!(
                    "Funding transaction confirmed for outpoint {:?} but no channel found",
                    &outpoint
                );
                return;
            }
        };
        self.send_message_to_channel_actor(
            channel_id,
            None,
            ChannelActorMessage::Event(ChannelEvent::FundingTransactionConfirmed(
                block_hash, tx_index, timestamp,
            )),
        )
        .await;
    }

    async fn on_commitment_transaction_confirmed(&mut self, tx_hash: Hash256, channel_id: Hash256) {
        debug!("Commitment transaction is confirmed: {:?}", tx_hash);
        self.send_message_to_channel_actor(
            channel_id,
            None,
            ChannelActorMessage::Event(ChannelEvent::CommitmentTransactionConfirmed),
        )
        .await;
    }

    async fn send_message_to_channel_actor(
        &mut self,
        channel_id: Hash256,
        // Sometimes we need to know the peer id in order to send the message to the channel actor.
        peer_id: Option<&PeerId>,
        message: ChannelActorMessage,
    ) {
        match self.channels.get(&channel_id) {
            None => match (message, peer_id) {
                // There is some chance that the peer send a message related to a channel that is not created yet,
                // e.g. when we just started trying to reestablish channel, we may have
                // no reference to that channel yet.
                // We should stash the message and process it later.
                // TODO: ban the adversary who constantly send messages related to non-existing channels.
                (
                    ChannelActorMessage::PeerMessage(FiberChannelMessage::ReestablishChannel(r)),
                    Some(remote_peer_id),
                ) if self.store.get_channel_actor_state(&channel_id).is_some() => {
                    debug!("Received a ReestablishChannel message for channel {:?} which has persisted state, but no corresponding channel actor, starting it now", &channel_id);
                    match self.reestablish_channel(remote_peer_id, channel_id).await {
                        Ok(actor) => {
                            actor
                                .send_message(ChannelActorMessage::PeerMessage(
                                    FiberChannelMessage::ReestablishChannel(r),
                                ))
                                .expect("channel actor alive");
                        }
                        Err(e) => {
                            error!("Failed to reestablish channel {:x}: {:?}", &channel_id, &e);
                        }
                    }
                }
                (message, _) => {
                    error!(
                            "Failed to send message to channel actor: channel {:?} not found, message: {:?}",
                            &channel_id, &message,
                        );
                }
            },
            Some(actor) => {
                actor.send_message(message).expect("channel actor alive");
            }
        }
    }
}

pub struct NetworkActorStartArguments {
    pub config: FiberConfig,
    pub tracker: TaskTracker,
    pub channel_subscribers: ChannelSubscribers,
    pub default_shutdown_script: Script,
}

#[rasync_trait]
impl<S> Actor for NetworkActor<S>
where
    S: NetworkActorStateStore
        + ChannelActorStateStore
        + NetworkGraphStateStore
        + GossipMessageStore
        + InvoiceStore
        + Clone
        + Send
        + Sync
        + 'static,
{
    type Msg = NetworkActorMessage;
    type State = NetworkActorState<S>;
    type Arguments = NetworkActorStartArguments;

    async fn pre_start(
        &self,
        myself: ActorRef<Self::Msg>,
        args: Self::Arguments,
    ) -> Result<Self::State, ActorProcessingErr> {
        let NetworkActorStartArguments {
            config,
            tracker,
            channel_subscribers,
            default_shutdown_script,
        } = args;
        let now = SystemTime::now()
            .duration_since(SystemTime::UNIX_EPOCH)
            .expect("SystemTime::now() should after UNIX_EPOCH");
        let kp = config
            .read_or_generate_secret_key()
            .expect("read or generate secret key");
        let private_key = <[u8; 32]>::try_from(kp.as_ref())
            .expect("valid length for key")
            .into();
        let entropy = blake2b_hash_with_salt(
            [kp.as_ref(), now.as_nanos().to_le_bytes().as_ref()]
                .concat()
                .as_slice(),
            b"FIBER_NETWORK_ENTROPY",
        );
        let secio_kp = SecioKeyPair::from(kp);
        let secio_pk = secio_kp.public_key();
        let my_peer_id: PeerId = PeerId::from(secio_pk);
        let handle = MyServiceHandle::new(myself.clone());
        let fiber_handle = FiberProtocolHandle::from(&handle);
        let (gossip_handle, store_update_subscriber) = GossipProtocolHandle::new(
            Some(format!("gossip actor {:?}", my_peer_id)),
            Duration::from_millis(config.gossip_network_maintenance_interval_ms()).into(),
            Duration::from_millis(config.gossip_store_maintenance_interval_ms()).into(),
            config.announce_private_addr(),
            self.store.clone(),
            self.chain_actor.clone(),
            myself.get_cell(),
        )
        .await;
        let graph = self.network_graph.read().await;
        let graph_subscribing_cursor = graph
            .get_latest_cursor()
            .go_back_for_some_time(MAX_GRAPH_MISSING_BROADCAST_MESSAGE_TIMESTAMP_DRIFT);

        store_update_subscriber
            .subscribe(graph_subscribing_cursor, myself.clone(), |m| {
                Some(NetworkActorMessage::new_event(
                    NetworkActorEvent::GossipMessageUpdates(m),
                ))
            })
            .await
            .expect("subscribe to gossip store updates");
        let gossip_actor = gossip_handle.actor().clone();
        let mut service = ServiceBuilder::default()
            .insert_protocol(fiber_handle.create_meta())
            .insert_protocol(gossip_handle.create_meta())
            .handshake_type(secio_kp.into())
            .build(handle);
        let mut listening_addr = service
            .listen(
                MultiAddr::from_str(config.listening_addr())
                    .expect("valid tentacle listening address"),
            )
            .await
            .expect("listen tentacle");

        listening_addr.push(Protocol::P2P(Cow::Owned(my_peer_id.clone().into_bytes())));
        let mut announced_addrs = Vec::with_capacity(config.announced_addrs.len() + 1);
        if config.announce_listening_addr() {
            announced_addrs.push(listening_addr.clone());
        }
        for announced_addr in &config.announced_addrs {
            let mut multiaddr =
                MultiAddr::from_str(announced_addr.as_str()).expect("valid announced listen addr");
            match multiaddr.pop() {
                Some(Protocol::P2P(c)) => {
                    // If the announced listen addr has a peer id, it must match our peer id.
                    if c.as_ref() != my_peer_id.as_bytes() {
                        panic!("Announced listen addr is using invalid peer id: announced addr {}, actual peer id {:?}", announced_addr, my_peer_id);
                    }
                }
                Some(component) => {
                    // Push this unrecognized component back to the multiaddr.
                    multiaddr.push(component);
                }
                None => {
                    // Should never happen
                }
            }
            // Push our peer id to the multiaddr.
            multiaddr.push(Protocol::P2P(Cow::Owned(my_peer_id.clone().into_bytes())));
            announced_addrs.push(multiaddr);
        }

        if !config.announce_private_addr.unwrap_or_default() {
            announced_addrs.retain(|addr| {
                multiaddr_to_socketaddr(addr)
                    .map(|socket_addr| is_reachable(socket_addr.ip()))
                    .unwrap_or_default()
            });
        }

        info!(
            "Started listening tentacle on {:?}, peer id {:?}, announced addresses {:?}",
            &listening_addr, &my_peer_id, &announced_addrs
        );

        let control = service.control().to_owned();

        myself
            .send_message(NetworkActorMessage::new_notification(
                NetworkServiceEvent::NetworkStarted(
                    my_peer_id.clone(),
                    listening_addr.clone(),
                    announced_addrs.clone(),
                ),
            ))
            .expect(ASSUME_NETWORK_MYSELF_ALIVE);

        tracker.spawn(async move {
            service.run().await;
            debug!("Tentacle service stopped");
        });

        let mut state_to_be_persisted = self
            .store
            .get_network_actor_state(&my_peer_id)
            .unwrap_or_default();

        for bootnode in &config.bootnode_addrs {
            let addr = Multiaddr::from_str(bootnode.as_str()).expect("valid bootnode");
            let peer_id = extract_peer_id(&addr).expect("valid peer id");
            state_to_be_persisted.save_peer_address(peer_id, addr);
        }

        let chain_actor = self.chain_actor.clone();

        let mut state = NetworkActorState {
            store: self.store.clone(),
            state_to_be_persisted,
            node_name: config.announced_node_name,
            peer_id: my_peer_id,
            announced_addrs,
            auto_announce: config.auto_announce_node(),
            last_node_announcement_message: None,
            private_key,
            entropy,
            default_shutdown_script,
            network: myself.clone(),
            control,
            peer_session_map: Default::default(),
            session_channels_map: Default::default(),
            channels: Default::default(),
            outpoint_channel_map: Default::default(),
            to_be_accepted_channels: Default::default(),
            pending_channels: Default::default(),
            chain_actor,
            open_channel_auto_accept_min_ckb_funding_amount: config
                .open_channel_auto_accept_min_ckb_funding_amount(),
            auto_accept_channel_ckb_funding_amount: config.auto_accept_channel_ckb_funding_amount(),
            tlc_expiry_delta: config.tlc_expiry_delta(),
            tlc_min_value: config.tlc_min_value(),
            tlc_max_value: config.tlc_max_value(),
            tlc_fee_proportional_millionths: config.tlc_fee_proportional_millionths(),
            gossip_actor,
            channel_subscribers,
            max_inbound_peers: config.max_inbound_peers(),
            min_outbound_peers: config.min_outbound_peers(),
        };

        // Save our own NodeInfo to the network graph.
        let node_announcement = state.get_or_create_new_node_announcement_message();
        myself.send_message(NetworkActorMessage::new_command(
            NetworkActorCommand::ProcessBroadcastMessage(BroadcastMessage::NodeAnnouncement(
                node_announcement.clone(),
            )),
        ))?;

        let announce_node_interval_seconds = config.announce_node_interval_seconds();
        if announce_node_interval_seconds > 0 {
            myself.send_interval(Duration::from_secs(announce_node_interval_seconds), || {
                NetworkActorMessage::new_command(NetworkActorCommand::BroadcastLocalInfo(
                    LocalInfoKind::NodeAnnouncement,
                ))
            });
        }

        // Save bootnodes to the network actor state.
        state.persist_state();

        Ok(state)
    }

    async fn post_start(
        &self,
        myself: ActorRef<Self::Msg>,
        state: &mut Self::State,
    ) -> Result<(), ActorProcessingErr> {
        debug!("Trying to connect to peers with mutual channels");
        for (peer_id, channel_id, channel_state) in self.store.get_channel_states(None) {
            let addresses = state.get_peer_addresses(&peer_id);

            debug!(
                "Reconnecting channel {:x} peers {:?} in state {:?} with addresses {:?}",
                &channel_id, &peer_id, &channel_state, &addresses
            );
            for addr in addresses {
                myself
                    .send_message(NetworkActorMessage::new_command(
                        NetworkActorCommand::ConnectPeer(addr),
                    ))
                    .expect(ASSUME_NETWORK_MYSELF_ALIVE);
            }
        }

        myself
            .send_message(NetworkActorMessage::new_command(
                NetworkActorCommand::MaintainConnections,
            ))
            .expect(ASSUME_NETWORK_MYSELF_ALIVE);
        myself.send_interval(MAINTAINING_CONNECTIONS_INTERVAL, || {
            NetworkActorMessage::new_command(NetworkActorCommand::MaintainConnections)
        });
        Ok(())
    }

    async fn handle(
        &self,
        myself: ActorRef<Self::Msg>,
        message: Self::Msg,
        state: &mut Self::State,
    ) -> Result<(), ActorProcessingErr> {
        match message {
            NetworkActorMessage::Event(event) => {
                if let Err(err) = self.handle_event(myself, state, event).await {
                    error!("Failed to handle fiber network event: {}", err);
                }
            }
            NetworkActorMessage::Command(command) => {
                if let Err(err) = self.handle_command(myself, state, command).await {
                    error!("Failed to handle fiber network command: {}", err);
                }
            }
            NetworkActorMessage::Notification(event) => {
                if let Err(err) = self.event_sender.send(event).await {
                    error!("Failed to notify outside observers: {}", err);
                }
            }
        }
        Ok(())
    }

    async fn post_stop(
        &self,
        _myself: ActorRef<Self::Msg>,
        state: &mut Self::State,
    ) -> Result<(), ActorProcessingErr> {
        if let Err(err) = state.control.close().await {
            error!("Failed to close tentacle service: {}", err);
        }
        debug!("Saving network actor state for {:?}", state.peer_id);
        state.persist_state();
        debug!("Network service for {:?} shutdown", state.peer_id);
        // The event receiver may have been closed already.
        // We ignore the error here.
        let _ = self
            .event_sender
            .send(NetworkServiceEvent::NetworkStopped(state.peer_id.clone()))
            .await;
        Ok(())
    }

    async fn handle_supervisor_evt(
        &self,
        _myself: ActorRef<Self::Msg>,
        message: SupervisionEvent,
        _state: &mut Self::State,
    ) -> Result<(), ActorProcessingErr> {
        match message {
            SupervisionEvent::ActorTerminated(who, _, _) => {
                debug!("Actor {:?} terminated", who);
            }
            SupervisionEvent::ActorPanicked(who, err) => {
                panic!("Actor unexpectedly panicked (id: {:?}): {:?}", who, err);
            }
            _ => {}
        }
        Ok(())
    }
}

#[derive(Clone, Debug)]
struct FiberProtocolHandle {
    actor: ActorRef<NetworkActorMessage>,
}

impl FiberProtocolHandle {
    fn create_meta(self) -> ProtocolMeta {
        MetaBuilder::new()
            .id(FIBER_PROTOCOL_ID)
            .service_handle(move || {
                let handle = Box::new(self);
                ProtocolHandle::Callback(handle)
            })
            .build()
    }
}

#[async_trait]
impl ServiceProtocol for FiberProtocolHandle {
    async fn init(&mut self, _context: &mut ProtocolContext) {}

    async fn connected(&mut self, context: ProtocolContextMutRef<'_>, _version: &str) {
        let _session = context.session;
        if let Some(remote_pubkey) = context.session.remote_pubkey.clone() {
            let remote_peer_id = PeerId::from_public_key(&remote_pubkey);
            try_send_actor_message(
                &self.actor,
                NetworkActorMessage::new_event(NetworkActorEvent::PeerConnected(
                    remote_peer_id,
                    remote_pubkey.into(),
                    context.session.clone(),
                )),
            );
        } else {
            warn!("Peer connected without remote pubkey {:?}", context.session);
        }
    }

    async fn disconnected(&mut self, context: ProtocolContextMutRef<'_>) {
        match context.session.remote_pubkey.as_ref() {
            Some(pubkey) => {
                let peer_id = PeerId::from_public_key(pubkey);
                try_send_actor_message(
                    &self.actor,
                    NetworkActorMessage::new_event(NetworkActorEvent::PeerDisconnected(
                        peer_id,
                        context.session.clone(),
                    )),
                );
            }
            None => {
                unreachable!("Received message without remote pubkey");
            }
        }
    }

    async fn received(&mut self, context: ProtocolContextMutRef<'_>, data: Bytes) {
        let msg = unwrap_or_return!(FiberMessage::from_molecule_slice(&data), "parse message");
        match context.session.remote_pubkey.as_ref() {
            Some(pubkey) => {
                let peer_id = PeerId::from_public_key(pubkey);
                try_send_actor_message(
                    &self.actor,
                    NetworkActorMessage::new_event(NetworkActorEvent::FiberMessage(peer_id, msg)),
                );
            }
            None => {
                unreachable!("Received message without remote pubkey");
            }
        }
    }

    async fn notify(&mut self, _context: &mut ProtocolContext, _token: u64) {}
}

#[derive(Clone, Debug)]
struct MyServiceHandle {
    actor: ActorRef<NetworkActorMessage>,
}

impl MyServiceHandle {
    fn new(actor: ActorRef<NetworkActorMessage>) -> Self {
        MyServiceHandle { actor }
    }
}

impl From<&MyServiceHandle> for FiberProtocolHandle {
    fn from(handle: &MyServiceHandle) -> Self {
        FiberProtocolHandle {
            actor: handle.actor.clone(),
        }
    }
}

#[async_trait]
impl ServiceHandle for MyServiceHandle {
    async fn handle_error(&mut self, _context: &mut ServiceContext, error: ServiceError) {
        trace!("Service error: {:?}", error);
        // TODO
        // ServiceError::DialerError => remove address from peer store
        // ServiceError::ProtocolError => ban peer
    }
    async fn handle_event(&mut self, _context: &mut ServiceContext, event: ServiceEvent) {
        trace!("Service event: {:?}", event);
    }
}

// If we are closing the whole network service, we may have already stopped the network actor.
// In that case the send_message will fail.
// Ideally, we should close tentacle network service first, then stop the network actor.
// But ractor provides only api for `post_stop` instead of `pre_stop`.
fn try_send_actor_message(actor: &ActorRef<NetworkActorMessage>, message: NetworkActorMessage) {
    let _ = actor.send_message(message);
}

pub async fn start_network<
    S: NetworkActorStateStore
        + ChannelActorStateStore
        + NetworkGraphStateStore
        + GossipMessageStore
        + InvoiceStore
        + Clone
        + Send
        + Sync
        + 'static,
>(
    config: FiberConfig,
    chain_actor: ActorRef<CkbChainMessage>,
    event_sender: mpsc::Sender<NetworkServiceEvent>,
    tracker: TaskTracker,
    root_actor: ActorCell,
    store: S,
    channel_subscribers: ChannelSubscribers,
    network_graph: Arc<RwLock<NetworkGraph<S>>>,
    default_shutdown_script: Script,
) -> ActorRef<NetworkActorMessage> {
    let my_pubkey = config.public_key();
    let my_peer_id = PeerId::from_public_key(&my_pubkey);

    let (actor, _handle) = Actor::spawn_linked(
        Some(format!("Network {}", my_peer_id)),
        NetworkActor::new(event_sender, chain_actor, store, network_graph),
        NetworkActorStartArguments {
            config,
            tracker,
            channel_subscribers,
            default_shutdown_script,
        },
        root_actor,
    )
    .await
    .expect("Failed to start network actor");

    actor
}<|MERGE_RESOLUTION|>--- conflicted
+++ resolved
@@ -1770,18 +1770,6 @@
                         return Err(err);
                     }
                 }
-<<<<<<< HEAD
-                Err(e) => {
-                    // we will retry the payment session,
-                    // but we need to retry later to let the actor to process failure,
-                    // so that we can make different choice for later try
-                    let payment_hash = payment_data.payment_hash;
-                    self.register_payment_retry(myself, payment_hash);
-                    debug!("send payment error: {:?}", e);
-                    return Err(e);
-                }
-=======
->>>>>>> 81014d36
             }
         } else {
             let error = payment_session.last_error.clone().unwrap_or_else(|| {
