use ckb_hash::blake2b_256;
use ckb_jsonrpc_types::{Status, TxStatus};
use ckb_types::core::{EpochNumberWithFraction, TransactionView};
use ckb_types::packed::{Byte32, OutPoint, Script, Transaction};
use ckb_types::prelude::{IntoTransactionView, Pack, Unpack};
use ckb_types::H256;
use once_cell::sync::OnceCell;
use ractor::concurrency::Duration;
use ractor::{
    async_trait as rasync_trait, call, call_t, Actor, ActorCell, ActorProcessingErr, ActorRef,
    RactorErr, RpcReplyPort, SupervisionEvent,
};
use rand::Rng;
use secp256k1::Secp256k1;
use serde::{Deserialize, Serialize};
use serde_with::{serde_as, DisplayFromStr};
use std::borrow::Cow;
use std::collections::hash_map::Entry;
use std::collections::{HashMap, HashSet};
use std::str::FromStr;
use std::sync::atomic::{AtomicU64, Ordering};
use std::sync::Arc;
use std::time::SystemTime;
use std::{u128, u64};
use tentacle::multiaddr::{MultiAddr, Protocol};
use tentacle::service::SessionType;
use tentacle::utils::{extract_peer_id, is_reachable, multiaddr_to_socketaddr};
use tentacle::{
    async_trait,
    builder::{MetaBuilder, ServiceBuilder},
    bytes::Bytes,
    context::SessionContext,
    context::{ProtocolContext, ProtocolContextMutRef, ServiceContext},
    multiaddr::Multiaddr,
    secio::PeerId,
    secio::SecioKeyPair,
    service::{
        ProtocolHandle, ProtocolMeta, ServiceAsyncControl, ServiceError, ServiceEvent,
        TargetProtocol,
    },
    traits::{ServiceHandle, ServiceProtocol},
    ProtocolId, SessionId,
};
use tokio::sync::{mpsc, oneshot, RwLock};
use tokio_util::task::TaskTracker;
use tracing::{debug, error, info, trace, warn};

use super::channel::{
    get_funding_and_reserved_amount, occupied_capacity, AcceptChannelParameter, ChannelActor,
    ChannelActorMessage, ChannelActorStateStore, ChannelCommand, ChannelCommandWithId,
    ChannelEvent, ChannelInitializationParameter, ChannelState, ChannelSubscribers,
    OpenChannelParameter, ProcessingChannelError, ProcessingChannelResult, PublicChannelInfo,
    RevocationData, SettlementData, ShuttingDownFlags, DEFAULT_COMMITMENT_FEE_RATE,
    DEFAULT_FEE_RATE, DEFAULT_MAX_TLC_VALUE_IN_FLIGHT, MAX_COMMITMENT_DELAY_EPOCHS,
    MAX_TLC_NUMBER_IN_FLIGHT, MIN_COMMITMENT_DELAY_EPOCHS, SYS_MAX_TLC_NUMBER_IN_FLIGHT,
};
use super::config::{AnnouncedNodeName, MIN_TLC_EXPIRY_DELTA};
use super::fee::calculate_commitment_tx_fee;
use super::gossip::{GossipActorMessage, GossipMessageStore, GossipMessageUpdates};
use super::graph::{NetworkGraph, NetworkGraphStateStore, SessionRoute};
use super::key::blake2b_hash_with_salt;
use super::types::{
<<<<<<< HEAD
    BroadcastMessage, BroadcastMessageQuery, EcdsaSignature, FiberMessage, ForwardTlcResult,
    GossipMessage, Hash256, NodeAnnouncement, OpenChannel, PaymentHopData, Privkey, Pubkey,
    RemoveTlcReason, TlcErr, TlcErrData, TlcErrorCode,
=======
    BroadcastMessage, BroadcastMessageQuery, BroadcastMessageWithTimestamp, EcdsaSignature,
    FiberMessage, GossipMessage, Hash256, NodeAnnouncement, OpenChannel, PaymentHopData, Privkey,
    Pubkey, RemoveTlcReason, TlcErr, TlcErrData, TlcErrorCode,
>>>>>>> b972450c
};
use super::{FiberConfig, ASSUME_NETWORK_ACTOR_ALIVE};

use crate::ckb::config::UdtCfgInfos;
use crate::ckb::contracts::{check_udt_script, get_udt_whitelist, is_udt_type_auto_accept};
use crate::ckb::{
    CkbChainMessage, FundingRequest, FundingTx, GetBlockTimestampRequest, TraceTxRequest,
    TraceTxResponse,
};
use crate::fiber::channel::{
    AddTlcCommand, AddTlcResponse, TxCollaborationCommand, TxUpdateCommand,
};
use crate::fiber::config::{DEFAULT_TLC_EXPIRY_DELTA, MAX_PAYMENT_TLC_EXPIRY_LIMIT};
use crate::fiber::gossip::{GossipProtocolHandle, SubscribableGossipMessageStore};
use crate::fiber::graph::{PaymentSession, PaymentSessionStatus};
use crate::fiber::serde_utils::EntityHex;
use crate::fiber::types::{
    FiberChannelMessage, PaymentOnionPacket, PeeledPaymentOnionPacket, TxSignatures,
};
use crate::fiber::KeyPair;
use crate::invoice::{CkbInvoice, InvoiceStore};
use crate::{now_timestamp_as_millis_u64, unwrap_or_return, Error};

pub const FIBER_PROTOCOL_ID: ProtocolId = ProtocolId::new(42);

pub const GOSSIP_PROTOCOL_ID: ProtocolId = ProtocolId::new(43);

pub const DEFAULT_CHAIN_ACTOR_TIMEOUT: u64 = 300000;

// tx index is not returned on older ckb version, using dummy tx index instead.
// Waiting for https://github.com/nervosnetwork/ckb/pull/4583/ to be released.
const DUMMY_FUNDING_TX_INDEX: u32 = 0;

// This is a temporary way to document that we assume the chain actor is always alive.
// We may later relax this assumption. At the moment, if the chain actor fails, we
// should panic with this message, and later we may find all references to this message
// to make sure that we handle the case where the chain actor is not alive.
const ASSUME_CHAIN_ACTOR_ALWAYS_ALIVE_FOR_NOW: &str =
    "We currently assume that chain actor is always alive, but it failed. This is a known issue.";

const ASSUME_NETWORK_MYSELF_ALIVE: &str = "network actor myself alive";

// The duration for which we will try to maintain the number of peers in connection.
const MAINTAINING_CONNECTIONS_INTERVAL: Duration = Duration::from_secs(3600);

// While creating a network graph from the gossip messages, we will load current gossip messages
// in the store and process them. We will load all current messages and get the latest cursor.
// The problem is that we can't guarantee that the messages are in order, that is to say it is
// possible that messages with smaller cursor may arrive at the store from the time we create
// the graph. So we have to subscribe to gossip messages with a cursor slightly smaller than
// current latest cursor. This parameter is the difference between the cursor we use to subscribe
// and the latest cursor.
const MAX_GRAPH_MISSING_BROADCAST_MESSAGE_TIMESTAMP_DRIFT: Duration =
    Duration::from_secs(60 * 60 * 2);

static CHAIN_HASH_INSTANCE: OnceCell<Hash256> = OnceCell::new();

pub fn init_chain_hash(chain_hash: Hash256) {
    CHAIN_HASH_INSTANCE
        .set(chain_hash)
        .expect("init_chain_hash should only be called once");
}

pub(crate) fn get_chain_hash() -> Hash256 {
    CHAIN_HASH_INSTANCE.get().cloned().unwrap_or_default()
}

pub(crate) fn check_chain_hash(chain_hash: &Hash256) -> Result<(), Error> {
    if chain_hash == &get_chain_hash() {
        Ok(())
    } else {
        Err(Error::InvalidChainHash(*chain_hash, get_chain_hash()))
    }
}

#[derive(Debug)]
pub struct OpenChannelResponse {
    pub channel_id: Hash256,
}

#[derive(Debug)]
pub struct AcceptChannelResponse {
    pub old_channel_id: Hash256,
    pub new_channel_id: Hash256,
}

#[derive(Debug)]
pub struct SendPaymentResponse {
    pub payment_hash: Hash256,
    pub status: PaymentSessionStatus,
    pub created_at: u64,
    pub last_updated_at: u64,
    pub failed_error: Option<String>,
    pub fee: u128,
}

/// What kind of local information should be broadcasted to the network.
#[derive(Debug)]
pub enum LocalInfoKind {
    NodeAnnouncement,
}

#[derive(Debug, Clone)]
pub struct NodeInfoResponse {
    pub node_name: Option<AnnouncedNodeName>,
    pub node_id: Pubkey,
    pub addresses: Vec<MultiAddr>,
    pub chain_hash: Hash256,
    pub open_channel_auto_accept_min_ckb_funding_amount: u64,
    pub auto_accept_channel_ckb_funding_amount: u64,
    pub tlc_expiry_delta: u64,
    pub tlc_min_value: u128,
    pub tlc_max_value: u128,
    pub tlc_fee_proportional_millionths: u128,
    pub channel_count: u32,
    pub pending_channel_count: u32,
    pub peers_count: u32,
    pub udt_cfg_infos: UdtCfgInfos,
}

/// The struct here is used both internally and as an API to the outside world.
/// If we want to send a reply to the caller, we need to wrap the message with
/// a RpcReplyPort. Since outsider users have no knowledge of RpcReplyPort, we
/// need to hide it from the API. So in case a reply is needed, we need to put
/// an optional RpcReplyPort in the of the definition of this message.
#[derive(Debug)]
pub enum NetworkActorCommand {
    /// Network commands
    // Connect to a peer, and optionally also save the peer to the peer store.
    ConnectPeer(Multiaddr),
    DisconnectPeer(PeerId),
    // Save the address of a peer to the peer store, the address here must be a valid
    // multiaddr with the peer id.
    SavePeerAddress(Multiaddr),
    // We need to maintain a certain number of peers connections to keep the network running.
    MaintainConnections,
    // For internal use and debugging only. Most of the messages requires some
    // changes to local state. Even if we can send a message to a peer, some
    // part of the local state is not changed.
    SendFiberMessage(FiberMessageWithPeerId),
    // Open a channel to a peer.
    OpenChannel(
        OpenChannelCommand,
        RpcReplyPort<Result<OpenChannelResponse, String>>,
    ),
    // Accept a channel to a peer.
    AcceptChannel(
        AcceptChannelCommand,
        RpcReplyPort<Result<AcceptChannelResponse, String>>,
    ),
    // Send a command to a channel.
    ControlFiberChannel(ChannelCommandWithId),
    // The first parameter is the peeled onion in binary via `PeeledOnionPacket::serialize`. `PeeledOnionPacket::current`
    // is for the current node.
    SendPaymentOnionPacket(SendOnionPacketCommand),
    PeelPaymentOnionPacket(
        PaymentOnionPacket, // onion_packet
        Hash256,            // payment_hash
        RpcReplyPort<Result<PeeledPaymentOnionPacket, String>>,
    ),
    UpdateChannelFunding(Hash256, Transaction, FundingRequest),
    SignTx(PeerId, Hash256, Transaction, Option<Vec<Vec<u8>>>),
    // Process a broadcast message from the network.
    ProcessBroadcastMessage(BroadcastMessage),
    // Query broadcast messages from a peer. Some messages may have been missed
    // we use this to query them.
    QueryBroadcastMessages(PeerId, Vec<BroadcastMessageQuery>),
    // Broadcast our BroadcastMessage to the network.
    BroadcastMessages(Vec<BroadcastMessageWithTimestamp>),
    // Broadcast local information to the network.
    BroadcastLocalInfo(LocalInfoKind),
    SignMessage([u8; 32], RpcReplyPort<EcdsaSignature>),
    // Payment related commands
    SendPayment(
        SendPaymentCommand,
        RpcReplyPort<Result<SendPaymentResponse, String>>,
    ),
    // Get Payment Session for query payment status and errors
    GetPayment(Hash256, RpcReplyPort<Result<SendPaymentResponse, String>>),

    // Send a message to the gossip actor.
    GossipActorMessage(GossipActorMessage),

    NodeInfo((), RpcReplyPort<Result<NodeInfoResponse, String>>),
}

pub async fn sign_network_message(
    network: ActorRef<NetworkActorMessage>,
    message: [u8; 32],
) -> std::result::Result<EcdsaSignature, RactorErr<NetworkActorMessage>> {
    let message = |rpc_reply| {
        NetworkActorMessage::Command(NetworkActorCommand::SignMessage(message, rpc_reply))
    };

    call!(network, message)
}

#[derive(Debug)]
pub struct OpenChannelCommand {
    pub peer_id: PeerId,
    pub funding_amount: u128,
    pub public: bool,
    pub shutdown_script: Option<Script>,
    pub funding_udt_type_script: Option<Script>,
    pub commitment_fee_rate: Option<u64>,
    pub commitment_delay_epoch: Option<EpochNumberWithFraction>,
    pub funding_fee_rate: Option<u64>,
    pub tlc_expiry_delta: Option<u64>,
    pub tlc_min_value: Option<u128>,
    pub tlc_fee_proportional_millionths: Option<u128>,
    pub max_tlc_value_in_flight: Option<u128>,
    pub max_tlc_number_in_flight: Option<u64>,
}

#[serde_as]
#[derive(Clone, Debug, Serialize, Deserialize)]
pub struct SendPaymentCommand {
    // the identifier of the payment target
    pub target_pubkey: Option<Pubkey>,
    // the amount of the payment
    pub amount: Option<u128>,
    // The hash to use within the payment's HTLC
    pub payment_hash: Option<Hash256>,
    // the encoded invoice to send to the recipient
    pub invoice: Option<String>,
    // the TLC expiry delta that should be used to set the timelock for the final hop
    pub final_tlc_expiry_delta: Option<u64>,
    // the TLC expiry for whole payment, in milliseconds
    pub tlc_expiry_limit: Option<u64>,
    // the payment timeout in seconds, if the payment is not completed within this time, it will be cancelled
    pub timeout: Option<u64>,
    // the maximum fee amounts in shannons that the sender is willing to pay, default is 1000 shannons CKB.
    pub max_fee_amount: Option<u128>,
    // max parts for the payment, only used for multi-part payments
    pub max_parts: Option<u64>,
    // keysend payment, default is false
    pub keysend: Option<bool>,
    // udt type script
    #[serde_as(as = "Option<EntityHex>")]
    pub udt_type_script: Option<Script>,
    // allow self payment, default is false
    pub allow_self_payment: bool,
    // the hop hint which may help the find path algorithm to find the path
    pub hop_hints: Option<Vec<HopHint>>,
    // dry_run only used for checking, default is false
    pub dry_run: bool,
}

#[serde_as]
#[derive(Clone, Debug, Serialize, Deserialize)]
pub struct HopHint {
    /// The public key of the node
    pub pubkey: Pubkey,
    /// The funding transaction hash of the channel outpoint
    pub channel_funding_tx: Hash256,
    /// inbound or outbound for the channel
    pub inbound: bool,
}

#[serde_as]
#[derive(Clone, Debug, Serialize, Deserialize)]
pub struct SendPaymentData {
    pub target_pubkey: Pubkey,
    pub amount: u128,
    pub payment_hash: Hash256,
    pub invoice: Option<String>,
    pub final_tlc_expiry_delta: u64,
    pub tlc_expiry_limit: u64,
    pub timeout: Option<u64>,
    pub max_fee_amount: Option<u128>,
    pub max_parts: Option<u64>,
    pub keysend: bool,
    #[serde_as(as = "Option<EntityHex>")]
    pub udt_type_script: Option<Script>,
    pub preimage: Option<Hash256>,
    pub allow_self_payment: bool,
    pub hop_hints: Vec<HopHint>,
    pub dry_run: bool,
}

impl SendPaymentData {
    pub fn new(command: SendPaymentCommand) -> Result<SendPaymentData, String> {
        let invoice = command
            .invoice
            .as_ref()
            .map(|invoice| invoice.parse::<CkbInvoice>())
            .transpose()
            .map_err(|_| "invoice is invalid".to_string())?;

        if let Some(invoice) = invoice.clone() {
            if invoice.is_expired() {
                return Err("invoice is expired".to_string());
            }
        }

        fn validate_field<T: PartialEq + Clone>(
            field: Option<T>,
            invoice_field: Option<T>,
            field_name: &str,
        ) -> Result<T, String> {
            match (field, invoice_field) {
                (Some(f), Some(i)) => {
                    if f != i {
                        return Err(format!("{} does not match the invoice", field_name));
                    }
                    Ok(f)
                }
                (Some(f), None) => Ok(f),
                (None, Some(i)) => Ok(i),
                (None, None) => Err(format!("{} is missing", field_name)),
            }
        }

        let target = validate_field(
            command.target_pubkey,
            invoice
                .as_ref()
                .and_then(|i| i.payee_pub_key().cloned().map(Pubkey::from)),
            "target_pubkey",
        )?;

        let amount = validate_field(
            command.amount,
            invoice.as_ref().and_then(|i| i.amount()),
            "amount",
        )?;

        let udt_type_script = match validate_field(
            command.udt_type_script.clone(),
            invoice.as_ref().and_then(|i| i.udt_type_script().cloned()),
            "udt_type_script",
        ) {
            Ok(script) => Some(script),
            Err(e) if e == "udt_type_script is missing" => None,
            Err(e) => return Err(e),
        };

        // check htlc expiry delta and limit are both valid if it is set
        let final_tlc_expiry_delta = command
            .final_tlc_expiry_delta
            .or_else(|| {
                invoice
                    .as_ref()
                    .and_then(|i| i.final_tlc_minimum_expiry_delta().copied())
            })
            .unwrap_or(DEFAULT_TLC_EXPIRY_DELTA);
        if final_tlc_expiry_delta < MIN_TLC_EXPIRY_DELTA
            || final_tlc_expiry_delta > MAX_PAYMENT_TLC_EXPIRY_LIMIT
        {
            return Err(format!(
                "invalid final_tlc_expiry_delta, expect between {} and {}",
                MIN_TLC_EXPIRY_DELTA, MAX_PAYMENT_TLC_EXPIRY_LIMIT
            ));
        }

        let tlc_expiry_limit = command
            .tlc_expiry_limit
            .unwrap_or(MAX_PAYMENT_TLC_EXPIRY_LIMIT);

        if tlc_expiry_limit < final_tlc_expiry_delta || tlc_expiry_limit < MIN_TLC_EXPIRY_DELTA {
            return Err("tlc_expiry_limit is too small".to_string());
        }
        if tlc_expiry_limit > MAX_PAYMENT_TLC_EXPIRY_LIMIT {
            return Err(format!(
                "tlc_expiry_limit is too large, expect it to less than {}",
                MAX_PAYMENT_TLC_EXPIRY_LIMIT
            ));
        }

        let keysend = command.keysend.unwrap_or(false);
        let (payment_hash, preimage) = if !keysend {
            (
                validate_field(
                    command.payment_hash,
                    invoice.as_ref().map(|i| *i.payment_hash()),
                    "payment_hash",
                )?,
                None,
            )
        } else {
            if invoice.is_some() {
                return Err("keysend payment should not have invoice".to_string());
            }
            if command.payment_hash.is_some() {
                return Err("keysend payment should not have payment_hash".to_string());
            }
            // generate a random preimage for keysend payment
            let mut rng = rand::thread_rng();
            let mut result = [0u8; 32];
            rng.fill(&mut result[..]);
            let preimage: Hash256 = result.into();
            // use the default payment hash algorithm here for keysend payment
            let payment_hash: Hash256 = blake2b_256(preimage).into();
            (payment_hash, Some(preimage))
        };

        if udt_type_script.is_none() && amount >= u64::MAX as u128 {
            return Err(format!(
                "The payment amount ({}) should be less than {}",
                amount,
                u64::MAX
            ));
        }

        let hop_hints = command.hop_hints.unwrap_or_default();

        Ok(SendPaymentData {
            target_pubkey: target,
            amount,
            payment_hash,
            invoice: command.invoice,
            final_tlc_expiry_delta,
            tlc_expiry_limit,
            timeout: command.timeout,
            max_fee_amount: command.max_fee_amount,
            max_parts: command.max_parts,
            keysend,
            udt_type_script,
            preimage,
            allow_self_payment: command.allow_self_payment,
            hop_hints,
            dry_run: command.dry_run,
        })
    }
}

#[derive(Debug)]
pub struct AcceptChannelCommand {
    pub temp_channel_id: Hash256,
    pub funding_amount: u128,
    pub shutdown_script: Option<Script>,
    pub max_tlc_value_in_flight: Option<u128>,
    pub max_tlc_number_in_flight: Option<u64>,
    pub min_tlc_value: Option<u128>,
    pub tlc_fee_proportional_millionths: Option<u128>,
    pub tlc_expiry_delta: Option<u64>,
}

#[derive(Debug)]
pub struct SendOnionPacketCommand {
    pub peeled_onion_packet: PeeledPaymentOnionPacket,
    pub previous_tlc: Option<(Hash256, u64)>,
    pub payment_hash: Hash256,
}

impl NetworkActorMessage {
    pub fn new_event(event: NetworkActorEvent) -> Self {
        Self::Event(event)
    }

    pub fn new_command(command: NetworkActorCommand) -> Self {
        Self::Command(command)
    }

    pub fn new_notification(service_event: NetworkServiceEvent) -> Self {
        Self::Notification(service_event)
    }
}

#[cfg(debug_assertions)]
#[derive(Clone, Debug)]
pub enum DebugEvent {
    // A AddTlc peer message processed with failure
    AddTlcFailed(PeerId, Hash256, TlcErr),
    // Common event with string
    Common(String),
}

#[macro_export]
macro_rules! debug_event {
    ($network:expr, $debug_event:expr) => {
        #[cfg(debug_assertions)]
        $network
            .send_message(NetworkActorMessage::new_notification(
                NetworkServiceEvent::DebugEvent(DebugEvent::Common($debug_event.to_string())),
            ))
            .expect(ASSUME_NETWORK_ACTOR_ALIVE);
    };
}

#[derive(Clone, Debug)]
pub enum NetworkServiceEvent {
    NetworkStarted(PeerId, MultiAddr, Vec<Multiaddr>),
    NetworkStopped(PeerId),
    PeerConnected(PeerId, Multiaddr),
    PeerDisConnected(PeerId, Multiaddr),
    // An incoming/outgoing channel is created.
    ChannelCreated(PeerId, Hash256),
    // A outgoing channel is pending to be accepted.
    ChannelPendingToBeAccepted(PeerId, Hash256),
    // A funding tx is completed. The watch tower may use this to monitor the channel.
    RemoteTxComplete(PeerId, Hash256, Script, SettlementData),
    // The channel is ready to use (with funding transaction confirmed
    // and both parties sent ChannelReady messages).
    ChannelReady(PeerId, Hash256, OutPoint),
    ChannelClosed(PeerId, Hash256, Byte32),
    // A RevokeAndAck is received from the peer. Other data relevant to this
    // RevokeAndAck message are also assembled here. The watch tower may use this.
    RevokeAndAckReceived(
        PeerId,  /* Peer Id */
        Hash256, /* Channel Id */
        RevocationData,
        SettlementData,
    ),
    // The other party has signed a valid commitment transaction,
    // and we successfully assemble the partial signature from other party
    // to create a complete commitment transaction and a settlement transaction.
    RemoteCommitmentSigned(PeerId, Hash256, TransactionView, SettlementData),
    // Some other debug event for assertion.
    #[cfg(debug_assertions)]
    DebugEvent(DebugEvent),
}

/// Events that can be sent to the network actor. Except for NetworkServiceEvent,
/// all events are processed by the network actor.
#[derive(Debug)]
pub enum NetworkActorEvent {
    /// Network events to be processed by this actor.
    PeerConnected(PeerId, Pubkey, SessionContext),
    PeerDisconnected(PeerId, SessionContext),
    FiberMessage(PeerId, FiberMessage),

    // Some gossip messages have been updated in the gossip message store.
    // Normally we need to propagate these messages to the network graph.
    GossipMessageUpdates(GossipMessageUpdates),
    // Mock that a gossip message is received, used for testing.
    #[cfg(test)]
    GossipMessage(PeerId, GossipMessage),

    /// Channel related events.

    /// A channel has been accepted.
    /// The two Hash256 are respectively newly agreed channel id and temp channel id,
    /// The two u128 are respectively local and remote funding amount,
    /// and the script is the lock script of the agreed funding cell.
    ChannelAccepted(
        PeerId,
        Hash256,
        Hash256,
        u128,
        u128,
        Script,
        Option<Script>,
        u64,
        u64,
        u64,
    ),
    /// A channel is ready to use.
    ChannelReady(Hash256, PeerId, OutPoint),
    /// A channel is already closed.
    ClosingTransactionPending(Hash256, PeerId, TransactionView),

    /// Both parties are now able to broadcast a valid funding transaction.
    FundingTransactionPending(Transaction, OutPoint, Hash256),

    /// A funding transaction has been confirmed. The transaction was included in the
    /// block with the given transaction index, and the timestamp in the block header.
    FundingTransactionConfirmed(OutPoint, H256, u32, u64),

    /// A funding transaction has failed.
    FundingTransactionFailed(OutPoint),

    /// Channel is going to be closed forcely, and the closing transaction is ready to be broadcasted.
    CommitmentTransactionPending(Transaction, Hash256),

    /// A commitment transaction is broacasted successfully.
    CommitmentTransactionConfirmed(Hash256, Hash256),

    /// A commitment transaction is failed to be broacasted.
    CommitmentTransactionFailed(Hash256, Byte32),

    /// A closing transaction has been confirmed.
    ClosingTransactionConfirmed(PeerId, Hash256, Byte32),

    /// A closing transaction has failed (either because of invalid transaction or timeout)
    ClosingTransactionFailed(PeerId, Hash256, Byte32),

    // A tlc remove message is received. (payment_hash, remove_tlc)
    TlcRemoveReceived(Hash256, RemoveTlcReason),

    // A payment need to retry
    RetrySendPayment(Hash256),

    // AddTlc result from peer (payment_hash, (process_channel_error, tlc_err), (previous_channel_id, previous_tlc_id))
    AddTlcResult(
        Hash256,
        Option<(ProcessingChannelError, TlcErr)>,
        Option<(Hash256, u64)>,
    ),
}

#[derive(Debug)]
pub enum NetworkActorMessage {
    Command(NetworkActorCommand),
    Event(NetworkActorEvent),
    Notification(NetworkServiceEvent),
}

#[derive(Debug)]
pub struct FiberMessageWithPeerId {
    pub peer_id: PeerId,
    pub message: FiberMessage,
}

impl FiberMessageWithPeerId {
    pub fn new(peer_id: PeerId, message: FiberMessage) -> Self {
        Self { peer_id, message }
    }
}

#[derive(Debug)]
pub struct GossipMessageWithPeerId {
    pub peer_id: PeerId,
    pub message: GossipMessage,
}

impl GossipMessageWithPeerId {
    pub fn new(peer_id: PeerId, message: GossipMessage) -> Self {
        Self { peer_id, message }
    }
}

pub struct NetworkActor<S> {
    // An event emitter to notify outside observers.
    event_sender: mpsc::Sender<NetworkServiceEvent>,
    chain_actor: ActorRef<CkbChainMessage>,
    store: S,
    network_graph: Arc<RwLock<NetworkGraph<S>>>,
}

impl<S> NetworkActor<S>
where
    S: NetworkActorStateStore
        + ChannelActorStateStore
        + NetworkGraphStateStore
        + GossipMessageStore
        + InvoiceStore
        + Clone
        + Send
        + Sync
        + 'static,
{
    pub fn new(
        event_sender: mpsc::Sender<NetworkServiceEvent>,
        chain_actor: ActorRef<CkbChainMessage>,
        store: S,
        network_graph: Arc<RwLock<NetworkGraph<S>>>,
    ) -> Self {
        Self {
            event_sender,
            chain_actor,
            store: store.clone(),
            network_graph,
        }
    }

    pub async fn handle_peer_message(
        &self,
        state: &mut NetworkActorState<S>,
        peer_id: PeerId,
        message: FiberMessage,
    ) -> crate::Result<()> {
        match message {
            // We should process OpenChannel message here because there is no channel corresponding
            // to the channel id in the message yet.
            FiberMessage::ChannelInitialization(open_channel) => {
                let temp_channel_id = open_channel.channel_id;
                match state
                    .on_open_channel_msg(peer_id, open_channel.clone())
                    .await
                {
                    Ok(()) => {
                        let auto_accept = if let Some(udt_type_script) =
                            open_channel.funding_udt_type_script.as_ref()
                        {
                            is_udt_type_auto_accept(udt_type_script, open_channel.funding_amount)
                        } else {
                            state.auto_accept_channel_ckb_funding_amount > 0
                                && open_channel.funding_amount
                                    >= state.open_channel_auto_accept_min_ckb_funding_amount as u128
                        };
                        if auto_accept {
                            let accept_channel = AcceptChannelCommand {
                                temp_channel_id,
                                funding_amount: if open_channel.funding_udt_type_script.is_some() {
                                    0
                                } else {
                                    state.auto_accept_channel_ckb_funding_amount as u128
                                },
                                shutdown_script: None,
                                max_tlc_number_in_flight: None,
                                max_tlc_value_in_flight: None,
                                min_tlc_value: None,
                                tlc_fee_proportional_millionths: None,
                                tlc_expiry_delta: None,
                            };
                            state.create_inbound_channel(accept_channel).await?;
                        }
                    }
                    Err(err) => {
                        error!("Failed to process OpenChannel message: {}", err);
                    }
                }
            }
            FiberMessage::ChannelNormalOperation(m) => {
                let channel_id = m.get_channel_id();
                state
                    .send_message_to_channel_actor(
                        channel_id,
                        Some(&peer_id),
                        ChannelActorMessage::PeerMessage(m),
                    )
                    .await;
            }
        };
        Ok(())
    }

    // We normally don't need to manually call this to update graph from store data,
    // because network actor will automatically update the graph when it receives
    // updates. But in some standalone tests, we may need to manually update the graph.
    async fn update_graph(&self) {
        let mut graph = self.network_graph.write().await;
        graph.load_from_store();
    }

    pub async fn handle_event(
        &self,
        myself: ActorRef<NetworkActorMessage>,
        state: &mut NetworkActorState<S>,
        event: NetworkActorEvent,
    ) -> crate::Result<()> {
        match event {
            NetworkActorEvent::PeerConnected(id, pubkey, session) => {
                state.on_peer_connected(&id, pubkey, &session).await;
                // Notify outside observers.
                myself
                    .send_message(NetworkActorMessage::new_notification(
                        NetworkServiceEvent::PeerConnected(id, session.address),
                    ))
                    .expect(ASSUME_NETWORK_MYSELF_ALIVE);
            }
            NetworkActorEvent::PeerDisconnected(id, session) => {
                state.on_peer_disconnected(&id);
                // Notify outside observers.
                myself
                    .send_message(NetworkActorMessage::new_notification(
                        NetworkServiceEvent::PeerDisConnected(id, session.address),
                    ))
                    .expect(ASSUME_NETWORK_MYSELF_ALIVE);
            }
            NetworkActorEvent::ChannelAccepted(
                peer_id,
                new,
                old,
                local,
                remote,
                script,
                udt_funding_script,
                local_reserved_ckb_amount,
                remote_reserved_ckb_amount,
                funding_fee_rate,
            ) => {
                assert_ne!(new, old, "new and old channel id must be different");
                if let Some(session) = state.get_peer_session(&peer_id) {
                    if let Some(channel) = state.channels.remove(&old) {
                        debug!("Channel accepted: {:?} -> {:?}", old, new);
                        state.channels.insert(new, channel);
                        if let Some(set) = state.session_channels_map.get_mut(&session) {
                            set.remove(&old);
                            set.insert(new);
                        };

                        debug!("Starting funding channel");
                        // TODO: Here we implies the one who receives AcceptChannel message
                        //  (i.e. the channel initiator) will send TxUpdate message first.
                        myself
                            .send_message(NetworkActorMessage::new_command(
                                NetworkActorCommand::UpdateChannelFunding(
                                    new,
                                    Default::default(),
                                    FundingRequest {
                                        script,
                                        udt_type_script: udt_funding_script,
                                        local_amount: local,
                                        funding_fee_rate,
                                        remote_amount: remote,
                                        local_reserved_ckb_amount,
                                        remote_reserved_ckb_amount,
                                    },
                                ),
                            ))
                            .expect(ASSUME_NETWORK_MYSELF_ALIVE);
                    }
                }
            }
            NetworkActorEvent::ChannelReady(channel_id, peer_id, channel_outpoint) => {
                info!(
                    "Channel ({:?}) to peer {:?} is now ready",
                    channel_id, peer_id
                );

                // FIXME(yukang): need to make sure ChannelReady is sent after the channel is reestablished
                state
                    .outpoint_channel_map
                    .insert(channel_outpoint.clone(), channel_id);

                // Notify outside observers.
                myself
                    .send_message(NetworkActorMessage::new_notification(
                        NetworkServiceEvent::ChannelReady(peer_id, channel_id, channel_outpoint),
                    ))
                    .expect(ASSUME_NETWORK_MYSELF_ALIVE);
            }
            NetworkActorEvent::FiberMessage(peer_id, message) => {
                self.handle_peer_message(state, peer_id, message).await?
            }
            NetworkActorEvent::FundingTransactionPending(transaction, outpoint, channel_id) => {
                state
                    .on_funding_transaction_pending(transaction, outpoint.clone(), channel_id)
                    .await;
            }
            NetworkActorEvent::FundingTransactionConfirmed(
                outpoint,
                block_hash,
                tx_index,
                timestamp,
            ) => {
                state
                    .on_funding_transaction_confirmed(outpoint, block_hash, tx_index, timestamp)
                    .await;
            }
            NetworkActorEvent::CommitmentTransactionPending(transaction, channel_id) => {
                state
                    .on_commitment_transaction_pending(transaction, channel_id)
                    .await;
            }
            NetworkActorEvent::CommitmentTransactionConfirmed(tx_hash, channel_id) => {
                state
                    .on_commitment_transaction_confirmed(tx_hash, channel_id)
                    .await;
            }
            NetworkActorEvent::CommitmentTransactionFailed(tx_hash, channel_id) => {
                error!(
                    "Commitment transaction failed for channel {:?}, tx hash: {:?}",
                    channel_id, tx_hash
                );
            }
            NetworkActorEvent::FundingTransactionFailed(outpoint) => {
                error!("Funding transaction failed: {:?}", outpoint);
            }
            NetworkActorEvent::ClosingTransactionPending(channel_id, peer_id, tx) => {
                state
                    .on_closing_transaction_pending(channel_id, peer_id.clone(), tx.clone())
                    .await;
            }
            NetworkActorEvent::ClosingTransactionConfirmed(peer_id, channel_id, tx_hash) => {
                state
                    .on_closing_transaction_confirmed(&peer_id, &channel_id, tx_hash)
                    .await;
            }
            NetworkActorEvent::ClosingTransactionFailed(peer_id, tx_hash, channel_id) => {
                error!(
                    "Closing transaction failed for channel {:?}, tx hash: {:?}, peer id: {:?}",
                    &channel_id, &tx_hash, &peer_id
                );
            }
            NetworkActorEvent::TlcRemoveReceived(payment_hash, remove_tlc_reason) => {
                // When a node is restarted, RemoveTLC will also be resent if necessary
                self.on_remove_tlc_event(myself, state, payment_hash, remove_tlc_reason)
                    .await;
            }
            NetworkActorEvent::RetrySendPayment(payment_hash) => {
                let _ = self.try_payment_session(myself, state, payment_hash).await;
            }
            NetworkActorEvent::AddTlcResult(payment_hash, error_info, previous_tlc) => {
                self.on_add_tlc_result_event(myself, state, payment_hash, error_info, previous_tlc)
                    .await;
            }
            #[cfg(test)]
            NetworkActorEvent::GossipMessage(peer_id, message) => {
                let _ = state
                    .gossip_actor
                    .send_message(GossipActorMessage::GossipMessageReceived(
                        GossipMessageWithPeerId { peer_id, message },
                    ));
            }
            NetworkActorEvent::GossipMessageUpdates(gossip_message_updates) => {
                let mut graph = self.network_graph.write().await;
                graph.update_for_messages(gossip_message_updates.messages);
            }
        }
        Ok(())
    }

    pub async fn handle_command(
        &self,
        myself: ActorRef<NetworkActorMessage>,
        state: &mut NetworkActorState<S>,
        command: NetworkActorCommand,
    ) -> crate::Result<()> {
        match command {
            NetworkActorCommand::SendFiberMessage(FiberMessageWithPeerId { peer_id, message }) => {
                state.send_fiber_message_to_peer(&peer_id, message).await?;
            }

            NetworkActorCommand::ConnectPeer(addr) => {
                // TODO: It is more than just dialing a peer. We need to exchange capabilities of the peer,
                // e.g. whether the peer support some specific feature.

                if let Some(peer_id) = extract_peer_id(&addr) {
                    if state.is_connected(&peer_id) {
                        debug!("Peer {:?} already connected, ignoring...", peer_id);
                        return Ok(());
                    }
                    if state.peer_id == peer_id {
                        debug!("Trying to connect to self {:?}, ignoring...", addr);
                        return Ok(());
                    }
                } else {
                    error!("Failed to extract peer id from address: {:?}", addr);
                    return Ok(());
                }

                state
                    .control
                    .dial(addr.clone(), TargetProtocol::All)
                    .await?
                // TODO: note that the dial function does not return error immediately even if dial fails.
                // Tentacle sends an event by calling handle_error function instead, which
                // may receive errors like DialerError.
            }

            NetworkActorCommand::DisconnectPeer(peer_id) => {
                if let Some(session) = state.get_peer_session(&peer_id) {
                    state.control.disconnect(session).await?;
                }
            }

            NetworkActorCommand::SavePeerAddress(addr) => match extract_peer_id(&addr) {
                Some(peer) => {
                    debug!("Saved peer id {:?} with address {:?}", &peer, &addr);
                    state.save_peer_address(peer, addr);
                }
                None => {
                    error!("Failed to save address to peer store: unable to extract peer id from address {:?}", &addr);
                }
            },

            NetworkActorCommand::MaintainConnections => {
                let mut inbound_peer_sessions = state.inbound_peer_sessions();
                let num_inbound_peers = inbound_peer_sessions.len();
                let num_outbound_peers = state.num_of_outbound_peers();

                debug!("Maintaining network connections ticked: current num inbound peers {}, current num outbound peers {}", num_inbound_peers, num_outbound_peers);

                if num_inbound_peers > state.max_inbound_peers {
                    debug!(
                        "Already connected to {} inbound peers, only wants {} peers, disconnecting some",
                        num_inbound_peers, state.max_inbound_peers
                    );
                    inbound_peer_sessions.retain(|k| !state.session_channels_map.contains_key(k));
                    let sessions_to_disconnect = if inbound_peer_sessions.len()
                        < num_inbound_peers - state.max_inbound_peers
                    {
                        warn!(
                            "Wants to disconnect more {} inbound peers, but all peers except {:?} have channels, will not disconnect any peer with channels",
                            num_inbound_peers - state.max_inbound_peers, &inbound_peer_sessions
                        );
                        &inbound_peer_sessions[..]
                    } else {
                        &inbound_peer_sessions[..num_inbound_peers - state.max_inbound_peers]
                    };
                    debug!(
                        "Disconnecting inbound peer sessions {:?}",
                        sessions_to_disconnect
                    );
                    for session in sessions_to_disconnect {
                        if let Err(err) = state.control.disconnect(*session).await {
                            error!("Failed to disconnect session: {}", err);
                        }
                    }
                }

                if num_outbound_peers >= state.min_outbound_peers {
                    debug!(
                        "Already connected to {} outbound peers, wants a minimal of {} peers, skipping connecting to more peers",
                        num_outbound_peers, state.min_outbound_peers
                    );
                    return Ok(());
                }

                let peers_to_connect = {
                    let graph = self.network_graph.read().await;
                    let n_peers_to_connect = state.min_outbound_peers - num_outbound_peers;
                    let n_graph_nodes = graph.num_of_nodes();
                    let n_saved_peers = state.state_to_be_persisted.num_of_saved_nodes();
                    let n_all_saved_peers = n_graph_nodes + n_saved_peers;
                    if n_all_saved_peers == 0 {
                        return Ok(());
                    }
                    let n_saved_peers_to_connect =
                        n_peers_to_connect * n_saved_peers / n_all_saved_peers;
                    let n_graph_nodes_to_connect = n_peers_to_connect - n_saved_peers_to_connect;

                    let saved_peers_to_connect = state
                        .state_to_be_persisted
                        .sample_n_peers_to_connect(n_saved_peers_to_connect);
                    trace!(
                        "Randomly selected peers from saved addresses to connect: {:?}",
                        &saved_peers_to_connect
                    );
                    let graph_nodes_to_connect =
                        graph.sample_n_peers_to_connect(n_graph_nodes_to_connect);
                    trace!(
                        "Randomly selected peers from network graph to connect: {:?}",
                        &graph_nodes_to_connect
                    );
                    saved_peers_to_connect
                        .into_iter()
                        .chain(graph_nodes_to_connect.into_iter())
                };
                for (peer_id, addresses) in peers_to_connect {
                    if let Some(session) = state.get_peer_session(&peer_id) {
                        debug!(
                            "Randomly selected peer {:?} already connected with session id {:?}, skipping connection",
                            peer_id, session
                        );
                        continue;
                    }
                    for addr in addresses {
                        state
                            .network
                            .send_message(NetworkActorMessage::new_command(
                                NetworkActorCommand::ConnectPeer(addr.clone()),
                            ))
                            .expect(ASSUME_NETWORK_MYSELF_ALIVE);
                    }
                }
            }

            NetworkActorCommand::OpenChannel(open_channel, reply) => {
                match state.create_outbound_channel(open_channel).await {
                    Ok((_, channel_id)) => {
                        let _ = reply.send(Ok(OpenChannelResponse { channel_id }));
                    }
                    Err(err) => {
                        error!("Failed to create channel: {}", err);
                        let _ = reply.send(Err(err.to_string()));
                    }
                }
            }
            NetworkActorCommand::AcceptChannel(accept_channel, reply) => {
                match state.create_inbound_channel(accept_channel).await {
                    Ok((_, old_channel_id, new_channel_id)) => {
                        let _ = reply.send(Ok(AcceptChannelResponse {
                            old_channel_id,
                            new_channel_id,
                        }));
                    }
                    Err(err) => {
                        error!("Failed to accept channel: {}", err);
                        let _ = reply.send(Err(err.to_string()));
                    }
                }
            }

            NetworkActorCommand::ControlFiberChannel(c) => {
                state
                    .send_command_to_channel(c.channel_id, c.command)
                    .await?
            }

            NetworkActorCommand::SendPaymentOnionPacket(command) => {
                let _ = self.handle_send_onion_packet_command(state, command).await;
            }
            NetworkActorCommand::PeelPaymentOnionPacket(onion_packet, payment_hash, reply) => {
                let response = onion_packet
                    .peel(
                        &state.private_key,
                        Some(payment_hash.as_ref()),
                        &Secp256k1::new(),
                    )
                    .map_err(|err| err.to_string());

                let _ = reply.send(response);
            }

            NetworkActorCommand::UpdateChannelFunding(channel_id, transaction, request) => {
                let old_tx = transaction.into_view();
                let mut tx = FundingTx::new();
                tx.update_for_self(old_tx)?;
                let tx = match call_t!(
                    self.chain_actor.clone(),
                    CkbChainMessage::Fund,
                    DEFAULT_CHAIN_ACTOR_TIMEOUT,
                    tx,
                    request
                ) {
                    Ok(Ok(tx)) => match tx.into_inner() {
                        Some(tx) => tx,
                        _ => {
                            error!("Obtained empty funding tx");
                            return Ok(());
                        }
                    },
                    Ok(Err(err)) => {
                        // FIXME(yukang): we need to handle this error properly
                        error!("Failed to fund channel: {}", err);
                        return Ok(());
                    }
                    Err(err) => {
                        error!("Failed to call chain actor: {}", err);
                        return Ok(());
                    }
                };
                debug!("Funding transaction updated on our part: {:?}", tx);
                state
                    .send_command_to_channel(
                        channel_id,
                        ChannelCommand::TxCollaborationCommand(TxCollaborationCommand::TxUpdate(
                            TxUpdateCommand {
                                transaction: tx.data(),
                            },
                        )),
                    )
                    .await?
            }
            NetworkActorCommand::SignTx(
                ref peer_id,
                ref channel_id,
                funding_tx,
                partial_witnesses,
            ) => {
                let msg = match partial_witnesses {
                    Some(partial_witnesses) => {
                        debug!(
                            "Received SignTx request with for transaction {:?} and partial witnesses {:?}",
                            &funding_tx,
                            partial_witnesses
                                .iter()
                                .map(hex::encode)
                                .collect::<Vec<_>>()
                        );
                        let funding_tx = funding_tx
                            .into_view()
                            .as_advanced_builder()
                            .set_witnesses(
                                partial_witnesses.into_iter().map(|x| x.pack()).collect(),
                            )
                            .build();

                        let mut funding_tx = call_t!(
                            self.chain_actor,
                            CkbChainMessage::Sign,
                            DEFAULT_CHAIN_ACTOR_TIMEOUT,
                            funding_tx.into()
                        )
                        .expect(ASSUME_CHAIN_ACTOR_ALWAYS_ALIVE_FOR_NOW)
                        .expect("Signing succeeded");
                        debug!("Funding transaction signed: {:?}", &funding_tx);

                        // Since we have received a valid tx_signatures message, we're now sure that
                        // we can broadcast a valid transaction to the network, i.e. we can wait for
                        // the funding transaction to be confirmed.
                        let funding_tx = funding_tx.take().expect("take tx");
                        let witnesses = funding_tx.witnesses();
                        let outpoint = funding_tx
                            .output_pts_iter()
                            .next()
                            .expect("funding tx output exists");

                        myself
                            .send_message(NetworkActorMessage::new_event(
                                NetworkActorEvent::FundingTransactionPending(
                                    funding_tx.data(),
                                    outpoint,
                                    *channel_id,
                                ),
                            ))
                            .expect("network actor alive");
                        debug!("Fully signed funding tx {:?}", &funding_tx);

                        FiberMessageWithPeerId {
                            peer_id: peer_id.clone(),
                            message: FiberMessage::ChannelNormalOperation(
                                FiberChannelMessage::TxSignatures(TxSignatures {
                                    channel_id: *channel_id,
                                    witnesses: witnesses.into_iter().map(|x| x.unpack()).collect(),
                                }),
                            ),
                        }
                    }
                    None => {
                        debug!(
                            "Received SignTx request with for transaction {:?} without partial witnesses, so start signing it now",
                            &funding_tx,
                        );
                        let mut funding_tx = call_t!(
                            self.chain_actor,
                            CkbChainMessage::Sign,
                            DEFAULT_CHAIN_ACTOR_TIMEOUT,
                            funding_tx.into()
                        )
                        .expect(ASSUME_CHAIN_ACTOR_ALWAYS_ALIVE_FOR_NOW)?;
                        debug!("Funding transaction signed: {:?}", &funding_tx);
                        let funding_tx = funding_tx.take().expect("take tx");
                        let witnesses = funding_tx.witnesses();

                        debug!("Partially signed funding tx {:?}", &funding_tx);
                        FiberMessageWithPeerId {
                            peer_id: peer_id.clone(),
                            message: FiberMessage::ChannelNormalOperation(
                                FiberChannelMessage::TxSignatures(TxSignatures {
                                    channel_id: *channel_id,
                                    witnesses: witnesses.into_iter().map(|x| x.unpack()).collect(),
                                }),
                            ),
                        }
                    }
                };
                myself
                    .send_message(NetworkActorMessage::new_command(
                        NetworkActorCommand::SendFiberMessage(msg),
                    ))
                    .expect("network actor alive");
            }
            NetworkActorCommand::ProcessBroadcastMessage(message) => {
                let _ = state
                    .gossip_actor
                    .send_message(GossipActorMessage::ProcessBroadcastMessage(message));
            }
            NetworkActorCommand::QueryBroadcastMessages(peer, queries) => {
                let _ = state
                    .gossip_actor
                    .send_message(GossipActorMessage::QueryBroadcastMessages(peer, queries));
            }
            NetworkActorCommand::BroadcastMessages(message) => {
                let _ = state
                    .gossip_actor
                    .send_message(GossipActorMessage::TryBroadcastMessages(message));
            }
            NetworkActorCommand::SignMessage(message, reply) => {
                debug!(
                    "Signing message with node private key: message {:?}, public key {:?}",
                    message,
                    state.get_public_key()
                );
                let signature = state.private_key.sign(message);
                let _ = reply.send(signature);
            }
            NetworkActorCommand::SendPayment(payment_request, reply) => {
                match self.on_send_payment(myself, state, payment_request).await {
                    Ok(payment) => {
                        let _ = reply.send(Ok(payment));
                    }
                    Err(e) => {
                        error!("Failed to send payment: {:?}", e);
                        let _ = reply.send(Err(e.to_string()));
                    }
                }
            }
            NetworkActorCommand::GetPayment(payment_hash, reply) => {
                match self.on_get_payment(&payment_hash) {
                    Ok(payment) => {
                        let _ = reply.send(Ok(payment));
                    }
                    Err(e) => {
                        let _ = reply.send(Err(e.to_string()));
                    }
                }
            }
            NetworkActorCommand::BroadcastLocalInfo(kind) => match kind {
                LocalInfoKind::NodeAnnouncement => {
                    let message = state.get_or_create_new_node_announcement_message();
                    myself
                        .send_message(NetworkActorMessage::new_command(
                            NetworkActorCommand::BroadcastMessages(vec![
                                BroadcastMessageWithTimestamp::NodeAnnouncement(message),
                            ]),
                        ))
                        .expect(ASSUME_NETWORK_MYSELF_ALIVE);
                }
            },
            NetworkActorCommand::GossipActorMessage(message) => {
                let _ = state.gossip_actor.send_message(message);
            }
            NetworkActorCommand::NodeInfo(_, rpc) => {
                let response = NodeInfoResponse {
                    node_name: state.node_name.clone(),
                    node_id: state.get_public_key().clone(),
                    addresses: state.announced_addrs.clone(),
                    chain_hash: get_chain_hash(),
                    open_channel_auto_accept_min_ckb_funding_amount: state
                        .open_channel_auto_accept_min_ckb_funding_amount,
                    auto_accept_channel_ckb_funding_amount: state
                        .auto_accept_channel_ckb_funding_amount,
                    tlc_expiry_delta: state.tlc_expiry_delta,
                    tlc_min_value: state.tlc_min_value,
                    tlc_max_value: state.tlc_max_value,
                    tlc_fee_proportional_millionths: state.tlc_fee_proportional_millionths,
                    channel_count: state.channels.len() as u32,
                    pending_channel_count: state.pending_channels.len() as u32,
                    peers_count: state.peer_session_map.len() as u32,
                    udt_cfg_infos: get_udt_whitelist(),
                };
                let _ = rpc.send(Ok(response));
            }
        };
        Ok(())
    }

    async fn handle_send_onion_packet_command(
        &self,
        state: &mut NetworkActorState<S>,
        command: SendOnionPacketCommand,
    ) -> Result<(), TlcErr> {
        let SendOnionPacketCommand {
            peeled_onion_packet,
            previous_tlc,
            payment_hash,
        } = command;

        let info = peeled_onion_packet.current.clone();
        let shared_secret = peeled_onion_packet.shared_secret;
        let channel_outpoint = OutPoint::new(info.funding_tx_hash.into(), 0);
        let channel_id = match state.outpoint_channel_map.get(&channel_outpoint) {
            Some(channel_id) => channel_id,
            None => {
                error!(
                        "Channel id not found in outpoint_channel_map with {:?}, are we connected to the peer?",
                        channel_outpoint
                    );
                let tlc_err = TlcErr::new_channel_fail(
                    TlcErrorCode::UnknownNextPeer,
                    state.get_public_key(),
                    channel_outpoint.clone(),
                    None,
                );
                return Err(tlc_err);
            }
        };
        let (send, _recv) = oneshot::channel::<Result<AddTlcResponse, TlcErr>>();
        // explicitly don't wait for the response, we will handle the result in AddTlcResult
        let rpc_reply = RpcReplyPort::from(send);
        let command = ChannelCommand::AddTlc(
            AddTlcCommand {
                amount: info.amount,
                payment_hash,
                expiry: info.expiry,
                hash_algorithm: info.hash_algorithm,
                onion_packet: peeled_onion_packet.next.clone(),
                shared_secret: shared_secret.clone(),
                previous_tlc,
            },
            rpc_reply,
        );

        // we have already checked the channel_id is valid,
        match state.send_command_to_channel(*channel_id, command).await {
            Ok(_) => {
                return Ok(());
            }
            Err(err) => {
                error!(
                    "Failed to send onion packet to channel: {:?} with err: {:?}",
                    channel_id, err
                );
                let tlc_error = self.get_tlc_error(state, &err, &channel_outpoint);
                return Err(tlc_error);
            }
        }
    }

    fn get_tlc_error(
        &self,
        state: &mut NetworkActorState<S>,
        error: &Error,
        channel_outpoint: &OutPoint,
    ) -> TlcErr {
        let node_id = state.get_public_key();
        match error {
            Error::ChannelNotFound(_) | Error::PeerNotFound(_) => TlcErr::new_channel_fail(
                TlcErrorCode::UnknownNextPeer,
                node_id,
                channel_outpoint.clone(),
                None,
            ),
            Error::ChannelError(_) => TlcErr::new_channel_fail(
                TlcErrorCode::TemporaryChannelFailure,
                node_id,
                channel_outpoint.clone(),
                None,
            ),
            _ => {
                error!(
                    "Failed to send onion packet to channel: {:?} with err: {:?}",
                    channel_outpoint, error
                );
                TlcErr::new_node_fail(TlcErrorCode::TemporaryNodeFailure, state.get_public_key())
            }
        }
    }

    async fn on_remove_tlc_event(
        &self,
        myself: ActorRef<NetworkActorMessage>,
        state: &mut NetworkActorState<S>,
        payment_hash: Hash256,
        reason: RemoveTlcReason,
    ) {
        if let Some(mut payment_session) = self.store.get_payment_session(payment_hash) {
            if payment_session.status == PaymentSessionStatus::Inflight {
                match reason {
                    RemoveTlcReason::RemoveTlcFulfill(_) => {
                        self.network_graph
                            .write()
                            .await
                            .record_payment_success(payment_session);
                    }
                    RemoveTlcReason::RemoveTlcFail(reason) => {
                        let error_detail = reason
                            .decode(
                                &payment_session.session_key,
                                payment_session.hops_public_keys(),
                            )
                            .unwrap_or(TlcErr::new(TlcErrorCode::InvalidOnionError));
                        self.update_graph_with_tlc_fail(&state.network, &error_detail)
                            .await;
                        let need_to_retry = self
                            .network_graph
                            .write()
                            .await
                            .record_payment_fail(&payment_session, error_detail.clone());
                        if need_to_retry {
                            let res = self
                                .try_payment_session(myself, state, payment_session.payment_hash())
                                .await;
                            if res.is_err() {
                                debug!("Failed to retry payment session: {:?}", res);
                            }
                        } else {
                            self.set_payment_fail_with_error(
                                &mut payment_session,
                                error_detail.error_code.as_ref(),
                            );
                        }
                    }
                }
            }
        }
    }

    async fn update_graph_with_tlc_fail(
        &self,
        network: &ActorRef<NetworkActorMessage>,
        tcl_error_detail: &TlcErr,
    ) {
        let error_code = tcl_error_detail.error_code();
        // https://github.com/lightning/bolts/blob/master/04-onion-routing.md#rationale-6
        // we now still update the graph, maybe we need to remove it later?
        if error_code.is_update() {
            if let Some(TlcErrData::ChannelFailed {
                channel_update: Some(channel_update),
                ..
            }) = &tcl_error_detail.extra_data
            {
                let _ = network.send_message(NetworkActorMessage::new_command(
                    NetworkActorCommand::ProcessBroadcastMessage(BroadcastMessage::ChannelUpdate(
                        channel_update.clone(),
                    )),
                ));
            }
        }
        match tcl_error_detail.error_code() {
            TlcErrorCode::PermanentChannelFailure
            | TlcErrorCode::ChannelDisabled
            | TlcErrorCode::UnknownNextPeer => {
                let channel_outpoint = tcl_error_detail
                    .error_channel_outpoint()
                    .expect("expect channel outpoint");
                debug!("mark channel failed: {:?}", channel_outpoint);
                let mut graph = self.network_graph.write().await;
                graph.mark_channel_failed(&channel_outpoint);
            }
            TlcErrorCode::PermanentNodeFailure => {
                let node_id = tcl_error_detail.error_node_id().expect("expect node id");
                let mut graph = self.network_graph.write().await;
                graph.mark_node_failed(node_id);
            }
            _ => {}
        }
    }

    fn on_get_payment(&self, payment_hash: &Hash256) -> Result<SendPaymentResponse, Error> {
        match self.store.get_payment_session(*payment_hash) {
            Some(payment_session) => Ok(payment_session.into()),
            None => Err(Error::InvalidParameter(format!(
                "Payment session not found: {:?}",
                payment_hash
            ))),
        }
    }

    async fn build_payment_route(
        &self,
        payment_session: &mut PaymentSession,
        payment_data: &SendPaymentData,
    ) -> Result<Vec<PaymentHopData>, Error> {
        match self
            .network_graph
            .read()
            .await
            .build_route(payment_data.clone())
        {
            Err(e) => {
                let error = format!("Failed to build route, {}", e);
                self.set_payment_fail_with_error(payment_session, &error);
                return Err(Error::SendPaymentError(error));
            }
            Ok(hops) => {
                assert_ne!(hops[0].funding_tx_hash, Hash256::default());
                return Ok(hops);
            }
        };
    }

    async fn send_payment_onion_packet(
        &self,
        state: &mut NetworkActorState<S>,
        payment_session: &mut PaymentSession,
        payment_data: &SendPaymentData,
        hops: Vec<PaymentHopData>,
    ) -> Result<PaymentSession, Error> {
        let session_key = Privkey::from_slice(KeyPair::generate_random_key().as_ref());
        assert_ne!(hops[0].funding_tx_hash, Hash256::default());

        payment_session
            .session_key
            .copy_from_slice(session_key.as_ref());
        payment_session.route =
            SessionRoute::new(state.get_public_key(), payment_data.target_pubkey, &hops);

        let peeled_onion_packet = match PeeledPaymentOnionPacket::create(
            session_key,
            hops,
            Some(payment_data.payment_hash.as_ref().to_vec()),
            &Secp256k1::signing_only(),
        ) {
            Ok(packet) => packet,
            Err(e) => {
                let err = format!(
                    "Failed to create onion packet: {:?}, error: {:?}",
                    payment_data.payment_hash, e
                );
                self.set_payment_fail_with_error(payment_session, &err);
                return Err(Error::SendPaymentFirstHopError(err, false));
            }
        };

        match self
            .handle_send_onion_packet_command(
                state,
                SendOnionPacketCommand {
                    peeled_onion_packet,
                    previous_tlc: None,
                    payment_hash: payment_data.payment_hash,
                },
            )
            .await
        {
            Err(error_detail) => {
                self.update_graph_with_tlc_fail(&state.network, &error_detail)
                    .await;
                let need_to_retry = self
                    .network_graph
                    .write()
                    .await
                    .record_payment_fail(&payment_session, error_detail.clone());
                let err = format!(
                    "Failed to send onion packet with error {}",
                    error_detail.error_code_as_str()
                );
                if !need_to_retry {
                    // only update the payment session status when we don't need to retry
                    // otherwise the endpoint user may get confused in the internal state changes
                    self.set_payment_fail_with_error(payment_session, &err);
                }
                return Err(Error::SendPaymentFirstHopError(err, need_to_retry));
            }
            Ok(_) => {
                self.store.insert_payment_session(payment_session.clone());
                return Ok(payment_session.clone());
            }
        }
    }

    async fn on_add_tlc_result_event(
        &self,
        myself: ActorRef<NetworkActorMessage>,
        state: &mut NetworkActorState<S>,
        payment_hash: Hash256,
        error_info: Option<(ProcessingChannelError, TlcErr)>,
        previous_tlc: Option<(Hash256, u64)>,
    ) {
        if let Some((channel_id, tlc_id)) = previous_tlc {
            myself
                .send_message(NetworkActorMessage::new_command(
                    NetworkActorCommand::ControlFiberChannel(ChannelCommandWithId {
                        channel_id: channel_id,
                        command: ChannelCommand::ForwardTlcResult(ForwardTlcResult {
                            payment_hash,
                            channel_id,
                            tlc_id,
                            error_info: error_info.clone(),
                        }),
                    }),
                ))
                .expect("network actor alive");
            return;
        }

        let Some(mut payment_session) = self.store.get_payment_session(payment_hash) else {
            return;
        };

        if error_info.is_none() {
            // Change the status from Created into Inflight
            payment_session.set_inflight_status();
            self.store.insert_payment_session(payment_session.clone());
            return;
        }

        let (channel_error, tlc_err) = error_info.unwrap();
        if matches!(channel_error, ProcessingChannelError::RepeatedProcessing(_)) {
            return;
        }

        let need_to_retry = self
            .network_graph
            .write()
            .await
            .record_payment_fail(&payment_session, tlc_err.clone());
        if matches!(channel_error, ProcessingChannelError::WaitingTlcAck) {
            payment_session.last_error = Some("WaitingTlcAck".to_string());
            self.store.insert_payment_session(payment_session.clone());
        }
        if need_to_retry {
            let _ = self.try_payment_session(myself, state, payment_hash).await;
        } else {
            let error = format!(
                "Failed to send payment session: {:?}, retried times: {}",
                payment_session.payment_hash(),
                payment_session.retried_times
            );
            self.set_payment_fail_with_error(&mut payment_session, &error);
        }
    }

    fn set_payment_fail_with_error(&self, payment_session: &mut PaymentSession, error: &str) {
        payment_session.set_failed_status(error);
        self.store.insert_payment_session(payment_session.clone());
    }

    async fn try_payment_session(
        &self,
        myself: ActorRef<NetworkActorMessage>,
        state: &mut NetworkActorState<S>,
        payment_hash: Hash256,
    ) -> Result<PaymentSession, Error> {
        self.update_graph().await;
        let Some(mut payment_session) = self.store.get_payment_session(payment_hash) else {
            return Err(Error::InvalidParameter(payment_hash.to_string()));
        };
        assert!(payment_session.status != PaymentSessionStatus::Failed);

        let payment_data = payment_session.request.clone();
        if payment_session.can_retry() {
            if payment_session.last_error != Some("WaitingTlcAck".to_string()) {
                payment_session.retried_times += 1;
            }

            let hops_info = self
                .build_payment_route(&mut payment_session, &payment_data)
                .await?;
            match self
                .send_payment_onion_packet(state, &mut payment_session, &payment_data, hops_info)
                .await
            {
                Ok(payment_session) => return Ok(payment_session),
                Err(err) => {
                    let need_retry = matches!(err, Error::SendPaymentFirstHopError(_, true));
                    if need_retry {
                        // If this is the first hop error, like the WaitingTlcAck error,
                        // we will just retry later, return Ok here for letting endpoint user
                        // know payment session is created successfully
                        myself.send_after(Duration::from_millis(500), move || {
                            NetworkActorMessage::new_event(NetworkActorEvent::RetrySendPayment(
                                payment_hash,
                            ))
                        });
                        return Ok(payment_session);
                    } else {
                        return Err(err);
                    }
                }
            }
        } else {
            let error = payment_session.last_error.clone().unwrap_or_else(|| {
                format!(
                    "Failed to send payment session: {:?}, retried times: {}",
                    payment_data.payment_hash, payment_session.retried_times
                )
            });
            return Err(Error::SendPaymentError(error));
        }
    }

    async fn on_send_payment(
        &self,
        myself: ActorRef<NetworkActorMessage>,
        state: &mut NetworkActorState<S>,
        payment_request: SendPaymentCommand,
    ) -> Result<SendPaymentResponse, Error> {
        let payment_data = SendPaymentData::new(payment_request.clone()).map_err(|e| {
            error!("Failed to validate payment request: {:?}", e);
            Error::InvalidParameter(format!("Failed to validate payment request: {:?}", e))
        })?;

        // for dry run, we only build the route and return the hops info,
        // will not store the payment session and send the onion packet
        if payment_data.dry_run {
            let mut payment_session = PaymentSession::new(payment_data.clone(), 0);
            let hops = self
                .build_payment_route(&mut payment_session, &payment_data)
                .await?;
            payment_session.route =
                SessionRoute::new(state.get_public_key(), payment_data.target_pubkey, &hops);
            return Ok(payment_session.into());
        }

        // initialize the payment session in db and begin the payment process lifecycle
        if let Some(payment_session) = self.store.get_payment_session(payment_data.payment_hash) {
            // we only allow retrying payment session with status failed
            debug!("Payment session already exists: {:?}", payment_session);
            if payment_session.status != PaymentSessionStatus::Failed {
                return Err(Error::InvalidParameter(format!(
                    "Payment session already exists: {} with payment session status: {:?}",
                    payment_data.payment_hash, payment_session.status
                )));
            }
        }

        let payment_session = PaymentSession::new(payment_data, 5);
        self.store.insert_payment_session(payment_session.clone());
        let session = self
            .try_payment_session(myself, state, payment_session.payment_hash())
            .await?;
        return Ok(session.into());
    }
}

pub struct NetworkActorState<S> {
    store: S,
    state_to_be_persisted: PersistentNetworkActorState,
    // The name of the node to be announced to the network, may be empty.
    node_name: Option<AnnouncedNodeName>,
    peer_id: PeerId,
    announced_addrs: Vec<Multiaddr>,
    auto_announce: bool,
    last_node_announcement_message: Option<NodeAnnouncement>,
    // We need to keep private key here in order to sign node announcement messages.
    private_key: Privkey,
    // This is the entropy used to generate various random values.
    // Must be kept secret.
    // TODO: Maybe we should abstract this into a separate trait.
    entropy: [u8; 32],
    // The default lock script to be used when closing a channel, may be overridden by the shutdown command.
    default_shutdown_script: Script,
    network: ActorRef<NetworkActorMessage>,
    // This immutable attribute is placed here because we need to create it in
    // the pre_start function.
    control: ServiceAsyncControl,
    peer_session_map: HashMap<PeerId, (SessionId, SessionType)>,
    session_channels_map: HashMap<SessionId, HashSet<Hash256>>,
    channels: HashMap<Hash256, ActorRef<ChannelActorMessage>>,
    // Outpoint to channel id mapping, only contains channels with state of Ready.
    // We need to remove the channel from this map when the channel is closed or peer disconnected.
    outpoint_channel_map: HashMap<OutPoint, Hash256>,
    // Channels in this hashmap are pending for acceptance. The user needs to
    // issue an AcceptChannelCommand with the amount of funding to accept the channel.
    to_be_accepted_channels: HashMap<Hash256, (PeerId, OpenChannel)>,
    // Channels in this hashmap are pending for funding transaction confirmation.
    pending_channels: HashMap<OutPoint, Hash256>,
    // Used to broadcast and query network info.
    chain_actor: ActorRef<CkbChainMessage>,
    // If the other party funding more than this amount, we will automatically accept the channel.
    open_channel_auto_accept_min_ckb_funding_amount: u64,
    // Tha default amount of CKB to be funded when auto accepting a channel.
    auto_accept_channel_ckb_funding_amount: u64,
    // The default expiry delta to forward tlcs.
    tlc_expiry_delta: u64,
    // The default tlc min and max value of tlcs to be accepted.
    tlc_min_value: u128,
    tlc_max_value: u128,
    // The default tlc fee proportional millionths to be used when auto accepting a channel.
    tlc_fee_proportional_millionths: u128,
    // The gossip messages actor to process and send gossip messages.
    gossip_actor: ActorRef<GossipActorMessage>,
    channel_subscribers: ChannelSubscribers,
    max_inbound_peers: usize,
    min_outbound_peers: usize,
}

#[serde_as]
#[derive(Default, Clone, Serialize, Deserialize)]
pub struct PersistentNetworkActorState {
    // This map is used to store the public key of the peer.
    #[serde_as(as = "Vec<(DisplayFromStr, _)>")]
    peer_pubkey_map: HashMap<PeerId, Pubkey>,
    // These addresses are saved by the user (e.g. the user sends a ConnectPeer rpc to the node),
    // we will then save these addresses to the peer store.
    #[serde_as(as = "Vec<(DisplayFromStr, _)>")]
    saved_peer_addresses: HashMap<PeerId, Vec<Multiaddr>>,
}

impl PersistentNetworkActorState {
    pub fn new() -> Self {
        Default::default()
    }

    fn get_peer_addresses(&self, peer_id: &PeerId) -> Vec<Multiaddr> {
        self.saved_peer_addresses
            .get(peer_id)
            .cloned()
            .unwrap_or_default()
    }

    /// Save a single peer address to the peer store. If this address for the peer does not exist,
    /// then return false, otherwise return true.
    fn save_peer_address(&mut self, peer_id: PeerId, addr: Multiaddr) -> bool {
        match self.saved_peer_addresses.entry(peer_id) {
            Entry::Occupied(mut entry) => {
                if entry.get().contains(&addr) {
                    false
                } else {
                    entry.get_mut().push(addr);
                    true
                }
            }
            Entry::Vacant(entry) => {
                entry.insert(vec![addr]);
                true
            }
        }
    }

    fn get_peer_pubkey(&self, peer_id: &PeerId) -> Option<Pubkey> {
        self.peer_pubkey_map.get(peer_id).map(|x| *x)
    }

    // Save a single peer pubkey to the peer store. Returns true if the new pubkey is different from the old one,
    // or there does not exist a old pubkey.
    fn save_peer_pubkey(&mut self, peer_id: PeerId, pubkey: Pubkey) -> bool {
        match self.peer_pubkey_map.insert(peer_id, pubkey) {
            Some(old_pubkey) => old_pubkey != pubkey,
            None => true,
        }
    }

    fn num_of_saved_nodes(&self) -> usize {
        self.saved_peer_addresses.len()
    }

    pub(crate) fn sample_n_peers_to_connect(&self, n: usize) -> HashMap<PeerId, Vec<Multiaddr>> {
        // TODO: we may need to shuffle the nodes before selecting the first n nodes,
        // to avoid some malicious nodes from being always selected.
        self.saved_peer_addresses
            .iter()
            .take(n)
            .map(|(k, v)| (k.clone(), v.clone()))
            .collect()
    }
}

pub trait NetworkActorStateStore {
    fn get_network_actor_state(&self, id: &PeerId) -> Option<PersistentNetworkActorState>;
    fn insert_network_actor_state(&self, id: &PeerId, state: PersistentNetworkActorState);
}

static CHANNEL_ACTOR_NAME_PREFIX: AtomicU64 = AtomicU64::new(0u64);

// ractor requires that the actor name is unique, so we add a prefix to the actor name.
fn generate_channel_actor_name(local_peer_id: &PeerId, remote_peer_id: &PeerId) -> String {
    format!(
        "Channel-{} {} <-> {}",
        CHANNEL_ACTOR_NAME_PREFIX.fetch_add(1, Ordering::AcqRel),
        local_peer_id,
        remote_peer_id
    )
}

impl<S> NetworkActorState<S>
where
    S: NetworkActorStateStore
        + ChannelActorStateStore
        + NetworkGraphStateStore
        + GossipMessageStore
        + InvoiceStore
        + Clone
        + Send
        + Sync
        + 'static,
{
    pub fn get_or_create_new_node_announcement_message(&mut self) -> NodeAnnouncement {
        let now = now_timestamp_as_millis_u64();
        match self.last_node_announcement_message {
            // If the last node announcement message is still relatively new, we don't need to create a new one.
            // Because otherwise the receiving node may be confused by the multiple announcements,
            // and falsely believe we updated the node announcement, and then forward this message to other nodes.
            // This is undesirable because we don't want to flood the network with the same message.
            // On the other hand, if the message is too old, we need to create a new one.
            Some(ref message) if now - message.timestamp < 3600 * 1000 => {
                debug!("Returning old node announcement message as it is still valid");
            }
            _ => {
                let node_name = self.node_name.unwrap_or_default();
                let addresses = self.announced_addrs.clone();
                let announcement = NodeAnnouncement::new(
                    node_name,
                    addresses,
                    &self.private_key,
                    now,
                    self.open_channel_auto_accept_min_ckb_funding_amount,
                );
                debug!(
                    "Created new node announcement message: {:?}, previous {:?}",
                    &announcement, self.last_node_announcement_message
                );
                self.last_node_announcement_message = Some(announcement);
            }
        }
        self.last_node_announcement_message
            .clone()
            .expect("last node announcement message is present")
    }

    pub fn get_public_key(&self) -> Pubkey {
        self.private_key.pubkey()
    }

    pub fn generate_channel_seed(&mut self) -> [u8; 32] {
        let channel_user_id = self.channels.len();
        let seed = channel_user_id
            .to_be_bytes()
            .into_iter()
            .chain(self.entropy.iter().cloned())
            .collect::<Vec<u8>>();
        let result = blake2b_hash_with_salt(&seed, b"FIBER_CHANNEL_SEED");
        self.entropy = blake2b_hash_with_salt(&result, b"FIBER_NETWORK_ENTROPY_UPDATE");
        result
    }

    pub async fn create_outbound_channel(
        &mut self,
        open_channel: OpenChannelCommand,
    ) -> Result<(ActorRef<ChannelActorMessage>, Hash256), ProcessingChannelError> {
        let store = self.store.clone();
        let network = self.network.clone();
        let OpenChannelCommand {
            peer_id,
            funding_amount,
            public,
            shutdown_script,
            funding_udt_type_script,
            commitment_fee_rate,
            commitment_delay_epoch,
            funding_fee_rate,
            tlc_expiry_delta,
            tlc_min_value,
            tlc_fee_proportional_millionths,
            max_tlc_value_in_flight,
            max_tlc_number_in_flight,
        } = open_channel;
        let remote_pubkey =
            self.get_peer_pubkey(&peer_id)
                .ok_or(ProcessingChannelError::InvalidParameter(format!(
                    "Peer {:?} pubkey not found",
                    &peer_id
                )))?;
        if let Some(udt_type_script) = funding_udt_type_script.as_ref() {
            if !check_udt_script(udt_type_script) {
                return Err(ProcessingChannelError::InvalidParameter(
                    "Invalid UDT type script".to_string(),
                ));
            }
        }

        if let Some(_delta) = tlc_expiry_delta.filter(|&d| d < MIN_TLC_EXPIRY_DELTA) {
            return Err(ProcessingChannelError::InvalidParameter(format!(
                "TLC expiry delta is too small, expect larger than {}",
                MIN_TLC_EXPIRY_DELTA
            )));
        }

        let shutdown_script =
            shutdown_script.unwrap_or_else(|| self.default_shutdown_script.clone());

        let seed = self.generate_channel_seed();
        let (tx, rx) = oneshot::channel::<Hash256>();
        let channel = Actor::spawn_linked(
            Some(generate_channel_actor_name(&self.peer_id, &peer_id)),
            ChannelActor::new(
                self.get_public_key(),
                remote_pubkey,
                network.clone(),
                store,
                self.channel_subscribers.clone(),
            ),
            ChannelInitializationParameter::OpenChannel(OpenChannelParameter {
                funding_amount,
                seed,
                public_channel_info: public.then_some(PublicChannelInfo::new(
                    tlc_min_value.unwrap_or(self.tlc_min_value),
                    tlc_expiry_delta.unwrap_or(self.tlc_expiry_delta),
                    tlc_fee_proportional_millionths.unwrap_or(self.tlc_fee_proportional_millionths),
                )),
                funding_udt_type_script,
                shutdown_script,
                channel_id_sender: tx,
                commitment_fee_rate,
                commitment_delay_epoch,
                funding_fee_rate,
                max_tlc_value_in_flight: max_tlc_value_in_flight
                    .unwrap_or(DEFAULT_MAX_TLC_VALUE_IN_FLIGHT),
                max_tlc_number_in_flight: max_tlc_number_in_flight
                    .unwrap_or(MAX_TLC_NUMBER_IN_FLIGHT),
            }),
            network.clone().get_cell(),
        )
        .await
        .map_err(|e| ProcessingChannelError::SpawnErr(e.to_string()))?
        .0;
        let temp_channel_id = rx.await.expect("msg received");
        self.on_channel_created(temp_channel_id, &peer_id, channel.clone());
        Ok((channel, temp_channel_id))
    }

    pub async fn create_inbound_channel(
        &mut self,
        accept_channel: AcceptChannelCommand,
    ) -> Result<(ActorRef<ChannelActorMessage>, Hash256, Hash256), ProcessingChannelError> {
        let store = self.store.clone();
        let AcceptChannelCommand {
            temp_channel_id,
            funding_amount,
            shutdown_script,
            max_tlc_number_in_flight,
            max_tlc_value_in_flight,
            min_tlc_value,
            tlc_fee_proportional_millionths,
            tlc_expiry_delta,
        } = accept_channel;

        let (peer_id, open_channel) = self
            .to_be_accepted_channels
            .remove(&temp_channel_id)
            .ok_or(ProcessingChannelError::InvalidParameter(format!(
                "No channel with temp id {:?} found",
                &temp_channel_id
            )))?;

        let remote_pubkey =
            self.get_peer_pubkey(&peer_id)
                .ok_or(ProcessingChannelError::InvalidParameter(format!(
                    "Peer {:?} pubkey not found",
                    &peer_id
                )))?;

        let shutdown_script =
            shutdown_script.unwrap_or_else(|| self.default_shutdown_script.clone());
        let (funding_amount, reserved_ckb_amount) = get_funding_and_reserved_amount(
            funding_amount,
            &shutdown_script,
            &open_channel.funding_udt_type_script,
        )?;

        let network = self.network.clone();
        let id = open_channel.channel_id;
        if let Some(channel) = self.channels.get(&id) {
            warn!("A channel of id {:?} is already created, returning it", &id);
            return Ok((channel.clone(), temp_channel_id, id));
        }

        let seed = self.generate_channel_seed();
        let (tx, rx) = oneshot::channel::<Hash256>();
        let channel = Actor::spawn_linked(
            Some(generate_channel_actor_name(&self.peer_id, &peer_id)),
            ChannelActor::new(
                self.get_public_key(),
                remote_pubkey,
                network.clone(),
                store,
                self.channel_subscribers.clone(),
            ),
            ChannelInitializationParameter::AcceptChannel(AcceptChannelParameter {
                funding_amount,
                reserved_ckb_amount,
                public_channel_info: open_channel.is_public().then_some(PublicChannelInfo::new(
                    min_tlc_value.unwrap_or(self.tlc_min_value),
                    tlc_expiry_delta.unwrap_or(self.tlc_expiry_delta),
                    tlc_fee_proportional_millionths.unwrap_or(self.tlc_fee_proportional_millionths),
                )),
                seed,
                open_channel,
                shutdown_script,
                channel_id_sender: Some(tx),
                max_tlc_number_in_flight: max_tlc_number_in_flight
                    .unwrap_or(MAX_TLC_NUMBER_IN_FLIGHT),
                max_tlc_value_in_flight: max_tlc_value_in_flight.unwrap_or(u128::MAX),
            }),
            network.clone().get_cell(),
        )
        .await
        .map_err(|e| ProcessingChannelError::SpawnErr(e.to_string()))?
        .0;
        let new_id = rx.await.expect("msg received");
        self.on_channel_created(new_id, &peer_id, channel.clone());
        Ok((channel, temp_channel_id, new_id))
    }

    // This function send the transaction to the network and then trace the transaction status.
    // Either the sending or the tracing may fail, in which case the callback will be called with
    // the error.
    async fn broadcast_tx_with_callback<F>(&self, transaction: TransactionView, callback: F)
    where
        F: Send + 'static + FnOnce(Result<TraceTxResponse, RactorErr<CkbChainMessage>>),
    {
        let chain = self.chain_actor.clone();
        // Spawn a new task to avoid blocking current actor message processing.
        ractor::concurrency::tokio_primatives::spawn(async move {
            debug!("Trying to broadcast transaction {:?}", &transaction);
            let result = match call_t!(
                &chain,
                CkbChainMessage::SendTx,
                DEFAULT_CHAIN_ACTOR_TIMEOUT,
                transaction.clone()
            )
            .expect(ASSUME_CHAIN_ACTOR_ALWAYS_ALIVE_FOR_NOW)
            {
                Err(err) => {
                    error!("Failed to send transaction to the network: {:?}", &err);
                    // TODO: the caller of this function will deem the failure returned here as permanent.
                    // But SendTx may only fail temporarily. We need to handle this case.
                    Ok(TraceTxResponse {
                        tx: None,
                        status: TxStatus {
                            status: Status::Rejected,
                            block_number: None,
                            block_hash: None,
                            tx_index: None,
                            reason: Some(format!("Sending transaction failed: {:?}", &err)),
                        },
                    })
                }
                Ok(_) => {
                    let tx_hash = transaction.hash();
                    // TODO: make number of confirmation to transaction configurable.
                    const NUM_CONFIRMATIONS: u64 = 4;
                    let request = TraceTxRequest {
                        tx_hash: tx_hash.clone(),
                        confirmations: NUM_CONFIRMATIONS,
                    };
                    debug!(
                        "Transaction sent to the network, waiting for it to be confirmed: {:?}",
                        &request.tx_hash
                    );
                    call_t!(
                        chain,
                        CkbChainMessage::TraceTx,
                        DEFAULT_CHAIN_ACTOR_TIMEOUT,
                        request.clone()
                    )
                }
            };

            callback(result);
        });
    }

    fn get_peer_session(&self, peer_id: &PeerId) -> Option<SessionId> {
        self.peer_session_map.get(peer_id).map(|s| s.0)
    }

    fn inbound_peer_sessions(&self) -> Vec<SessionId> {
        self.peer_session_map
            .values()
            .filter_map(|s| (s.1 == SessionType::Inbound).then_some(s.0))
            .collect()
    }

    fn num_of_outbound_peers(&self) -> usize {
        self.peer_session_map
            .values()
            .filter(|s| s.1 == SessionType::Outbound)
            .count()
    }

    fn is_connected(&self, peer_id: &PeerId) -> bool {
        self.peer_session_map.contains_key(peer_id)
    }

    pub fn get_n_peer_peer_ids(&self, n: usize, excluding: HashSet<PeerId>) -> Vec<PeerId> {
        self.peer_session_map
            .keys()
            .skip_while(|x| excluding.contains(x))
            .take(n)
            .cloned()
            .collect()
    }

    pub fn get_n_peer_sessions(&self, n: usize) -> Vec<SessionId> {
        self.peer_session_map
            .values()
            .take(n)
            .map(|s| s.0)
            .collect()
    }

    fn get_peer_pubkey(&self, peer_id: &PeerId) -> Option<Pubkey> {
        self.state_to_be_persisted.get_peer_pubkey(peer_id)
    }

    // TODO: this fn is duplicated with ChannelActorState::check_open_channel_parameters, but is not easy to refactor, just keep it for now.
    fn check_open_channel_parameters(
        &self,
        open_channel: &OpenChannel,
    ) -> Result<(), ProcessingChannelError> {
        let udt_type_script = &open_channel.funding_udt_type_script;

        // reserved_ckb_amount
        let occupied_capacity =
            occupied_capacity(&open_channel.shutdown_script, udt_type_script)?.as_u64();
        if open_channel.reserved_ckb_amount < occupied_capacity {
            return Err(ProcessingChannelError::InvalidParameter(format!(
                "Reserved CKB amount {} is less than {}",
                open_channel.reserved_ckb_amount, occupied_capacity,
            )));
        }

        // funding_fee_rate
        if open_channel.funding_fee_rate < DEFAULT_FEE_RATE {
            return Err(ProcessingChannelError::InvalidParameter(format!(
                "Funding fee rate is less than {}",
                DEFAULT_FEE_RATE,
            )));
        }

        // commitment_fee_rate
        if open_channel.commitment_fee_rate < DEFAULT_COMMITMENT_FEE_RATE {
            return Err(ProcessingChannelError::InvalidParameter(format!(
                "Commitment fee rate is less than {}",
                DEFAULT_COMMITMENT_FEE_RATE,
            )));
        }
        let commitment_fee =
            calculate_commitment_tx_fee(open_channel.commitment_fee_rate, udt_type_script);
        let reserved_fee = open_channel.reserved_ckb_amount - occupied_capacity;
        if commitment_fee * 2 > reserved_fee {
            return Err(ProcessingChannelError::InvalidParameter(format!(
                "Commitment fee {} which caculated by commitment fee rate {} is larger than half of reserved fee {}",
                commitment_fee, open_channel.commitment_fee_rate, reserved_fee
            )));
        }

        // commitment_delay_epoch
        let epoch =
            EpochNumberWithFraction::from_full_value_unchecked(open_channel.commitment_delay_epoch);
        if !epoch.is_well_formed() {
            return Err(ProcessingChannelError::InvalidParameter(format!(
                "Commitment delay epoch {} is not a valid value",
                open_channel.commitment_delay_epoch,
            )));
        }

        let min = EpochNumberWithFraction::new(MIN_COMMITMENT_DELAY_EPOCHS, 0, 1);
        if epoch < min {
            return Err(ProcessingChannelError::InvalidParameter(format!(
                "Commitment delay epoch {} is less than the minimal value {}",
                epoch, min
            )));
        }

        let max = EpochNumberWithFraction::new(MAX_COMMITMENT_DELAY_EPOCHS, 0, 1);
        if epoch > max {
            return Err(ProcessingChannelError::InvalidParameter(format!(
                "Commitment delay epoch {} is greater than the maximal value {}",
                epoch, max
            )));
        }

        // max_tlc_number_in_flight
        if open_channel.max_tlc_number_in_flight > SYS_MAX_TLC_NUMBER_IN_FLIGHT {
            return Err(ProcessingChannelError::InvalidParameter(format!(
                "Max TLC number in flight {} is greater than the system maximal value {}",
                open_channel.max_tlc_number_in_flight, SYS_MAX_TLC_NUMBER_IN_FLIGHT
            )));
        }

        Ok(())
    }

    async fn send_fiber_message_to_session(
        &self,
        session_id: SessionId,
        message: FiberMessage,
    ) -> crate::Result<()> {
        self.control
            .send_message_to(session_id, FIBER_PROTOCOL_ID, message.to_molecule_bytes())
            .await?;
        Ok(())
    }

    async fn send_fiber_message_to_peer(
        &self,
        peer_id: &PeerId,
        message: FiberMessage,
    ) -> crate::Result<()> {
        match self.get_peer_session(peer_id) {
            Some(session) => self.send_fiber_message_to_session(session, message).await,
            None => Err(Error::PeerNotFound(peer_id.clone())),
        }
    }

    async fn send_command_to_channel(
        &self,
        channel_id: Hash256,
        command: ChannelCommand,
    ) -> crate::Result<()> {
        match command {
            // Need to handle the force shutdown command specially because the ChannelActor may not exist when remote peer is disconnected.
            ChannelCommand::Shutdown(shutdown, rpc_reply) if shutdown.force => {
                if let Some(actor) = self.channels.get(&channel_id) {
                    actor.send_message(ChannelActorMessage::Command(ChannelCommand::Shutdown(
                        shutdown, rpc_reply,
                    )))?;
                    Ok(())
                } else {
                    match self.store.get_channel_actor_state(&channel_id) {
                        Some(mut state) => {
                            match state.state {
                                ChannelState::ChannelReady() => {
                                    debug!("Handling force shutdown command in ChannelReady state");
                                }
                                ChannelState::ShuttingDown(flags) => {
                                    debug!("Handling force shutdown command in ShuttingDown state, flags: {:?}", &flags);
                                }
                                _ => {
                                    let error = Error::ChannelError(
                                        ProcessingChannelError::InvalidState(format!(
                                            "Handling force shutdown command invalid state {:?}",
                                            &state.state
                                        )),
                                    );

                                    let _ = rpc_reply.send(Err(error.to_string()));
                                    return Err(error);
                                }
                            };

                            let transaction = state
                                .latest_commitment_transaction
                                .clone()
                                .expect("latest_commitment_transaction should exist when channel is in ChannelReady of ShuttingDown state");
                            self.network
                                .send_message(NetworkActorMessage::new_event(
                                    NetworkActorEvent::CommitmentTransactionPending(
                                        transaction,
                                        channel_id,
                                    ),
                                ))
                                .expect(ASSUME_NETWORK_ACTOR_ALIVE);

                            state.update_state(ChannelState::ShuttingDown(
                                ShuttingDownFlags::WAITING_COMMITMENT_CONFIRMATION,
                            ));
                            self.store.insert_channel_actor_state(state);

                            let _ = rpc_reply.send(Ok(()));
                            Ok(())
                        }
                        None => Err(Error::ChannelNotFound(channel_id)),
                    }
                }
            }
            _ => match self.channels.get(&channel_id) {
                Some(actor) => {
                    actor.send_message(ChannelActorMessage::Command(command))?;
                    Ok(())
                }
                None => Err(Error::ChannelNotFound(channel_id)),
            },
        }
    }

    async fn reestablish_channel(
        &mut self,
        peer_id: &PeerId,
        channel_id: Hash256,
    ) -> Result<ActorRef<ChannelActorMessage>, Error> {
        if let Some(actor) = self.channels.get(&channel_id) {
            debug!(
                "Channel {:x} already exists, skipping reestablishment",
                &channel_id
            );
            return Ok(actor.clone());
        }
        let remote_pubkey =
            self.get_peer_pubkey(peer_id)
                .ok_or(ProcessingChannelError::InvalidState(format!(
                    "Peer {:?}'s pubkey not found, this should never happen",
                    &peer_id
                )))?;

        debug!("Reestablishing channel {:x}", &channel_id);
        let (channel, _) = Actor::spawn_linked(
            Some(generate_channel_actor_name(&self.peer_id, peer_id)),
            ChannelActor::new(
                self.get_public_key(),
                remote_pubkey,
                self.network.clone(),
                self.store.clone(),
                self.channel_subscribers.clone(),
            ),
            ChannelInitializationParameter::ReestablishChannel(channel_id),
            self.network.get_cell(),
        )
        .await?;
        info!("channel {:x} reestablished successfully", &channel_id);
        self.on_channel_created(channel_id, peer_id, channel.clone());
        Ok(channel)
    }

    async fn on_peer_connected(
        &mut self,
        remote_peer_id: &PeerId,
        remote_pubkey: Pubkey,
        session: &SessionContext,
    ) {
        let store = self.store.clone();
        self.peer_session_map
            .insert(remote_peer_id.clone(), (session.id, session.ty));
        if self
            .state_to_be_persisted
            .save_peer_pubkey(remote_peer_id.clone(), remote_pubkey)
        {
            self.persist_state();
        }

        if self.auto_announce {
            let message = self.get_or_create_new_node_announcement_message();
            debug!(
                "Auto announcing our node to peer {:?} (message: {:?})",
                remote_peer_id, &message
            );
            let _ = self.network.send_message(NetworkActorMessage::new_command(
                NetworkActorCommand::BroadcastMessages(vec![
                    BroadcastMessageWithTimestamp::NodeAnnouncement(message),
                ]),
            ));
        } else {
            debug!(
                "Auto announcing is disabled, skipping node announcement to peer {:?}",
                remote_peer_id
            );
        }

        for channel_id in store.get_active_channel_ids_by_peer(remote_peer_id) {
            if let Err(e) = self.reestablish_channel(remote_peer_id, channel_id).await {
                error!("Failed to reestablish channel {:x}: {:?}", &channel_id, &e);
            }
        }
    }

    fn remove_channel(&mut self, channel_id: &Hash256) -> Option<ActorRef<ChannelActorMessage>> {
        self.channels
            .remove(channel_id)
            .inspect(|_| self.outpoint_channel_map.retain(|_, v| v != channel_id))
    }

    fn on_peer_disconnected(&mut self, id: &PeerId) {
        if let Some(session) = self.peer_session_map.remove(id) {
            if let Some(channel_ids) = self.session_channels_map.remove(&session.0) {
                for channel_id in channel_ids {
                    if let Some(channel) = self.remove_channel(&channel_id) {
                        let _ = channel.send_message(ChannelActorMessage::Event(
                            ChannelEvent::PeerDisconnected,
                        ));
                    }
                }
            }
        }
    }

    pub(crate) fn get_peer_addresses(&self, peer_id: &PeerId) -> HashSet<Multiaddr> {
        self.get_peer_pubkey(peer_id)
            .and_then(|pk| self.store.get_latest_node_announcement(&pk))
            .map(|a| a.addresses)
            .unwrap_or_default()
            .into_iter()
            .chain(self.state_to_be_persisted.get_peer_addresses(peer_id))
            .collect()
    }

    pub(crate) fn save_peer_address(&mut self, peer_id: PeerId, address: Multiaddr) -> bool {
        if self
            .state_to_be_persisted
            .save_peer_address(peer_id, address)
        {
            self.persist_state();
            true
        } else {
            false
        }
    }

    fn persist_state(&self) {
        self.store
            .insert_network_actor_state(&self.peer_id, self.state_to_be_persisted.clone());
    }

    fn on_channel_created(
        &mut self,
        id: Hash256,
        peer_id: &PeerId,
        actor: ActorRef<ChannelActorMessage>,
    ) {
        if let Some(session) = self.get_peer_session(peer_id) {
            self.channels.insert(id, actor.clone());
            self.session_channels_map
                .entry(session)
                .or_default()
                .insert(id);
        }
        debug!("Channel {:x} created", &id);
        // Notify outside observers.
        self.network
            .send_message(NetworkActorMessage::new_notification(
                NetworkServiceEvent::ChannelCreated(peer_id.clone(), id),
            ))
            .expect(ASSUME_NETWORK_MYSELF_ALIVE);
    }

    async fn on_closing_transaction_pending(
        &mut self,
        channel_id: Hash256,
        peer_id: PeerId,
        transaction: TransactionView,
    ) {
        let tx_hash: Byte32 = transaction.hash();
        info!(
            "Channel ({:?}) to peer {:?} is closed. Broadcasting closing transaction ({:?}) now.",
            &channel_id, &peer_id, &tx_hash
        );
        let network: ActorRef<NetworkActorMessage> = self.network.clone();
        self.broadcast_tx_with_callback(transaction, move |result| {
            let message = match result {
                Ok(TraceTxResponse {
                    status:
                        TxStatus {
                            status: Status::Committed,
                            ..
                        },
                    ..
                }) => {
                    info!("Cloisng transaction {:?} confirmed", &tx_hash);
                    NetworkActorEvent::ClosingTransactionConfirmed(peer_id, channel_id, tx_hash)
                }
                Ok(status) => {
                    error!(
                        "Closing transaction {:?} failed to be confirmed with final status {:?}",
                        &tx_hash, &status
                    );
                    NetworkActorEvent::ClosingTransactionFailed(peer_id, channel_id, tx_hash)
                }
                Err(err) => {
                    error!("Failed to trace transaction {:?}: {:?}", &tx_hash, &err);
                    NetworkActorEvent::ClosingTransactionFailed(peer_id, channel_id, tx_hash)
                }
            };
            network
                .send_message(NetworkActorMessage::new_event(message))
                .expect(ASSUME_NETWORK_MYSELF_ALIVE);
        })
        .await;
    }

    async fn on_closing_transaction_confirmed(
        &mut self,
        peer_id: &PeerId,
        channel_id: &Hash256,
        tx_hash: Byte32,
    ) {
        self.send_message_to_channel_actor(
            *channel_id,
            None,
            ChannelActorMessage::Event(ChannelEvent::ClosingTransactionConfirmed),
        )
        .await;
        self.remove_channel(channel_id);
        if let Some(session) = self.get_peer_session(peer_id) {
            if let Some(set) = self.session_channels_map.get_mut(&session) {
                set.remove(channel_id);
            }
        }
        // Notify outside observers.
        self.network
            .send_message(NetworkActorMessage::new_notification(
                NetworkServiceEvent::ChannelClosed(peer_id.clone(), *channel_id, tx_hash),
            ))
            .expect(ASSUME_NETWORK_MYSELF_ALIVE);
    }

    pub async fn on_open_channel_msg(
        &mut self,
        peer_id: PeerId,
        open_channel: OpenChannel,
    ) -> ProcessingChannelResult {
        self.check_open_channel_parameters(&open_channel)?;

        if let Some(udt_type_script) = &open_channel.funding_udt_type_script {
            if !check_udt_script(udt_type_script) {
                return Err(ProcessingChannelError::InvalidParameter(format!(
                    "Invalid UDT type script: {:?}",
                    udt_type_script
                )));
            }
        }

        let id = open_channel.channel_id;
        if let Some(channel) = self.to_be_accepted_channels.get(&id) {
            warn!(
                "A channel from {:?} of id {:?} is already awaiting to be accepted: {:?}",
                &peer_id, &id, channel
            );
            return Err(ProcessingChannelError::InvalidParameter(format!(
                "A channel from {:?} of id {:?} is already awaiting to be accepted",
                &peer_id, &id,
            )));
        }
        debug!(
            "Channel from {:?} of id {:?} is now awaiting to be accepted: {:?}",
            &peer_id, &id, &open_channel
        );
        self.to_be_accepted_channels
            .insert(id, (peer_id.clone(), open_channel));
        // Notify outside observers.
        self.network
            .clone()
            .send_message(NetworkActorMessage::new_notification(
                NetworkServiceEvent::ChannelPendingToBeAccepted(peer_id, id),
            ))
            .expect(ASSUME_NETWORK_MYSELF_ALIVE);
        Ok(())
    }

    async fn on_funding_transaction_pending(
        &mut self,
        transaction: Transaction,
        outpoint: OutPoint,
        channel_id: Hash256,
    ) {
        // Just a sanity check to ensure that no two channels are associated with the same outpoint.
        if let Some(old) = self.pending_channels.remove(&outpoint) {
            if old != channel_id {
                panic!("Trying to associate a new channel id {:?} with the same outpoint {:?} when old channel id is {:?}. Rejecting.", channel_id, outpoint, old);
            }
        }
        self.pending_channels.insert(outpoint.clone(), channel_id);
        // TODO: try to broadcast the transaction to the network.
        let transaction = transaction.into_view();
        let tx_hash: Byte32 = transaction.hash();
        debug!(
            "Funding transaction (outpoint {:?}) for channel {:?} is now ready. Broadcast it {:?} now.",
            &outpoint, &channel_id, &tx_hash
        );
        let network = self.network.clone();
        let chain = self.chain_actor.clone();
        self.broadcast_tx_with_callback(transaction, move |result| {
            match result {
                Ok(TraceTxResponse {
                    status:
                        TxStatus {
                            status: Status::Committed,
                            block_hash: Some(block_hash),
                            ..
                        },
                    ..
                }) => {
                    tokio::spawn( async move  {
                        match call!(
                            chain,
                            |reply| CkbChainMessage::GetBlockTimestamp(
                                GetBlockTimestampRequest::from_block_hash(block_hash.clone()), reply
                            )
                        ) {
                            Ok(Ok(Some(timestamp))) => {
                                info!("Funding transaction {:?} confirmed", &tx_hash);
                                // Notify outside observers.
                                network.send_message(NetworkActorMessage::new_event(
                                    NetworkActorEvent::FundingTransactionConfirmed(
                                        outpoint.clone(),
                                        block_hash.clone(),
                                        DUMMY_FUNDING_TX_INDEX,
                                        timestamp,
                                    )
                                ))
                                .expect(ASSUME_NETWORK_MYSELF_ALIVE);
                                return;
                            },
                            Ok(Ok(None)) => {
                                error!(
                                    "Failed to get block timestamp for block hash {:?}: block not found",
                                    &block_hash
                                );
                            }
                            Ok(Err(err)) => {
                                error!(
                                    "Failed to get block timestamp for block hash {:?}: {:?}",
                                    &block_hash, &err
                                );
                            }
                            Err(err) => {
                                error!(
                                    "Failed to get block timestamp for block hash {:?}: {:?}",
                                    &block_hash, &err
                                );
                            }
                        }
                    });
                }
                Ok(status) => {
                    error!(
                        "Funding transaction {:?} failed to be confirmed with final status {:?}",
                        &tx_hash, &status
                    );
                    // Notify outside observers.
                    network
                        .send_message(NetworkActorMessage::new_event(                    NetworkActorEvent::FundingTransactionFailed(outpoint)
                    ))
                        .expect(ASSUME_NETWORK_MYSELF_ALIVE);
                }
                Err(err) => {
                    error!("Failed to trace transaction {:?}: {:?}", &tx_hash, &err);
                    // Notify outside observers.
                    network
                        .send_message(NetworkActorMessage::new_event(                    NetworkActorEvent::FundingTransactionFailed(outpoint)
                    ))
                        .expect(ASSUME_NETWORK_MYSELF_ALIVE);
                }
            };
        })
        .await;
    }

    async fn on_commitment_transaction_pending(
        &mut self,
        transaction: Transaction,
        channel_id: Hash256,
    ) {
        let transaction = transaction.into_view();
        let tx_hash: Byte32 = transaction.hash();
        debug!(
            "Commitment transaction for channel {:?} is now ready. Broadcast it {:?} now.",
            &channel_id, &tx_hash
        );

        let network = self.network.clone();
        self.broadcast_tx_with_callback(transaction, move |result| {
            let message = match result {
                Ok(TraceTxResponse {
                    status:
                        TxStatus {
                            status: Status::Committed,
                            ..
                        },
                    ..
                }) => {
                    info!("Commitment transaction {:?} confirmed", tx_hash,);
                    NetworkActorEvent::CommitmentTransactionConfirmed(tx_hash.into(), channel_id)
                }
                Ok(status) => {
                    error!(
                        "Commitment transaction {:?} failed to be confirmed with final status {:?}",
                        &tx_hash, &status
                    );
                    NetworkActorEvent::CommitmentTransactionFailed(channel_id, tx_hash)
                }
                Err(err) => {
                    error!(
                        "Failed to trace commitment transaction {:?}: {:?}",
                        &tx_hash, &err
                    );
                    NetworkActorEvent::CommitmentTransactionFailed(channel_id, tx_hash)
                }
            };
            network
                .send_message(NetworkActorMessage::new_event(message))
                .expect(ASSUME_NETWORK_MYSELF_ALIVE);
        })
        .await;
    }

    async fn on_funding_transaction_confirmed(
        &mut self,
        outpoint: OutPoint,
        block_hash: H256,
        tx_index: u32,
        timestamp: u64,
    ) {
        debug!("Funding transaction is confirmed: {:?}", &outpoint);
        let channel_id = match self.pending_channels.remove(&outpoint) {
            Some(channel_id) => channel_id,
            None => {
                warn!(
                    "Funding transaction confirmed for outpoint {:?} but no channel found",
                    &outpoint
                );
                return;
            }
        };
        self.send_message_to_channel_actor(
            channel_id,
            None,
            ChannelActorMessage::Event(ChannelEvent::FundingTransactionConfirmed(
                block_hash, tx_index, timestamp,
            )),
        )
        .await;
    }

    async fn on_commitment_transaction_confirmed(&mut self, tx_hash: Hash256, channel_id: Hash256) {
        debug!("Commitment transaction is confirmed: {:?}", tx_hash);
        self.send_message_to_channel_actor(
            channel_id,
            None,
            ChannelActorMessage::Event(ChannelEvent::CommitmentTransactionConfirmed),
        )
        .await;
    }

    async fn send_message_to_channel_actor(
        &mut self,
        channel_id: Hash256,
        // Sometimes we need to know the peer id in order to send the message to the channel actor.
        peer_id: Option<&PeerId>,
        message: ChannelActorMessage,
    ) {
        match self.channels.get(&channel_id) {
            None => match (message, peer_id) {
                // There is some chance that the peer send a message related to a channel that is not created yet,
                // e.g. when we just started trying to reestablish channel, we may have
                // no reference to that channel yet.
                // We should stash the message and process it later.
                // TODO: ban the adversary who constantly send messages related to non-existing channels.
                (
                    ChannelActorMessage::PeerMessage(FiberChannelMessage::ReestablishChannel(r)),
                    Some(remote_peer_id),
                ) if self.store.get_channel_actor_state(&channel_id).is_some() => {
                    debug!("Received a ReestablishChannel message for channel {:?} which has persisted state, but no corresponding channel actor, starting it now", &channel_id);
                    match self.reestablish_channel(remote_peer_id, channel_id).await {
                        Ok(actor) => {
                            actor
                                .send_message(ChannelActorMessage::PeerMessage(
                                    FiberChannelMessage::ReestablishChannel(r),
                                ))
                                .expect("channel actor alive");
                        }
                        Err(e) => {
                            error!("Failed to reestablish channel {:x}: {:?}", &channel_id, &e);
                        }
                    }
                }
                (message, _) => {
                    error!(
                            "Failed to send message to channel actor: channel {:?} not found, message: {:?}",
                            &channel_id, &message,
                        );
                }
            },
            Some(actor) => {
                actor.send_message(message).expect("channel actor alive");
            }
        }
    }
}

pub struct NetworkActorStartArguments {
    pub config: FiberConfig,
    pub tracker: TaskTracker,
    pub channel_subscribers: ChannelSubscribers,
    pub default_shutdown_script: Script,
}

#[rasync_trait]
impl<S> Actor for NetworkActor<S>
where
    S: NetworkActorStateStore
        + ChannelActorStateStore
        + NetworkGraphStateStore
        + GossipMessageStore
        + InvoiceStore
        + Clone
        + Send
        + Sync
        + 'static,
{
    type Msg = NetworkActorMessage;
    type State = NetworkActorState<S>;
    type Arguments = NetworkActorStartArguments;

    async fn pre_start(
        &self,
        myself: ActorRef<Self::Msg>,
        args: Self::Arguments,
    ) -> Result<Self::State, ActorProcessingErr> {
        let NetworkActorStartArguments {
            config,
            tracker,
            channel_subscribers,
            default_shutdown_script,
        } = args;
        let now = SystemTime::now()
            .duration_since(SystemTime::UNIX_EPOCH)
            .expect("SystemTime::now() should after UNIX_EPOCH");
        let kp = config
            .read_or_generate_secret_key()
            .expect("read or generate secret key");
        let private_key = <[u8; 32]>::try_from(kp.as_ref())
            .expect("valid length for key")
            .into();
        let entropy = blake2b_hash_with_salt(
            [kp.as_ref(), now.as_nanos().to_le_bytes().as_ref()]
                .concat()
                .as_slice(),
            b"FIBER_NETWORK_ENTROPY",
        );
        let secio_kp = SecioKeyPair::from(kp);
        let secio_pk = secio_kp.public_key();
        let my_peer_id: PeerId = PeerId::from(secio_pk);
        let handle = MyServiceHandle::new(myself.clone());
        let fiber_handle = FiberProtocolHandle::from(&handle);
        let (gossip_handle, store_update_subscriber) = GossipProtocolHandle::new(
            Some(format!("gossip actor {:?}", my_peer_id)),
            Duration::from_millis(config.gossip_network_maintenance_interval_ms()).into(),
            Duration::from_millis(config.gossip_store_maintenance_interval_ms()).into(),
            config.announce_private_addr(),
            self.store.clone(),
            self.chain_actor.clone(),
            myself.get_cell(),
        )
        .await;
        let graph = self.network_graph.read().await;
        let graph_subscribing_cursor = graph
            .get_latest_cursor()
            .go_back_for_some_time(MAX_GRAPH_MISSING_BROADCAST_MESSAGE_TIMESTAMP_DRIFT);

        store_update_subscriber
            .subscribe(graph_subscribing_cursor, myself.clone(), |m| {
                Some(NetworkActorMessage::new_event(
                    NetworkActorEvent::GossipMessageUpdates(m),
                ))
            })
            .await
            .expect("subscribe to gossip store updates");
        let gossip_actor = gossip_handle.actor().clone();
        let mut service = ServiceBuilder::default()
            .insert_protocol(fiber_handle.create_meta())
            .insert_protocol(gossip_handle.create_meta())
            .handshake_type(secio_kp.into())
            .build(handle);
        let mut listening_addr = service
            .listen(
                MultiAddr::from_str(config.listening_addr())
                    .expect("valid tentacle listening address"),
            )
            .await
            .expect("listen tentacle");

        listening_addr.push(Protocol::P2P(Cow::Owned(my_peer_id.clone().into_bytes())));
        let mut announced_addrs = Vec::with_capacity(config.announced_addrs.len() + 1);
        if config.announce_listening_addr() {
            announced_addrs.push(listening_addr.clone());
        }
        for announced_addr in &config.announced_addrs {
            let mut multiaddr =
                MultiAddr::from_str(announced_addr.as_str()).expect("valid announced listen addr");
            match multiaddr.pop() {
                Some(Protocol::P2P(c)) => {
                    // If the announced listen addr has a peer id, it must match our peer id.
                    if c.as_ref() != my_peer_id.as_bytes() {
                        panic!("Announced listen addr is using invalid peer id: announced addr {}, actual peer id {:?}", announced_addr, my_peer_id);
                    }
                }
                Some(component) => {
                    // Push this unrecognized component back to the multiaddr.
                    multiaddr.push(component);
                }
                None => {
                    // Should never happen
                }
            }
            // Push our peer id to the multiaddr.
            multiaddr.push(Protocol::P2P(Cow::Owned(my_peer_id.clone().into_bytes())));
            announced_addrs.push(multiaddr);
        }

        if !config.announce_private_addr.unwrap_or_default() {
            announced_addrs.retain(|addr| {
                multiaddr_to_socketaddr(addr)
                    .map(|socket_addr| is_reachable(socket_addr.ip()))
                    .unwrap_or_default()
            });
        }

        info!(
            "Started listening tentacle on {:?}, peer id {:?}, announced addresses {:?}",
            &listening_addr, &my_peer_id, &announced_addrs
        );

        let control = service.control().to_owned();

        myself
            .send_message(NetworkActorMessage::new_notification(
                NetworkServiceEvent::NetworkStarted(
                    my_peer_id.clone(),
                    listening_addr.clone(),
                    announced_addrs.clone(),
                ),
            ))
            .expect(ASSUME_NETWORK_MYSELF_ALIVE);

        tracker.spawn(async move {
            service.run().await;
            debug!("Tentacle service stopped");
        });

        let mut state_to_be_persisted = self
            .store
            .get_network_actor_state(&my_peer_id)
            .unwrap_or_default();

        for bootnode in &config.bootnode_addrs {
            let addr = Multiaddr::from_str(bootnode.as_str()).expect("valid bootnode");
            let peer_id = extract_peer_id(&addr).expect("valid peer id");
            state_to_be_persisted.save_peer_address(peer_id, addr);
        }

        let chain_actor = self.chain_actor.clone();

        let mut state = NetworkActorState {
            store: self.store.clone(),
            state_to_be_persisted,
            node_name: config.announced_node_name,
            peer_id: my_peer_id,
            announced_addrs,
            auto_announce: config.auto_announce_node(),
            last_node_announcement_message: None,
            private_key,
            entropy,
            default_shutdown_script,
            network: myself.clone(),
            control,
            peer_session_map: Default::default(),
            session_channels_map: Default::default(),
            channels: Default::default(),
            outpoint_channel_map: Default::default(),
            to_be_accepted_channels: Default::default(),
            pending_channels: Default::default(),
            chain_actor,
            open_channel_auto_accept_min_ckb_funding_amount: config
                .open_channel_auto_accept_min_ckb_funding_amount(),
            auto_accept_channel_ckb_funding_amount: config.auto_accept_channel_ckb_funding_amount(),
            tlc_expiry_delta: config.tlc_expiry_delta(),
            tlc_min_value: config.tlc_min_value(),
            tlc_max_value: config.tlc_max_value(),
            tlc_fee_proportional_millionths: config.tlc_fee_proportional_millionths(),
            gossip_actor,
            channel_subscribers,
            max_inbound_peers: config.max_inbound_peers(),
            min_outbound_peers: config.min_outbound_peers(),
        };

        // Save our own NodeInfo to the network graph.
        let node_announcement = state.get_or_create_new_node_announcement_message();
        myself.send_message(NetworkActorMessage::new_command(
            NetworkActorCommand::ProcessBroadcastMessage(BroadcastMessage::NodeAnnouncement(
                node_announcement.clone(),
            )),
        ))?;

        let announce_node_interval_seconds = config.announce_node_interval_seconds();
        if announce_node_interval_seconds > 0 {
            myself.send_interval(Duration::from_secs(announce_node_interval_seconds), || {
                NetworkActorMessage::new_command(NetworkActorCommand::BroadcastLocalInfo(
                    LocalInfoKind::NodeAnnouncement,
                ))
            });
        }

        // Save bootnodes to the network actor state.
        state.persist_state();

        Ok(state)
    }

    async fn post_start(
        &self,
        myself: ActorRef<Self::Msg>,
        state: &mut Self::State,
    ) -> Result<(), ActorProcessingErr> {
        debug!("Trying to connect to peers with mutual channels");
        for (peer_id, channel_id, channel_state) in self.store.get_channel_states(None) {
            let addresses = state.get_peer_addresses(&peer_id);

            debug!(
                "Reconnecting channel {:x} peers {:?} in state {:?} with addresses {:?}",
                &channel_id, &peer_id, &channel_state, &addresses
            );
            for addr in addresses {
                myself
                    .send_message(NetworkActorMessage::new_command(
                        NetworkActorCommand::ConnectPeer(addr),
                    ))
                    .expect(ASSUME_NETWORK_MYSELF_ALIVE);
            }
        }

        myself
            .send_message(NetworkActorMessage::new_command(
                NetworkActorCommand::MaintainConnections,
            ))
            .expect(ASSUME_NETWORK_MYSELF_ALIVE);
        myself.send_interval(MAINTAINING_CONNECTIONS_INTERVAL, || {
            NetworkActorMessage::new_command(NetworkActorCommand::MaintainConnections)
        });
        Ok(())
    }

    async fn handle(
        &self,
        myself: ActorRef<Self::Msg>,
        message: Self::Msg,
        state: &mut Self::State,
    ) -> Result<(), ActorProcessingErr> {
        match message {
            NetworkActorMessage::Event(event) => {
                if let Err(err) = self.handle_event(myself, state, event).await {
                    error!("Failed to handle fiber network event: {}", err);
                }
            }
            NetworkActorMessage::Command(command) => {
                if let Err(err) = self.handle_command(myself, state, command).await {
                    error!("Failed to handle fiber network command: {}", err);
                }
            }
            NetworkActorMessage::Notification(event) => {
                if let Err(err) = self.event_sender.send(event).await {
                    error!("Failed to notify outside observers: {}", err);
                }
            }
        }
        Ok(())
    }

    async fn post_stop(
        &self,
        _myself: ActorRef<Self::Msg>,
        state: &mut Self::State,
    ) -> Result<(), ActorProcessingErr> {
        if let Err(err) = state.control.close().await {
            error!("Failed to close tentacle service: {}", err);
        }
        debug!("Saving network actor state for {:?}", state.peer_id);
        state.persist_state();
        debug!("Network service for {:?} shutdown", state.peer_id);
        // The event receiver may have been closed already.
        // We ignore the error here.
        let _ = self
            .event_sender
            .send(NetworkServiceEvent::NetworkStopped(state.peer_id.clone()))
            .await;
        Ok(())
    }

    async fn handle_supervisor_evt(
        &self,
        _myself: ActorRef<Self::Msg>,
        message: SupervisionEvent,
        _state: &mut Self::State,
    ) -> Result<(), ActorProcessingErr> {
        match message {
            SupervisionEvent::ActorTerminated(who, _, _) => {
                debug!("Actor {:?} terminated", who);
            }
            SupervisionEvent::ActorPanicked(who, err) => {
                panic!("Actor unexpectedly panicked (id: {:?}): {:?}", who, err);
            }
            _ => {}
        }
        Ok(())
    }
}

#[derive(Clone, Debug)]
struct FiberProtocolHandle {
    actor: ActorRef<NetworkActorMessage>,
}

impl FiberProtocolHandle {
    fn create_meta(self) -> ProtocolMeta {
        MetaBuilder::new()
            .id(FIBER_PROTOCOL_ID)
            .service_handle(move || {
                let handle = Box::new(self);
                ProtocolHandle::Callback(handle)
            })
            .build()
    }
}

#[async_trait]
impl ServiceProtocol for FiberProtocolHandle {
    async fn init(&mut self, _context: &mut ProtocolContext) {}

    async fn connected(&mut self, context: ProtocolContextMutRef<'_>, _version: &str) {
        let _session = context.session;
        if let Some(remote_pubkey) = context.session.remote_pubkey.clone() {
            let remote_peer_id = PeerId::from_public_key(&remote_pubkey);
            try_send_actor_message(
                &self.actor,
                NetworkActorMessage::new_event(NetworkActorEvent::PeerConnected(
                    remote_peer_id,
                    remote_pubkey.into(),
                    context.session.clone(),
                )),
            );
        } else {
            warn!("Peer connected without remote pubkey {:?}", context.session);
        }
    }

    async fn disconnected(&mut self, context: ProtocolContextMutRef<'_>) {
        match context.session.remote_pubkey.as_ref() {
            Some(pubkey) => {
                let peer_id = PeerId::from_public_key(pubkey);
                try_send_actor_message(
                    &self.actor,
                    NetworkActorMessage::new_event(NetworkActorEvent::PeerDisconnected(
                        peer_id,
                        context.session.clone(),
                    )),
                );
            }
            None => {
                unreachable!("Received message without remote pubkey");
            }
        }
    }

    async fn received(&mut self, context: ProtocolContextMutRef<'_>, data: Bytes) {
        let msg = unwrap_or_return!(FiberMessage::from_molecule_slice(&data), "parse message");
        match context.session.remote_pubkey.as_ref() {
            Some(pubkey) => {
                let peer_id = PeerId::from_public_key(pubkey);
                try_send_actor_message(
                    &self.actor,
                    NetworkActorMessage::new_event(NetworkActorEvent::FiberMessage(peer_id, msg)),
                );
            }
            None => {
                unreachable!("Received message without remote pubkey");
            }
        }
    }

    async fn notify(&mut self, _context: &mut ProtocolContext, _token: u64) {}
}

#[derive(Clone, Debug)]
struct MyServiceHandle {
    actor: ActorRef<NetworkActorMessage>,
}

impl MyServiceHandle {
    fn new(actor: ActorRef<NetworkActorMessage>) -> Self {
        MyServiceHandle { actor }
    }
}

impl From<&MyServiceHandle> for FiberProtocolHandle {
    fn from(handle: &MyServiceHandle) -> Self {
        FiberProtocolHandle {
            actor: handle.actor.clone(),
        }
    }
}

#[async_trait]
impl ServiceHandle for MyServiceHandle {
    async fn handle_error(&mut self, _context: &mut ServiceContext, error: ServiceError) {
        trace!("Service error: {:?}", error);
        // TODO
        // ServiceError::DialerError => remove address from peer store
        // ServiceError::ProtocolError => ban peer
    }
    async fn handle_event(&mut self, _context: &mut ServiceContext, event: ServiceEvent) {
        trace!("Service event: {:?}", event);
    }
}

// If we are closing the whole network service, we may have already stopped the network actor.
// In that case the send_message will fail.
// Ideally, we should close tentacle network service first, then stop the network actor.
// But ractor provides only api for `post_stop` instead of `pre_stop`.
fn try_send_actor_message(actor: &ActorRef<NetworkActorMessage>, message: NetworkActorMessage) {
    let _ = actor.send_message(message);
}

pub async fn start_network<
    S: NetworkActorStateStore
        + ChannelActorStateStore
        + NetworkGraphStateStore
        + GossipMessageStore
        + InvoiceStore
        + Clone
        + Send
        + Sync
        + 'static,
>(
    config: FiberConfig,
    chain_actor: ActorRef<CkbChainMessage>,
    event_sender: mpsc::Sender<NetworkServiceEvent>,
    tracker: TaskTracker,
    root_actor: ActorCell,
    store: S,
    channel_subscribers: ChannelSubscribers,
    network_graph: Arc<RwLock<NetworkGraph<S>>>,
    default_shutdown_script: Script,
) -> ActorRef<NetworkActorMessage> {
    let my_pubkey = config.public_key();
    let my_peer_id = PeerId::from_public_key(&my_pubkey);

    let (actor, _handle) = Actor::spawn_linked(
        Some(format!("Network {}", my_peer_id)),
        NetworkActor::new(event_sender, chain_actor, store, network_graph),
        NetworkActorStartArguments {
            config,
            tracker,
            channel_subscribers,
            default_shutdown_script,
        },
        root_actor,
    )
    .await
    .expect("Failed to start network actor");

    actor
}<|MERGE_RESOLUTION|>--- conflicted
+++ resolved
@@ -60,15 +60,9 @@
 use super::graph::{NetworkGraph, NetworkGraphStateStore, SessionRoute};
 use super::key::blake2b_hash_with_salt;
 use super::types::{
-<<<<<<< HEAD
-    BroadcastMessage, BroadcastMessageQuery, EcdsaSignature, FiberMessage, ForwardTlcResult,
-    GossipMessage, Hash256, NodeAnnouncement, OpenChannel, PaymentHopData, Privkey, Pubkey,
-    RemoveTlcReason, TlcErr, TlcErrData, TlcErrorCode,
-=======
     BroadcastMessage, BroadcastMessageQuery, BroadcastMessageWithTimestamp, EcdsaSignature,
-    FiberMessage, GossipMessage, Hash256, NodeAnnouncement, OpenChannel, PaymentHopData, Privkey,
-    Pubkey, RemoveTlcReason, TlcErr, TlcErrData, TlcErrorCode,
->>>>>>> b972450c
+    FiberMessage, ForwardTlcResult, GossipMessage, Hash256, NodeAnnouncement, OpenChannel,
+    PaymentHopData, Privkey, Pubkey, RemoveTlcReason, TlcErr, TlcErrData, TlcErrorCode,
 };
 use super::{FiberConfig, ASSUME_NETWORK_ACTOR_ALIVE};
 
