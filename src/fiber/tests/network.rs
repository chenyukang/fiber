--- conflicted
+++ resolved
@@ -1,29 +1,17 @@
 use super::test_utils::{init_tracing, NetworkNode};
-use crate::fiber::config::DEFAULT_TLC_EXPIRY_DELTA;
-use crate::fiber::network::SendPaymentData;
-use crate::fiber::tests::test_utils::gen_rand_keypair;
-use crate::fiber::tests::test_utils::generate_pubkey;
-use crate::fiber::tests::test_utils::rand_sha256_hash;
-use crate::invoice::InvoiceBuilder;
 use crate::{
     fiber::{
-<<<<<<< HEAD
         channel::{MESSAGE_OF_NODE1_FLAG, MESSAGE_OF_NODE2_FLAG},
         gossip::GossipMessageStore,
         graph::ChannelUpdateInfo,
         network::{get_chain_hash, NetworkActorStateStore},
-=======
-        channel::ShutdownInfo,
-        graph::{ChannelInfo, NetworkGraphStateStore},
-        network::{get_chain_hash, NetworkActorStateStore, SendPaymentCommand},
->>>>>>> d72a274c
         tests::test_utils::NetworkNodeConfigBuilder,
         types::{
             BroadcastMessage, ChannelAnnouncement, ChannelUpdate, NodeAnnouncement, Privkey, Pubkey,
         },
         NetworkActorCommand, NetworkActorEvent, NetworkActorMessage,
     },
-    now_timestamp, NetworkServiceEvent,
+    now_timestamp_as_millis_u64, NetworkServiceEvent,
 };
 use ckb_hash::blake2b_256;
 use ckb_jsonrpc_types::Status;
@@ -35,8 +23,6 @@
     packed::OutPoint,
     prelude::{Builder, Entity, Pack},
 };
-use core::time::Duration;
-use musig2::PartialSignature;
 use std::{borrow::Cow, str::FromStr};
 use tentacle::{
     multiaddr::{MultiAddr, Protocol},
@@ -78,9 +64,9 @@
 ) -> (NodeAnnouncement, NodeAnnouncement, ChannelAnnouncement) {
     let x_only_pub_key = priv_key.x_only_pub_key();
     let sk1 = Privkey::from([1u8; 32]);
-    let node_announcement1 = create_fake_node_announcement_mesage_with_priv_key(&sk1);
+    let node_announcement1 = create_node_announcement_mesage_with_priv_key(&sk1);
     let sk2 = Privkey::from([2u8; 32]);
-    let node_announcement2 = create_fake_node_announcement_mesage_with_priv_key(&sk2);
+    let node_announcement2 = create_node_announcement_mesage_with_priv_key(&sk2);
 
     let mut channel_announcement = ChannelAnnouncement::new_unsigned(
         &sk1.pubkey(),
@@ -99,19 +85,25 @@
     (node_announcement1, node_announcement2, channel_announcement)
 }
 
-fn create_fake_node_announcement_mesage_with_priv_key(priv_key: &Privkey) -> NodeAnnouncement {
+fn create_node_announcement_mesage_with_priv_key(priv_key: &Privkey) -> NodeAnnouncement {
     let node_name = "fake node";
     let addresses =
         vec!["/ip4/1.1.1.1/tcp/8346/p2p/QmaFDJb9CkMrXy7nhTWBY5y9mvuykre3EzzRsCJUAVXprZ"]
             .iter()
             .map(|x| MultiAddr::from_str(x).expect("valid multiaddr"))
             .collect();
-    NodeAnnouncement::new(node_name.into(), addresses, priv_key, now_timestamp(), 0)
+    NodeAnnouncement::new(
+        node_name.into(),
+        addresses,
+        priv_key,
+        now_timestamp_as_millis_u64(),
+        0,
+    )
 }
 
 fn create_fake_node_announcement_mesage() -> NodeAnnouncement {
     let priv_key = get_test_priv_key();
-    create_fake_node_announcement_mesage_with_priv_key(&priv_key)
+    create_node_announcement_mesage_with_priv_key(&priv_key)
 }
 
 #[tokio::test]
@@ -227,7 +219,7 @@
         channel_update
     };
 
-    let channel_update_of_node1 = create_channel_update(now_timestamp(), 0, sk1);
+    let channel_update_of_node1 = create_channel_update(now_timestamp_as_millis_u64(), 0, sk1);
     tokio::time::sleep(tokio::time::Duration::from_secs(1)).await;
 
     let new_channel_info = node
@@ -239,7 +231,7 @@
         Some(ChannelUpdateInfo::from(&channel_update_of_node1))
     );
 
-    let channel_update_of_node2 = create_channel_update(now_timestamp(), 1, sk2);
+    let channel_update_of_node2 = create_channel_update(now_timestamp_as_millis_u64(), 1, sk2);
     tokio::time::sleep(tokio::time::Duration::from_secs(1)).await;
 
     let new_channel_info = node
@@ -269,7 +261,7 @@
         let mut channel_update = ChannelUpdate::new_unsigned(
             get_chain_hash(),
             channel_info.out_point().clone(),
-            now_timestamp(),
+            now_timestamp_as_millis_u64(),
             message_flag,
             0,
             42,
@@ -539,6 +531,8 @@
 
 #[tokio::test]
 async fn test_persisting_announced_nodes() {
+    init_tracing();
+
     let mut node = NetworkNode::new_with_node_name("test").await;
 
     let announcement = create_fake_node_announcement_mesage();
@@ -610,300 +604,4 @@
         |event| matches!(event, NetworkServiceEvent::PeerConnected(id, _addr) if id == node1_id),
     )
     .await;
-}
-
-#[test]
-fn test_announcement_message_serialize() {
-    let capacity = 42;
-    let priv_key: Privkey = get_test_priv_key();
-    let pubkey = priv_key.x_only_pub_key().serialize();
-    let pubkey_hash = &blake2b_256(pubkey.as_slice())[0..20];
-    let tx = TransactionView::new_advanced_builder()
-        .output(
-            CellOutput::new_builder()
-                .capacity(capacity.pack())
-                .lock(ScriptBuilder::default().args(pubkey_hash.pack()).build())
-                .build(),
-        )
-        .output_data(vec![0u8; 8].pack())
-        .build();
-    let outpoint = tx.output_pts()[0].clone();
-    let mut channel_announcement =
-        create_fake_channel_announcement_mesage(priv_key, capacity, outpoint);
-
-    channel_announcement.udt_type_script = Some(ScriptBuilder::default().build());
-
-    let serialized = bincode::serialize(&channel_announcement).unwrap();
-    let deserialized: ChannelAnnouncement = bincode::deserialize(&serialized).unwrap();
-    assert_eq!(channel_announcement, deserialized);
-
-    let shutdown_info = ShutdownInfo {
-        close_script: ScriptBuilder::default().build(),
-        fee_rate: 100 as u64,
-        signature: Some(PartialSignature::max()),
-    };
-    let serialized = bincode::serialize(&shutdown_info).unwrap();
-    let deserialized: ShutdownInfo = bincode::deserialize(&serialized).unwrap();
-    assert_eq!(shutdown_info, deserialized);
-}
-
-#[test]
-fn test_send_payment_validate_payment_hash() {
-    let send_command = SendPaymentCommand {
-        target_pubkey: Some(generate_pubkey()),
-        amount: Some(10000),
-        payment_hash: None,
-        final_tlc_expiry_delta: None,
-        tlc_expiry_limit: None,
-
-        invoice: None,
-        timeout: None,
-        max_fee_amount: None,
-        max_parts: None,
-        keysend: None,
-        udt_type_script: None,
-        allow_self_payment: false,
-        dry_run: false,
-    };
-
-    let result = SendPaymentData::new(send_command);
-    assert!(result.is_err());
-    assert!(result.unwrap_err().contains("payment_hash is missing"));
-}
-
-#[test]
-fn test_send_payment_validate_amount() {
-    let send_command = SendPaymentCommand {
-        target_pubkey: Some(generate_pubkey()),
-        amount: None,
-        payment_hash: None,
-        final_tlc_expiry_delta: None,
-        tlc_expiry_limit: None,
-
-        invoice: None,
-        timeout: None,
-        max_fee_amount: None,
-        max_parts: None,
-        keysend: None,
-        udt_type_script: None,
-        allow_self_payment: false,
-        dry_run: false,
-    };
-
-    let result = SendPaymentData::new(send_command);
-    assert!(result.is_err());
-    assert!(result.unwrap_err().contains("amount is missing"));
-}
-
-#[test]
-fn test_send_payment_validate_invoice() {
-    use crate::fiber::tests::test_utils::rand_sha256_hash;
-    use crate::invoice::Attribute;
-    use crate::invoice::Currency;
-    use secp256k1::Secp256k1;
-
-    let gen_payment_hash = rand_sha256_hash();
-    let (public_key, private_key) = gen_rand_keypair();
-
-    let invoice = InvoiceBuilder::new(Currency::Fibb)
-        .amount(Some(1280))
-        .payment_hash(gen_payment_hash)
-        .fallback_address("address".to_string())
-        .expiry_time(Duration::from_secs(1024))
-        .payee_pub_key(public_key)
-        .add_attr(Attribute::FinalHtlcTimeout(5))
-        .add_attr(Attribute::FinalHtlcMinimumExpiryDelta(
-            DEFAULT_TLC_EXPIRY_DELTA,
-        ))
-        .add_attr(Attribute::Description("description".to_string()))
-        .build_with_sign(|hash| Secp256k1::new().sign_ecdsa_recoverable(hash, &private_key))
-        .unwrap();
-
-    let invoice_encoded = invoice.to_string();
-    let send_command = SendPaymentCommand {
-        target_pubkey: Some(generate_pubkey()),
-        amount: None,
-        payment_hash: None,
-        final_tlc_expiry_delta: None,
-        tlc_expiry_limit: None,
-        invoice: Some(invoice_encoded.clone()),
-        timeout: None,
-        max_fee_amount: None,
-        max_parts: None,
-        keysend: None,
-        udt_type_script: None,
-        allow_self_payment: false,
-        dry_run: false,
-    };
-
-    let result = SendPaymentData::new(send_command);
-    assert!(result.is_err());
-    assert!(result
-        .unwrap_err()
-        .contains("target_pubkey does not match the invoice"));
-
-    let send_command = SendPaymentCommand {
-        target_pubkey: None,
-        amount: Some(10),
-        payment_hash: None,
-        final_tlc_expiry_delta: None,
-        tlc_expiry_limit: None,
-        invoice: Some(invoice_encoded.clone()),
-        timeout: None,
-        max_fee_amount: None,
-        max_parts: None,
-        keysend: None,
-        udt_type_script: None,
-        allow_self_payment: false,
-        dry_run: false,
-    };
-
-    // keysend is set with invoice, should be error
-    let result = SendPaymentData::new(send_command);
-    assert!(result.is_err());
-    assert!(result
-        .unwrap_err()
-        .contains("amount does not match the invoice"));
-
-    let send_command = SendPaymentCommand {
-        target_pubkey: None,
-        amount: None,
-        payment_hash: None,
-        final_tlc_expiry_delta: None,
-        tlc_expiry_limit: None,
-        invoice: Some(invoice_encoded.clone()),
-        timeout: None,
-        max_fee_amount: None,
-        max_parts: None,
-        keysend: Some(true),
-        udt_type_script: None,
-        allow_self_payment: false,
-        dry_run: false,
-    };
-
-    let result = SendPaymentData::new(send_command);
-    assert!(result.is_err());
-
-    // normal invoice send payment
-    let send_command = SendPaymentCommand {
-        target_pubkey: None,
-        amount: None,
-        payment_hash: None,
-        final_tlc_expiry_delta: None,
-        tlc_expiry_limit: None,
-        invoice: Some(invoice_encoded.clone()),
-        timeout: None,
-        max_fee_amount: None,
-        max_parts: None,
-        keysend: None,
-        udt_type_script: None,
-        allow_self_payment: false,
-        dry_run: false,
-    };
-
-    let result = SendPaymentData::new(send_command);
-    assert!(result.is_ok());
-
-    // normal keysend send payment
-    let send_command = SendPaymentCommand {
-        target_pubkey: Some(generate_pubkey()),
-        amount: Some(10),
-        payment_hash: None,
-        final_tlc_expiry_delta: None,
-        tlc_expiry_limit: None,
-        invoice: None,
-        timeout: None,
-        max_fee_amount: None,
-        max_parts: None,
-        keysend: Some(true),
-        udt_type_script: None,
-        allow_self_payment: false,
-        dry_run: false,
-    };
-
-    let result = SendPaymentData::new(send_command);
-    assert!(result.is_ok());
-
-    // invoice with invalid final_tlc_expiry_delta
-    let send_command = SendPaymentCommand {
-        target_pubkey: None,
-        amount: None,
-        payment_hash: None,
-        final_tlc_expiry_delta: Some(11),
-        tlc_expiry_limit: None,
-        invoice: Some(invoice_encoded.clone()),
-        timeout: None,
-        max_fee_amount: None,
-        max_parts: None,
-        keysend: None,
-        udt_type_script: None,
-        allow_self_payment: false,
-        dry_run: false,
-    };
-
-    let result = SendPaymentData::new(send_command);
-    assert!(result.is_err());
-    assert!(result
-        .unwrap_err()
-        .contains("invalid final_tlc_expiry_delta"));
-
-    // invoice with invalid final_tlc_expiry_delta
-    let invoice = InvoiceBuilder::new(Currency::Fibb)
-        .amount(Some(1280))
-        .payment_hash(gen_payment_hash)
-        .fallback_address("address".to_string())
-        .expiry_time(Duration::from_secs(1024))
-        .payee_pub_key(public_key)
-        .add_attr(Attribute::FinalHtlcTimeout(5))
-        .add_attr(Attribute::FinalHtlcMinimumExpiryDelta(11))
-        .add_attr(Attribute::Description("description".to_string()))
-        .build_with_sign(|hash| Secp256k1::new().sign_ecdsa_recoverable(hash, &private_key))
-        .unwrap();
-    let invoice_encoded = invoice.to_string();
-    let send_command = SendPaymentCommand {
-        target_pubkey: None,
-        amount: None,
-        payment_hash: None,
-        final_tlc_expiry_delta: None,
-        tlc_expiry_limit: None,
-        invoice: Some(invoice_encoded.clone()),
-        timeout: None,
-        max_fee_amount: None,
-        max_parts: None,
-        keysend: None,
-        udt_type_script: None,
-        allow_self_payment: false,
-        dry_run: false,
-    };
-
-    let result = SendPaymentData::new(send_command);
-    assert!(result.is_err());
-    assert!(result
-        .unwrap_err()
-        .contains("invalid final_tlc_expiry_delta"));
-}
-
-#[test]
-fn test_send_payment_validate_htlc_expiry_delta() {
-    let send_command = SendPaymentCommand {
-        target_pubkey: Some(generate_pubkey()),
-        amount: Some(1000),
-        payment_hash: Some(rand_sha256_hash()),
-        final_tlc_expiry_delta: Some(100),
-        tlc_expiry_limit: None,
-        invoice: None,
-        timeout: None,
-        max_fee_amount: None,
-        max_parts: None,
-        keysend: None,
-        udt_type_script: None,
-        allow_self_payment: false,
-        dry_run: false,
-    };
-
-    let result = SendPaymentData::new(send_command);
-    assert!(result.is_err());
-    assert!(result
-        .unwrap_err()
-        .contains("invalid final_tlc_expiry_delta"));
 }