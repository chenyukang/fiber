--- conflicted
+++ resolved
@@ -4,23 +4,15 @@
     hash_algorithm::HashAlgorithm,
     tests::test_utils::generate_pubkey,
     types::{
-<<<<<<< HEAD
         secp256k1_instance, AddTlc, BroadcastMessageID, Cursor, PaymentHopData, PeeledOnionPacket,
-        Privkey, Pubkey, TlcErr, TlcErrPacket, TlcErrorCode,
-=======
-        secp256k1_instance, AddTlc, PaymentHopData, PeeledOnionPacket, Privkey, Pubkey, TlcErr,
+        Privkey, Pubkey, TlcErr,
         TlcErrPacket, TlcErrorCode, NO_SHARED_SECRET,
->>>>>>> d72a274c
     },
 };
 use ckb_types::packed::{OutPoint, OutPointBuilder};
 use ckb_types::prelude::Builder;
-<<<<<<< HEAD
+use fiber_sphinx::OnionSharedSecretIter;
 use secp256k1::{Keypair, PublicKey, Secp256k1, SecretKey};
-=======
-use fiber_sphinx::OnionSharedSecretIter;
-use secp256k1::{PublicKey, Secp256k1, SecretKey};
->>>>>>> d72a274c
 use std::str::FromStr;
 
 fn gen_rand_public_key() -> Pubkey {
