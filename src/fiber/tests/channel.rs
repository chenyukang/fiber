--- conflicted
+++ resolved
@@ -3471,11 +3471,6 @@
     let [node_a, node_b, node_c] = nodes.try_into().expect("3 nodes");
     let [_channel_a_b, channel_b_c] = channels.try_into().expect("2 channels");
 
-<<<<<<< HEAD
-=======
-    let node_c_pubkey = node_c.pubkey;
-
->>>>>>> f6246856
     tokio::time::sleep(tokio::time::Duration::from_millis(1000)).await;
 
     let res = node_a
@@ -5159,51 +5154,14 @@
     let amounts = vec![(100000000000, 100000000000); nodes_num - 1];
     let (nodes, channels) =
         create_n_nodes_with_established_channel(&amounts, nodes_num, true).await;
-<<<<<<< HEAD
     let [node_0, _node_1, node_2, node_3] = nodes.try_into().expect("4 nodes");
-=======
-    let [node_0, _node_1, mut node_2, node_3] = nodes.try_into().expect("4 nodes");
-    let source_node = &node_0;
-    let target_pubkey = node_3.pubkey;
-
-    // sleep for a while
-    tokio::time::sleep(tokio::time::Duration::from_secs(1)).await;
->>>>>>> f6246856
 
     // begin to set channel disable, but do not notify the network
     node_2.disable_channel_stealthy(channels[1]).await;
     tokio::time::sleep(tokio::time::Duration::from_secs(1)).await;
 
-<<<<<<< HEAD
     // expect send payment failed from node_3 to node_0
-    //let res = call!(source_node.network_actor, message).expect("source_node alive");
     let res = node_3.send_payment_keysend(&node_0, 3000, false).await;
-=======
-    let message = |rpc_reply| -> NetworkActorMessage {
-        NetworkActorMessage::Command(NetworkActorCommand::SendPayment(
-            SendPaymentCommand {
-                target_pubkey: Some(target_pubkey),
-                amount: Some(3000),
-                payment_hash: None,
-                final_tlc_expiry_delta: None,
-                tlc_expiry_limit: None,
-                invoice: None,
-                timeout: None,
-                max_fee_amount: None,
-                max_parts: None,
-                keysend: Some(true),
-                udt_type_script: None,
-                allow_self_payment: false,
-                hop_hints: None,
-                dry_run: false,
-            },
-            rpc_reply,
-        ))
-    };
-
-    // expect send payment failed
-    let res = call!(source_node.network_actor, message).expect("source_node alive");
->>>>>>> f6246856
     assert!(res.is_ok());
     let payment_hash = res.unwrap().payment_hash;
 
