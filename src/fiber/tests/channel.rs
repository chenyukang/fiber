use crate::fiber::channel::{
    AddTlcInfo, CommitmentNumbers, RemoveTlcInfo, TLCId, TlcKind, TlcState,
};
use crate::fiber::config::MAX_PAYMENT_TLC_EXPIRY_LIMIT;
use crate::fiber::graph::PaymentSessionStatus;
use crate::fiber::network::SendPaymentCommand;
use crate::fiber::tests::test_utils::{
    gen_rand_public_key, gen_sha256_hash, generate_seckey, NetworkNodeConfigBuilder,
};
use crate::fiber::types::{PaymentHopData, PeeledOnionPacket, TlcErrorCode, NO_SHARED_SECRET};
use crate::{
    ckb::contracts::{get_cell_deps, Contract},
    fiber::{
        channel::{
            derive_private_key, derive_tlc_pubkey, AddTlcCommand, ChannelActorStateStore,
            ChannelCommand, ChannelCommandWithId, InMemorySigner, RemoveTlcCommand,
            ShutdownCommand, DEFAULT_COMMITMENT_FEE_RATE,
        },
<<<<<<< HEAD
        config::DEFAULT_CHANNEL_MINIMAL_CKB_AMOUNT,
=======
        config::DEFAULT_AUTO_ACCEPT_CHANNEL_CKB_FUNDING_AMOUNT,
        graph::NetworkGraphStateStore,
>>>>>>> d72a274c
        hash_algorithm::HashAlgorithm,
        network::{AcceptChannelCommand, OpenChannelCommand},
        tests::test_utils::establish_channel_between_nodes,
        types::{Privkey, RemoveTlcFulfill, RemoveTlcReason},
        NetworkActorCommand, NetworkActorMessage,
    },
    now_timestamp_as_millis_u64, NetworkServiceEvent,
};
use ckb_jsonrpc_types::Status;
use ckb_types::packed::OutPointBuilder;
use ckb_types::{
    core::FeeRate,
    packed::{CellInput, Script, Transaction},
    prelude::{AsTransactionBuilder, Builder, Entity, IntoTransactionView, Pack, Unpack},
};
use ractor::call;
use secp256k1::Secp256k1;
use std::collections::HashSet;

use super::test_utils::{init_tracing, NetworkNode};

const DEFAULT_EXPIRY_DELTA: u64 = 24 * 60 * 60 * 1000; // 24 hours

#[test]
fn test_per_commitment_point_and_secret_consistency() {
    init_tracing();

    let signer = InMemorySigner::generate_from_seed(&[1; 32]);
    assert_eq!(
        signer.get_commitment_point(0),
        Privkey::from(&signer.get_commitment_secret(0)).pubkey()
    );
}

#[test]
fn test_derive_private_and_public_tlc_keys() {
    let privkey = Privkey::from(&[1; 32]);
    let per_commitment_point = Privkey::from(&[2; 32]).pubkey();
    let derived_privkey = derive_private_key(&privkey, &per_commitment_point);
    let derived_pubkey = derive_tlc_pubkey(&privkey.pubkey(), &per_commitment_point);
    assert_eq!(derived_privkey.pubkey(), derived_pubkey);
}

#[test]
fn test_pending_tlcs() {
    let mut tlc_state = TlcState::default();
    let add_tlc1 = AddTlcInfo {
        amount: 10000,
        channel_id: gen_sha256_hash(),
        payment_hash: gen_sha256_hash(),
        expiry: now_timestamp_as_millis_u64() + 1000,
        hash_algorithm: HashAlgorithm::Sha256,
        onion_packet: None,
        tlc_id: TLCId::Offered(0),
        created_at: CommitmentNumbers::default(),
        removed_at: None,
        payment_preimage: None,
        previous_tlc: None,
    };
    let add_tlc2 = AddTlcInfo {
        amount: 20000,
        channel_id: gen_sha256_hash(),
        payment_hash: gen_sha256_hash(),
        expiry: now_timestamp_as_millis_u64() + 2000,
        hash_algorithm: HashAlgorithm::Sha256,
        onion_packet: None,
        tlc_id: TLCId::Offered(1),
        created_at: CommitmentNumbers::default(),
        removed_at: None,
        payment_preimage: None,
        previous_tlc: None,
    };
    tlc_state.add_local_tlc(TlcKind::AddTlc(add_tlc1.clone()));
    tlc_state.add_local_tlc(TlcKind::AddTlc(add_tlc2.clone()));

    let mut tlc_state_2 = TlcState::default();
    tlc_state_2.add_remote_tlc(TlcKind::AddTlc(add_tlc1.clone()));
    tlc_state_2.add_remote_tlc(TlcKind::AddTlc(add_tlc2.clone()));

    let tx1 = tlc_state.get_tlcs_for_local();
    let tx2 = tlc_state_2.get_tlcs_for_remote();

    assert_eq!(tx1, tx2);

    let tlcs = tlc_state.commit_local_tlcs();
    assert_eq!(tlcs.len(), 2);

    let tlcs2 = tlc_state_2.commit_remote_tlcs();
    assert_eq!(tlcs2.len(), 2);

    assert_eq!(tx1, tx2);

    let tlcs = tlc_state.commit_local_tlcs();
    assert_eq!(tlcs.len(), 0);

    let tlcs2 = tlc_state_2.commit_remote_tlcs();
    assert_eq!(tlcs2.len(), 0);

    tlc_state_2.add_local_tlc(TlcKind::AddTlc(add_tlc1.clone()));
    tlc_state_2.add_local_tlc(TlcKind::AddTlc(add_tlc2.clone()));

    tlc_state.add_remote_tlc(TlcKind::AddTlc(add_tlc1.clone()));
    tlc_state.add_remote_tlc(TlcKind::AddTlc(add_tlc2.clone()));

    let tx1 = tlc_state.get_tlcs_for_remote();
    let tx2 = tlc_state_2.get_tlcs_for_local();

    assert_eq!(tx1, tx2);

    let tlcs = tlc_state.commit_remote_tlcs();
    assert_eq!(tlcs.len(), 2);
    let tlcs2 = tlc_state_2.commit_local_tlcs();
    assert_eq!(tlcs2.len(), 2);

    assert_eq!(tx1, tx2);

    let tlcs = tlc_state.commit_remote_tlcs();
    assert_eq!(tlcs.len(), 0);
    let tlcs2 = tlc_state_2.commit_local_tlcs();
    assert_eq!(tlcs2.len(), 0);
}

#[test]
fn test_pending_tlcs_duplicated_tlcs() {
    let mut tlc_state = TlcState::default();
    let add_tlc1 = AddTlcInfo {
        amount: 10000,
        channel_id: gen_sha256_hash(),
        payment_hash: gen_sha256_hash(),
        expiry: now_timestamp_as_millis_u64() + 1000,
        hash_algorithm: HashAlgorithm::Sha256,
        onion_packet: None,
        tlc_id: TLCId::Offered(0),
        created_at: CommitmentNumbers::default(),
        removed_at: None,
        payment_preimage: None,
        previous_tlc: None,
    };
    tlc_state.add_local_tlc(TlcKind::AddTlc(add_tlc1.clone()));

    let mut tlc_state_2 = TlcState::default();
    tlc_state_2.add_remote_tlc(TlcKind::AddTlc(add_tlc1.clone()));

    let tx1 = tlc_state.get_tlcs_for_local();
    let tx2 = tlc_state_2.get_tlcs_for_remote();

    assert_eq!(tx1, tx2);

    let tlcs = tlc_state.commit_local_tlcs();
    assert_eq!(tlcs.len(), 1);

    let tlcs2 = tlc_state_2.commit_remote_tlcs();
    assert_eq!(tlcs2.len(), 1);

    assert_eq!(tx1, tx2);

    let tlcs = tlc_state.commit_local_tlcs();
    assert_eq!(tlcs.len(), 0);

    let tlcs2 = tlc_state_2.commit_remote_tlcs();
    assert_eq!(tlcs2.len(), 0);

    let add_tlc2 = AddTlcInfo {
        amount: 20000,
        channel_id: gen_sha256_hash(),
        payment_hash: gen_sha256_hash(),
        expiry: now_timestamp_as_millis_u64() + 2000,
        hash_algorithm: HashAlgorithm::Sha256,
        onion_packet: None,
        tlc_id: TLCId::Offered(1),
        created_at: CommitmentNumbers::default(),
        removed_at: None,
        payment_preimage: None,
        previous_tlc: None,
    };

    tlc_state_2.add_local_tlc(TlcKind::AddTlc(add_tlc2.clone()));
    tlc_state.add_remote_tlc(TlcKind::AddTlc(add_tlc2.clone()));

    let tx1 = tlc_state.get_tlcs_for_remote();
    let tx2 = tlc_state_2.get_tlcs_for_local();

    assert_eq!(tx1, tx2);

    let tlcs = tlc_state.commit_remote_tlcs();
    assert_eq!(tlcs.len(), 1);
    let tlcs2 = tlc_state_2.commit_local_tlcs();
    assert_eq!(tlcs2.len(), 1);
    assert_eq!(tx1, tx2);

    let tlcs = tlc_state.commit_remote_tlcs();
    assert_eq!(tlcs.len(), 0);
    let tlcs2 = tlc_state_2.commit_local_tlcs();
    assert_eq!(tlcs2.len(), 0);

    let committed_tlcs1 = tlc_state.all_commited_tlcs().collect::<Vec<_>>();
    let committed_tlcs2 = tlc_state_2.all_commited_tlcs().collect::<Vec<_>>();
    assert_eq!(committed_tlcs1, committed_tlcs2);
}

#[test]
fn test_pending_tlcs_with_remove_tlc() {
    let mut tlc_state = TlcState::default();
    let add_tlc1 = AddTlcInfo {
        amount: 10000,
        channel_id: gen_sha256_hash(),
        payment_hash: gen_sha256_hash(),
        expiry: now_timestamp_as_millis_u64() + 1000,
        hash_algorithm: HashAlgorithm::Sha256,
        onion_packet: None,
        tlc_id: TLCId::Offered(0),
        created_at: CommitmentNumbers::default(),
        removed_at: None,
        payment_preimage: None,
        previous_tlc: None,
    };
    let add_tlc2 = AddTlcInfo {
        amount: 20000,
        channel_id: gen_sha256_hash(),
        payment_hash: gen_sha256_hash(),
        expiry: now_timestamp_as_millis_u64() + 2000,
        hash_algorithm: HashAlgorithm::Sha256,
        onion_packet: None,
        tlc_id: TLCId::Offered(1),
        created_at: CommitmentNumbers::default(),
        removed_at: None,
        payment_preimage: None,
        previous_tlc: None,
    };
    let remote_tlc = RemoveTlcInfo {
        channel_id: gen_sha256_hash(),
        tlc_id: TLCId::Offered(0),
        reason: RemoveTlcReason::RemoveTlcFulfill(RemoveTlcFulfill {
            payment_preimage: gen_sha256_hash(),
        }),
    };

    tlc_state.add_local_tlc(TlcKind::AddTlc(add_tlc1.clone()));
    tlc_state.add_local_tlc(TlcKind::AddTlc(add_tlc2.clone()));
    tlc_state.add_local_tlc(TlcKind::RemoveTlc(remote_tlc.clone()));

    let tx1 = tlc_state.get_tlcs_for_local();
    assert_eq!(tx1.len(), 1);
    let first = &tx1[0];
    assert_eq!(first.tlc_id(), TLCId::Offered(1));

    let tx1 = tlc_state.commit_local_tlcs();
    assert_eq!(tx1.len(), 3);

    let all_tlcs: Vec<&AddTlcInfo> = tlc_state.all_commited_tlcs().collect();
    assert_eq!(all_tlcs.len(), 2);
}

#[tokio::test]
async fn test_open_channel_to_peer() {
    let [node_a, mut node_b] = NetworkNode::new_n_interconnected_nodes().await;

    let message = |rpc_reply| {
        NetworkActorMessage::Command(NetworkActorCommand::OpenChannel(
            OpenChannelCommand {
                peer_id: node_b.peer_id.clone(),
                public: false,
                shutdown_script: None,
                funding_amount: 100000000000,
                funding_udt_type_script: None,
                commitment_fee_rate: None,
                commitment_delay_epoch: None,
                funding_fee_rate: None,
                tlc_expiry_delta: None,
                tlc_min_value: None,
                tlc_max_value: None,
                tlc_fee_proportional_millionths: None,
                max_tlc_number_in_flight: None,
                max_tlc_value_in_flight: None,
            },
            rpc_reply,
        ))
    };
    let _open_channel_result = call!(node_a.network_actor, message)
        .expect("node_a alive")
        .expect("open channel success");

    node_b
        .expect_event(|event| match event {
            NetworkServiceEvent::ChannelPendingToBeAccepted(peer_id, channel_id) => {
                println!("A channel ({:?}) to {:?} create", channel_id, peer_id);
                assert_eq!(peer_id, &node_a.peer_id);
                true
            }
            _ => false,
        })
        .await;
}

#[tokio::test]
async fn test_open_and_accept_channel() {
    let [node_a, mut node_b] = NetworkNode::new_n_interconnected_nodes().await;

    let message = |rpc_reply| {
        NetworkActorMessage::Command(NetworkActorCommand::OpenChannel(
            OpenChannelCommand {
                peer_id: node_b.peer_id.clone(),
                public: false,
                shutdown_script: None,
                funding_amount: 100000000000,
                funding_udt_type_script: None,
                commitment_fee_rate: None,
                commitment_delay_epoch: None,
                funding_fee_rate: None,
                tlc_expiry_delta: None,
                tlc_min_value: None,
                tlc_max_value: None,
                tlc_fee_proportional_millionths: None,
                max_tlc_number_in_flight: None,
                max_tlc_value_in_flight: None,
            },
            rpc_reply,
        ))
    };
    let open_channel_result = call!(node_a.network_actor, message)
        .expect("node_a alive")
        .expect("open channel success");

    node_b
        .expect_event(|event| match event {
            NetworkServiceEvent::ChannelPendingToBeAccepted(peer_id, channel_id) => {
                println!("A channel ({:?}) to {:?} create", &channel_id, peer_id);
                assert_eq!(peer_id, &node_a.peer_id);
                true
            }
            _ => false,
        })
        .await;

    let message = |rpc_reply| {
        NetworkActorMessage::Command(NetworkActorCommand::AcceptChannel(
            AcceptChannelCommand {
                temp_channel_id: open_channel_result.channel_id,
                funding_amount: DEFAULT_AUTO_ACCEPT_CHANNEL_CKB_FUNDING_AMOUNT as u128,
                shutdown_script: None,
            },
            rpc_reply,
        ))
    };

    let _accept_channel_result = call!(node_b.network_actor, message)
        .expect("node_b alive")
        .expect("accept channel success");
}

#[tokio::test]
async fn test_create_private_channel() {
    init_tracing();

    let node_a_funding_amount = 100000000000;
    let node_b_funding_amount = 6200000000;

    let (_node_a, _node_b, _new_channel_id, _) = NetworkNode::new_2_nodes_with_established_channel(
        node_a_funding_amount,
        node_b_funding_amount,
        false,
    )
    .await;
}

#[tokio::test]
async fn test_create_public_channel() {
    init_tracing();

    let node_a_funding_amount = 100000000000;
    let node_b_funding_amount = 6200000000;

    let (_node_a, _node_b, _new_channel_id, _) = NetworkNode::new_2_nodes_with_established_channel(
        node_a_funding_amount,
        node_b_funding_amount,
        true,
    )
    .await;
}

#[tokio::test]
async fn test_public_channel_saved_to_the_owner_graph() {
    init_tracing();

    let node1_funding_amount = 100000000000;
    let node2_funding_amount = 6200000000;

    let (mut node1, mut node2, _new_channel_id, _) =
        NetworkNode::new_2_nodes_with_established_channel(
            node1_funding_amount,
            node2_funding_amount,
            true,
        )
        .await;

    // Wait for the channel announcement to be broadcasted
    tokio::time::sleep(tokio::time::Duration::from_millis(5000)).await;

    let node1_store = node1.store.clone();
    let node1_id = node1.peer_id.clone();
    node1.stop().await;
    let node2_store = node2.store.clone();
    let node2_id = node2.peer_id.clone();
    node2.stop().await;

    let node1_channels = node1.get_network_graph_channels().await;
    assert_eq!(node1_channels.len(), 1);
    let node1_channel = &node1_channels[0];
    assert_eq!(
        HashSet::from([node1_channel.node1_peerid(), node1_channel.node2_peerid()]),
        HashSet::from([node1_id.clone(), node2_id.clone()])
    );
    let node1_nodes = node1.get_network_graph_nodes().await;
    assert_eq!(node1_nodes.len(), 2);
    for node in node1_nodes {
        assert!(node.node_id == node1_channel.node1() || node.node_id == node1_channel.node2());
    }

    let node2_channels = node2.get_network_graph_channels().await;
    assert_eq!(node2_channels.len(), 1);
    let node2_channel = &node2_channels[0];
    assert_eq!(
        HashSet::from([node2_channel.node1_peerid(), node2_channel.node2_peerid()]),
        HashSet::from([node1_id, node2_id])
    );
    let node2_nodes = node2.get_network_graph_nodes().await;
    assert_eq!(node2_nodes.len(), 2);
    for node in node2_nodes {
        assert!(node.node_id == node2_channel.node1() || node.node_id == node2_channel.node2());
    }
}

#[tokio::test]
async fn test_public_channel_saved_to_the_other_nodes_graph() {
    init_tracing();

    let node1_funding_amount = 100000000000;
    let node2_funding_amount = 6200000000;

    let [mut node1, mut node2, mut node3] = NetworkNode::new_n_interconnected_nodes().await;
    let (_channel_id, funding_tx) = establish_channel_between_nodes(
        &mut node1,
        &mut node2,
        true,
        node1_funding_amount,
        node2_funding_amount,
        None,
        None,
    )
    .await;
    let status = node3.submit_tx(funding_tx).await;
    assert_eq!(status, Status::Committed);

    // Wait for the channel announcement to be broadcasted
    tokio::time::sleep(tokio::time::Duration::from_millis(5000)).await;

    let node3_store = node3.store.clone();
    node3.stop().await;
    let channels = node3_store.get_channels(None);
    assert_eq!(channels.len(), 1);
    let channel = &channels[0];
    assert_eq!(
        HashSet::from([channel.node1_peerid(), channel.node2_peerid()]),
        HashSet::from([node1.peer_id.clone(), node2.peer_id.clone()])
    );
    let nodes = node3_store.get_nodes(None);
    let node_pubkeys = nodes
        .iter()
        .map(|node| node.node_id)
        .collect::<HashSet<_>>();
    assert!(node_pubkeys.contains(&channel.node1()));
    assert!(node_pubkeys.contains(&channel.node2()));
}

#[tokio::test]
async fn test_public_channel_with_unconfirmed_funding_tx() {
    init_tracing();

    let node1_funding_amount = 100000000000;
    let node2_funding_amount = 6200000000;

    let [mut node1, mut node2, mut node3] = NetworkNode::new_n_interconnected_nodes().await;
    let (_channel_id, _funding_tx) = establish_channel_between_nodes(
        &mut node1,
        &mut node2,
        true,
        node1_funding_amount,
        node2_funding_amount,
        None,
        None,
    )
    .await;

    // We should submit the transaction to node 3's chain actor here.
    // If we don't do that node 3 will deem the funding transaction unconfirmed,
    // thus refusing to save the channel to the graph.

    // Wait for the channel announcement to be broadcasted
    tokio::time::sleep(tokio::time::Duration::from_millis(5000)).await;

    let node3_store = node3.store.clone();
    node3.stop().await;
    let channels = node3_store.get_channels(None);
    // No channels here as node 3 didn't think the funding transaction is confirmed.
    assert_eq!(channels.len(), 0);
}

#[tokio::test]
async fn test_network_send_payment_normal_keysend_workflow() {
    init_tracing();

    let _span = tracing::info_span!("node", node = "test").entered();
    let node_a_funding_amount = 100000000000;
    let node_b_funding_amount = 6200000000;

    let (node_a, node_b, channel_id) =
        create_nodes_with_established_channel(node_a_funding_amount, node_b_funding_amount, true)
            .await;

    let node_a_local_balance = node_a.get_local_balance_from_channel(channel_id);
    let node_b_local_balance = node_b.get_local_balance_from_channel(channel_id);

    eprintln!(
        "before payment: node_a_local_balance: {}, node_b_local_balance: {}",
        node_a_local_balance, node_b_local_balance
    );
    // Wait for the channel announcement to be broadcasted
    tokio::time::sleep(tokio::time::Duration::from_millis(3000)).await;

    let node_b_pubkey = node_b.pubkey.clone();
    let message = |rpc_reply| -> NetworkActorMessage {
        NetworkActorMessage::Command(NetworkActorCommand::SendPayment(
            SendPaymentCommand {
                target_pubkey: Some(node_b_pubkey),
                amount: Some(10000),
                payment_hash: None,
                final_tlc_expiry_delta: None,
                tlc_expiry_limit: None,
                invoice: None,
                timeout: None,
                max_fee_amount: None,
                max_parts: None,
                keysend: Some(true),
                udt_type_script: None,
                allow_self_payment: false,
                dry_run: false,
            },
            rpc_reply,
        ))
    };
    let res = call!(node_a.network_actor, message)
        .expect("node_a alive")
        .unwrap();
    // this is the payment_hash generated by keysend
    assert_eq!(res.status, PaymentSessionStatus::Inflight);
    let payment_hash = res.payment_hash;

    tokio::time::sleep(tokio::time::Duration::from_millis(2000)).await;

    let message = |rpc_reply| -> NetworkActorMessage {
        NetworkActorMessage::Command(NetworkActorCommand::GetPayment(payment_hash, rpc_reply))
    };
    let res = call!(node_a.network_actor, message)
        .expect("node_a alive")
        .unwrap();

    let new_balance_node_a = node_a.get_local_balance_from_channel(channel_id);
    let new_balance_node_b = node_b.get_local_balance_from_channel(channel_id);

    assert_eq!(node_a_local_balance - new_balance_node_a, 10000);
    assert_eq!(new_balance_node_b - node_b_local_balance, 10000);

    eprintln!(
        "after payment: node_a_local_balance: {}, node_b_local_balance: {}",
        new_balance_node_a, new_balance_node_b
    );
    tokio::time::sleep(tokio::time::Duration::from_millis(1000)).await;

    assert_eq!(res.status, PaymentSessionStatus::Success);
    assert_eq!(res.failed_error, None);

    // we can make the same payment again, since payment_hash will be generated randomly
    let message = |rpc_reply| -> NetworkActorMessage {
        NetworkActorMessage::Command(NetworkActorCommand::SendPayment(
            SendPaymentCommand {
                target_pubkey: Some(node_b_pubkey),
                amount: Some(10000),
                payment_hash: None,
                final_tlc_expiry_delta: None,
                invoice: None,
                timeout: None,
                tlc_expiry_limit: None,
                max_fee_amount: None,
                max_parts: None,
                keysend: Some(true),
                udt_type_script: None,
                allow_self_payment: false,
                dry_run: false,
            },
            rpc_reply,
        ))
    };
    let res = call!(node_a.network_actor, message)
        .expect("node_a alive")
        .unwrap();
    // this is the payment_hash generated by keysend
    assert_eq!(res.status, PaymentSessionStatus::Inflight);
    let payment_hash = res.payment_hash;

    tokio::time::sleep(tokio::time::Duration::from_millis(2000)).await;
    let message = |rpc_reply| -> NetworkActorMessage {
        NetworkActorMessage::Command(NetworkActorCommand::GetPayment(payment_hash, rpc_reply))
    };
    let res = call!(node_a.network_actor, message)
        .expect("node_a alive")
        .unwrap();

    assert_eq!(res.status, PaymentSessionStatus::Success);
    assert_eq!(res.failed_error, None);
}

#[tokio::test]
async fn test_network_send_payment_send_each_other() {
    init_tracing();

    let _span = tracing::info_span!("node", node = "test").entered();
    let node_a_funding_amount = 100000000000;
    let node_b_funding_amount = 6200000000;

    let (node_a, node_b, _new_channel_id) =
        create_nodes_with_established_channel(node_a_funding_amount, node_b_funding_amount, true)
            .await;
    // Wait for the channel announcement to be broadcasted
    tokio::time::sleep(tokio::time::Duration::from_millis(3000)).await;

    let node_a_pubkey = node_a.pubkey.clone();
    let node_b_pubkey = node_b.pubkey.clone();
    let message = |rpc_reply| -> NetworkActorMessage {
        NetworkActorMessage::Command(NetworkActorCommand::SendPayment(
            SendPaymentCommand {
                target_pubkey: Some(node_b_pubkey),
                amount: Some(10000),
                payment_hash: None,
                final_tlc_expiry_delta: None,
                tlc_expiry_limit: None,
                invoice: None,
                timeout: None,
                max_fee_amount: None,
                max_parts: None,
                keysend: Some(true),
                udt_type_script: None,
                allow_self_payment: false,
                dry_run: false,
            },
            rpc_reply,
        ))
    };
    let res1 = call!(node_a.network_actor, message)
        .expect("node_a alive")
        .unwrap();
    // this is the payment_hash generated by keysend
    assert_eq!(res1.status, PaymentSessionStatus::Inflight);
    let payment_hash1 = res1.payment_hash;

    // the second payment is send from node_b to node_a
    let message = |rpc_reply| -> NetworkActorMessage {
        NetworkActorMessage::Command(NetworkActorCommand::SendPayment(
            SendPaymentCommand {
                target_pubkey: Some(node_a_pubkey),
                amount: Some(10000),
                payment_hash: None,
                final_tlc_expiry_delta: None,
                invoice: None,
                timeout: None,
                tlc_expiry_limit: None,
                max_fee_amount: None,
                max_parts: None,
                keysend: Some(true),
                udt_type_script: None,
                allow_self_payment: false,
                dry_run: false,
            },
            rpc_reply,
        ))
    };
    let res2 = call!(node_b.network_actor, message)
        .expect("node_a alive")
        .unwrap();
    // this is the payment_hash generated by keysend
    assert_eq!(res2.status, PaymentSessionStatus::Inflight);
    let payment_hash2 = res2.payment_hash;

    // sleep for 2 seconds to make sure the payment is processed
    tokio::time::sleep(tokio::time::Duration::from_millis(6000)).await;

    let message = |rpc_reply| -> NetworkActorMessage {
        NetworkActorMessage::Command(NetworkActorCommand::GetPayment(payment_hash1, rpc_reply))
    };
    let res = call!(node_a.network_actor, message)
        .expect("node_a alive")
        .unwrap();
    assert_eq!(res.status, PaymentSessionStatus::Success);
    assert_eq!(res.failed_error, None);

    let message = |rpc_reply| -> NetworkActorMessage {
        NetworkActorMessage::Command(NetworkActorCommand::GetPayment(payment_hash2, rpc_reply))
    };
    let res = call!(node_b.network_actor, message)
        .expect("node_a alive")
        .unwrap();

    assert_eq!(res.status, PaymentSessionStatus::Success);
    assert_eq!(res.failed_error, None);
}

#[tokio::test]
async fn test_network_send_payment_send_with_ack() {
    init_tracing();

    let _span = tracing::info_span!("node", node = "test").entered();
    let node_a_funding_amount = 100000000000;
    let node_b_funding_amount = 6200000000;

    let (node_a, node_b, _new_channel_id) =
        create_nodes_with_established_channel(node_a_funding_amount, node_b_funding_amount, true)
            .await;
    // Wait for the channel announcement to be broadcasted
    tokio::time::sleep(tokio::time::Duration::from_millis(3000)).await;

    let node_b_pubkey = node_b.pubkey.clone();
    let message = |rpc_reply| -> NetworkActorMessage {
        NetworkActorMessage::Command(NetworkActorCommand::SendPayment(
            SendPaymentCommand {
                target_pubkey: Some(node_b_pubkey),
                amount: Some(10000),
                payment_hash: None,
                final_tlc_expiry_delta: None,
                tlc_expiry_limit: None,
                invoice: None,
                timeout: None,
                max_fee_amount: None,
                max_parts: None,
                keysend: Some(true),
                udt_type_script: None,
                allow_self_payment: false,
                dry_run: false,
            },
            rpc_reply,
        ))
    };
    let res1 = call!(node_a.network_actor, message)
        .expect("node_a alive")
        .unwrap();
    // this is the payment_hash generated by keysend
    assert_eq!(res1.status, PaymentSessionStatus::Inflight);
    let payment_hash1 = res1.payment_hash;

    // DON'T WAIT FOR A MOMENT, so the second payment will meet WaitingTlcAck first
    // but payment session will handle this case

    // we can make the same payment again, since payment_hash will be generated randomly
    let message = |rpc_reply| -> NetworkActorMessage {
        NetworkActorMessage::Command(NetworkActorCommand::SendPayment(
            SendPaymentCommand {
                target_pubkey: Some(node_b_pubkey),
                amount: Some(10000),
                payment_hash: None,
                final_tlc_expiry_delta: None,
                invoice: None,
                timeout: None,
                tlc_expiry_limit: None,
                max_fee_amount: None,
                max_parts: None,
                keysend: Some(true),
                udt_type_script: None,
                allow_self_payment: false,
                dry_run: false,
            },
            rpc_reply,
        ))
    };
    let res2 = call!(node_a.network_actor, message).expect("node_a alive");
    // the second send_payment will be blocked by WaitingTlcAck, since we didn't wait for a moment
    assert!(res2.is_ok());
    let payment_hash2 = res2.unwrap().payment_hash;

    tokio::time::sleep(tokio::time::Duration::from_millis(2000)).await;
    let message = |rpc_reply| -> NetworkActorMessage {
        NetworkActorMessage::Command(NetworkActorCommand::GetPayment(payment_hash1, rpc_reply))
    };
    let res = call!(node_a.network_actor, message)
        .expect("node_a alive")
        .unwrap();

    assert_eq!(res.status, PaymentSessionStatus::Success);
    assert_eq!(res.failed_error, None);

    let message = |rpc_reply| -> NetworkActorMessage {
        NetworkActorMessage::Command(NetworkActorCommand::GetPayment(payment_hash2, rpc_reply))
    };
    let res = call!(node_a.network_actor, message)
        .expect("node_a alive")
        .unwrap();

    assert_eq!(res.status, PaymentSessionStatus::Success);
    assert_eq!(res.failed_error, None);
}

#[tokio::test]
async fn test_network_send_previous_tlc_error() {
    init_tracing();

    let _span = tracing::info_span!("node", node = "test").entered();
    let node_a_funding_amount = 100000000000;
    let node_b_funding_amount = 6200000000;

    let (node_a, mut node_b, new_channel_id) =
        create_nodes_with_established_channel(node_a_funding_amount, node_b_funding_amount, true)
            .await;
    // Wait for the channel announcement to be broadcasted
    tokio::time::sleep(tokio::time::Duration::from_millis(2000)).await;

    let secp = Secp256k1::new();
    let keys: Vec<Privkey> = std::iter::repeat_with(|| generate_seckey().into())
        .take(1)
        .collect();
    let payment_hash = [1; 32].into();
    let hops_infos = vec![
        PaymentHopData {
            payment_hash,
            amount: 2,
            expiry: 3,
            next_hop: Some(keys[0].pubkey().into()),
            channel_outpoint: Some(OutPointBuilder::default().build().into()),
            hash_algorithm: HashAlgorithm::Sha256,
            payment_preimage: None,
        },
        PaymentHopData {
            payment_hash,
            amount: 8,
            expiry: 9,
            next_hop: None,
            channel_outpoint: Some(OutPointBuilder::default().build().into()),
            hash_algorithm: HashAlgorithm::Sha256,
            payment_preimage: None,
        },
    ];
    let packet = PeeledOnionPacket::create(generate_seckey().into(), hops_infos.clone(), &secp)
        .expect("create peeled packet");

    // step1: try to send a invalid onion_packet with add_tlc
    // ==================================================================================
    let generated_payment_hash = gen_sha256_hash();
    let message = |rpc_reply| -> NetworkActorMessage {
        NetworkActorMessage::Command(NetworkActorCommand::ControlFiberChannel(
            ChannelCommandWithId {
                channel_id: new_channel_id,
                command: ChannelCommand::AddTlc(
                    AddTlcCommand {
                        amount: 10000,
                        payment_hash: generated_payment_hash,
                        expiry: DEFAULT_EXPIRY_DELTA + now_timestamp_as_millis_u64(),
                        hash_algorithm: HashAlgorithm::Sha256,
                        // invalid onion packet
                        onion_packet: packet.next.clone(),
                        previous_tlc: None,
                    },
                    rpc_reply,
                ),
            },
        ))
    };

    let res = call!(node_a.network_actor, message).expect("node_a alive");
    assert!(res.is_ok());
    let node_b_peer_id = node_b.peer_id.clone();
    node_b
        .expect_event(|event| match event {
            NetworkServiceEvent::AddTlcFailed(peer_id, payment_hash, err) => {
                assert_eq!(peer_id, &node_b_peer_id);
                assert_eq!(payment_hash, &generated_payment_hash);
                assert_eq!(err.error_code, TlcErrorCode::InvalidOnionPayload);
                true
            }
            _ => false,
        })
        .await;
    // sleep 2 seconds to make sure node_b processed handle_add_tlc_peer_message
    tokio::time::sleep(tokio::time::Duration::from_secs(1)).await;

    // XXXXXXXXXXXXXXXXXXXXXXXXXXXXXXXXXXXXXXXXXXXXXXXXXXXXXXXXXXXXXXXXXXXXXXXXXXXXXXXXX

    // step2: try to send the second valid payment, expect it to success
    let message = |rpc_reply| -> NetworkActorMessage {
        NetworkActorMessage::Command(NetworkActorCommand::SendPayment(
            SendPaymentCommand {
                target_pubkey: Some(node_b.pubkey),
                amount: Some(10000),
                payment_hash: None,
                final_tlc_expiry_delta: None,
                invoice: None,
                timeout: None,
                max_fee_amount: None,
                max_parts: None,
                keysend: Some(true),
                udt_type_script: None,
                allow_self_payment: false,
                dry_run: false,
                tlc_expiry_limit: None,
            },
            rpc_reply,
        ))
    };

    let res = call!(node_a.network_actor, message).expect("node_a alive");
    assert!(res.is_ok());
    let payment_hash = res.unwrap().payment_hash;
    tokio::time::sleep(tokio::time::Duration::from_secs(2)).await;

    let message = |rpc_reply| -> NetworkActorMessage {
        NetworkActorMessage::Command(NetworkActorCommand::GetPayment(payment_hash, rpc_reply))
    };
    let res = call!(node_a.network_actor, message).expect("node_a alive");
    assert!(res.is_ok());
    assert_eq!(res.unwrap().status, PaymentSessionStatus::Success);
}

#[tokio::test]
async fn test_network_send_payment_keysend_with_payment_hash() {
    init_tracing();

    let _span = tracing::info_span!("node", node = "test").entered();
    let node_a_funding_amount = 100000000000;
    let node_b_funding_amount = 6200000000;

    let (node_a, node_b, _new_channel_id) =
        create_nodes_with_established_channel(node_a_funding_amount, node_b_funding_amount, true)
            .await;
    // Wait for the channel announcement to be broadcasted
    tokio::time::sleep(tokio::time::Duration::from_millis(5000)).await;

    let node_b_pubkey = node_b.pubkey.clone();
    let payment_hash = gen_sha256_hash();

    // This payment request is without an invoice, the receiver will return an error `IncorrectOrUnknownPaymentDetails`
    let message = |rpc_reply| -> NetworkActorMessage {
        NetworkActorMessage::Command(NetworkActorCommand::SendPayment(
            SendPaymentCommand {
                target_pubkey: Some(node_b_pubkey),
                amount: Some(10000),
                payment_hash: Some(payment_hash),
                final_tlc_expiry_delta: None,
                tlc_expiry_limit: None,

                invoice: None,
                timeout: None,
                max_fee_amount: None,
                max_parts: None,
                keysend: Some(true),
                udt_type_script: None,
                allow_self_payment: false,
                dry_run: false,
            },
            rpc_reply,
        ))
    };
    let res = call!(node_a.network_actor, message).expect("node_a alive");
    assert!(res
        .err()
        .unwrap()
        .contains("keysend payment should not have payment_hash"));
}

#[tokio::test]
async fn test_network_send_payment_final_incorrect_hash() {
    init_tracing();

    let _span = tracing::info_span!("node", node = "test").entered();
    let node_a_funding_amount = 100000000000;
    let node_b_funding_amount = 6200000000;

    let (node_a, node_b, channel_id) =
        create_nodes_with_established_channel(node_a_funding_amount, node_b_funding_amount, true)
            .await;
    // Wait for the channel announcement to be broadcasted
    tokio::time::sleep(tokio::time::Duration::from_millis(5000)).await;

    let node_a_local_balance = node_a.get_local_balance_from_channel(channel_id);
    let node_b_local_balance = node_b.get_local_balance_from_channel(channel_id);

    eprintln!(
        "before payment: node_a_local_balance: {}, node_b_local_balance: {}",
        node_a_local_balance, node_b_local_balance
    );

    let node_b_pubkey = node_b.pubkey.clone();
    let payment_hash = gen_sha256_hash();

    // This payment request is without an invoice, the receiver will return an error `IncorrectOrUnknownPaymentDetails`
    let message = |rpc_reply| -> NetworkActorMessage {
        NetworkActorMessage::Command(NetworkActorCommand::SendPayment(
            SendPaymentCommand {
                target_pubkey: Some(node_b_pubkey),
                amount: Some(10000),
                payment_hash: Some(payment_hash),
                final_tlc_expiry_delta: None,
                tlc_expiry_limit: None,
                invoice: None,
                timeout: None,
                max_fee_amount: None,
                max_parts: None,
                keysend: None,
                udt_type_script: None,
                allow_self_payment: false,
                dry_run: false,
            },
            rpc_reply,
        ))
    };
    let res = call!(node_a.network_actor, message).expect("node_a alive");
    assert!(res.is_ok());

    let message = |rpc_reply| -> NetworkActorMessage {
        NetworkActorMessage::Command(NetworkActorCommand::GetPayment(payment_hash, rpc_reply))
    };
    let res = call!(node_a.network_actor, message).expect("node_a alive");
    assert!(res.is_ok());
    assert_eq!(res.unwrap().status, PaymentSessionStatus::Inflight);

    tokio::time::sleep(tokio::time::Duration::from_millis(2000)).await;

    let message = |rpc_reply| -> NetworkActorMessage {
        NetworkActorMessage::Command(NetworkActorCommand::GetPayment(payment_hash, rpc_reply))
    };
    let res = call!(node_a.network_actor, message).expect("node_a alive");
    let res = res.unwrap();
    assert_eq!(res.status, PaymentSessionStatus::Failed);
    assert_eq!(
        res.failed_error,
        Some("IncorrectOrUnknownPaymentDetails".to_string())
    );

    let new_balance_node_a = node_a.get_local_balance_from_channel(channel_id);
    let new_balance_node_b = node_b.get_local_balance_from_channel(channel_id);

    assert_eq!(node_a_local_balance - new_balance_node_a, 0);
    assert_eq!(new_balance_node_b - node_b_local_balance, 0);

    eprintln!(
        "after payment: node_a_local_balance: {}, node_b_local_balance: {}",
        new_balance_node_a, new_balance_node_b
    );
}

#[tokio::test]
async fn test_network_send_payment_target_not_found() {
    init_tracing();

    let _span = tracing::info_span!("node", node = "test").entered();
    let node_a_funding_amount = 100000000000;
    let node_b_funding_amount = 6200000000;

    let (node_a, _node_b, _new_channel_id) =
        create_nodes_with_established_channel(node_a_funding_amount, node_b_funding_amount, true)
            .await;
    // Wait for the channel announcement to be broadcasted
    tokio::time::sleep(tokio::time::Duration::from_millis(1000)).await;

    let node_b_pubkey = gen_rand_public_key().into();
    let message = |rpc_reply| -> NetworkActorMessage {
        NetworkActorMessage::Command(NetworkActorCommand::SendPayment(
            SendPaymentCommand {
                target_pubkey: Some(node_b_pubkey),
                amount: Some(10000),
                payment_hash: Some(gen_sha256_hash()),
                final_tlc_expiry_delta: None,
                tlc_expiry_limit: None,
                invoice: None,
                timeout: None,
                max_fee_amount: None,
                max_parts: None,
                keysend: None,
                udt_type_script: None,
                allow_self_payment: false,
                dry_run: false,
            },
            rpc_reply,
        ))
    };
    let res = call!(node_a.network_actor, message).expect("node_a alive");
    assert!(res.is_err());
    assert!(res.err().unwrap().contains("target node not found"));
}

#[tokio::test]
async fn test_network_send_payment_amount_is_too_large() {
    init_tracing();

    let _span = tracing::info_span!("node", node = "test").entered();
    let node_a_funding_amount = 100000000000;
    let node_b_funding_amount = 6200000000;

    let (node_a, node_b, _new_channel_id) =
        create_nodes_with_established_channel(node_a_funding_amount, node_b_funding_amount, true)
            .await;
    // Wait for the channel announcement to be broadcasted
    tokio::time::sleep(tokio::time::Duration::from_millis(5000)).await;

    let node_b_pubkey = node_b.pubkey.clone();
    let message = |rpc_reply| -> NetworkActorMessage {
        NetworkActorMessage::Command(NetworkActorCommand::SendPayment(
            SendPaymentCommand {
                target_pubkey: Some(node_b_pubkey),
                amount: Some(100000000000 + 5),
                payment_hash: Some(gen_sha256_hash()),
                final_tlc_expiry_delta: None,
                tlc_expiry_limit: None,
                invoice: None,
                timeout: None,
                max_fee_amount: None,
                max_parts: None,
                keysend: None,
                udt_type_script: None,
                allow_self_payment: false,
                dry_run: false,
            },
            rpc_reply,
        ))
    };
    let res = call!(node_a.network_actor, message).expect("node_a alive");
    assert!(res.is_err());
    assert!(res
        .err()
        .unwrap()
        .contains("IncorrectOrUnknownPaymentDetails"));
}

// FIXME: this is the case send_payment with direct channels, we should handle this case
#[tokio::test]
async fn test_network_send_payment_with_dry_run() {
    init_tracing();

    let _span = tracing::info_span!("node", node = "test").entered();
    let node_a_funding_amount = 100000000000;
    let node_b_funding_amount = 6200000000;

    let (node_a, node_b, _new_channel_id) =
        create_nodes_with_established_channel(node_a_funding_amount, node_b_funding_amount, true)
            .await;
    // Wait for the channel announcement to be broadcasted
    tokio::time::sleep(tokio::time::Duration::from_millis(5000)).await;

    let node_b_pubkey = node_b.pubkey.clone();
    let message = |rpc_reply| -> NetworkActorMessage {
        NetworkActorMessage::Command(NetworkActorCommand::SendPayment(
            SendPaymentCommand {
                target_pubkey: Some(node_b_pubkey),
                amount: Some(100000000000 + 5),
                payment_hash: Some(gen_sha256_hash()),
                final_tlc_expiry_delta: None,
                invoice: None,
                timeout: None,
                max_fee_amount: None,
                tlc_expiry_limit: None,
                max_parts: None,
                keysend: None,
                udt_type_script: None,
                allow_self_payment: false,
                dry_run: true,
            },
            rpc_reply,
        ))
    };
    let res = call!(node_a.network_actor, message).expect("node_a alive");
    assert!(res.is_ok());
    let res = res.unwrap();
    assert_eq!(res.status, PaymentSessionStatus::Created);
    // since there are only sender and receiver in the router, fee will be 0
    assert_eq!(res.fee, 0);

    let message = |rpc_reply| -> NetworkActorMessage {
        NetworkActorMessage::Command(NetworkActorCommand::SendPayment(
            SendPaymentCommand {
                target_pubkey: Some(gen_rand_public_key()),
                amount: Some(1000 + 5),
                payment_hash: Some(gen_sha256_hash()),
                final_tlc_expiry_delta: None,
                invoice: None,
                timeout: None,
                max_fee_amount: None,
                tlc_expiry_limit: None,
                max_parts: None,
                keysend: None,
                udt_type_script: None,
                allow_self_payment: false,
                dry_run: true,
            },
            rpc_reply,
        ))
    };
    let res = call!(node_a.network_actor, message).expect("node_a alive");
    // since the target is not valid, the payment check will fail
    assert!(res.is_err());
}

#[tokio::test]
async fn test_send_payment_with_3_nodes() {
    init_tracing();
    let _span = tracing::info_span!("node", node = "test").entered();
    let (node_a, node_b, node_c, channel_1, channel_2) = create_3_nodes_with_established_channel(
        (100000000000, 100000000000),
        (100000000000, 100000000000),
        true,
    )
    .await;
    let node_a_local = node_a.get_local_balance_from_channel(channel_1);
    let node_b_local_left = node_b.get_local_balance_from_channel(channel_1);
    let node_b_local_right = node_b.get_local_balance_from_channel(channel_2);
    let node_c_local = node_c.get_local_balance_from_channel(channel_2);

    // sleep for 2 seconds to make sure the channel is established
    tokio::time::sleep(tokio::time::Duration::from_millis(5000)).await;
    let sent_amount = 1000000 + 5;
    let node_c_pubkey = node_c.pubkey.clone();
    let message = |rpc_reply| -> NetworkActorMessage {
        NetworkActorMessage::Command(NetworkActorCommand::SendPayment(
            SendPaymentCommand {
                target_pubkey: Some(node_c_pubkey),
                amount: Some(sent_amount),
                payment_hash: None,
                final_tlc_expiry_delta: None,
                invoice: None,
                timeout: None,
                max_fee_amount: None,
                tlc_expiry_limit: None,
                max_parts: None,
                keysend: Some(true),
                udt_type_script: None,
                allow_self_payment: false,
                dry_run: false,
            },
            rpc_reply,
        ))
    };
    let res = call!(node_a.network_actor, message).expect("node_a alive");
    assert!(res.is_ok());
    let res = res.unwrap();
    assert_eq!(res.status, PaymentSessionStatus::Inflight);
    assert!(res.fee > 0);
    // sleep for 2 seconds to make sure the payment is sent
    tokio::time::sleep(tokio::time::Duration::from_millis(1000)).await;
    let message = |rpc_reply| -> NetworkActorMessage {
        NetworkActorMessage::Command(NetworkActorCommand::GetPayment(res.payment_hash, rpc_reply))
    };
    let res = call!(node_a.network_actor, message)
        .expect("node_a alive")
        .unwrap();
    assert_eq!(res.status, PaymentSessionStatus::Success);
    assert_eq!(res.failed_error, None);

    let new_node_a_local = node_a.get_local_balance_from_channel(channel_1);
    let new_node_b_left = node_b.get_local_balance_from_channel(channel_1);
    let new_node_b_right = node_b.get_local_balance_from_channel(channel_2);
    let new_node_c_local = node_c.get_local_balance_from_channel(channel_2);

    let node_a_sent = node_a_local - new_node_a_local;
    assert_eq!(node_a_sent, sent_amount + res.fee);
    let node_b_sent = node_b_local_right - new_node_b_right;
    let node_b_received = new_node_b_left - node_b_local_left;
    let node_b_got = node_b_received - node_b_sent;
    assert_eq!(node_b_got, res.fee);
    let node_c_got = new_node_c_local - node_c_local;
    assert_eq!(node_c_got, sent_amount);
}

#[tokio::test]
async fn test_send_payment_with_3_nodes_overflow() {
    // Fix issue #361

    init_tracing();
    let _span = tracing::info_span!("node", node = "test").entered();
    let (node_a, _node_b, node_c, ..) = create_3_nodes_with_established_channel(
        (1000000000 * 100000000, 1000000000 * 100000000),
        (1000000000 * 100000000, 1000000000 * 100000000),
        true,
    )
    .await;

    // sleep for 2 seconds to make sure the channel is established
    tokio::time::sleep(tokio::time::Duration::from_millis(5000)).await;
    let sent_amount = 0xfffffffffffffffffffffffffffffff;
    let node_c_pubkey = node_c.pubkey.clone();
    let message = |rpc_reply| -> NetworkActorMessage {
        NetworkActorMessage::Command(NetworkActorCommand::SendPayment(
            SendPaymentCommand {
                target_pubkey: Some(node_c_pubkey),
                amount: Some(sent_amount),
                payment_hash: None,
                final_tlc_expiry_delta: None,
                invoice: None,
                timeout: None,
                max_fee_amount: None,
                tlc_expiry_limit: None,
                max_parts: None,
                keysend: Some(true),
                udt_type_script: None,
                allow_self_payment: false,
                dry_run: false,
            },
            rpc_reply,
        ))
    };
    let res = call!(node_a.network_actor, message).expect("node_a alive");
    assert!(res.is_err());
    assert!(res
        .err()
        .unwrap()
        .contains("The payment amount (21267647932558653966460912964485513215) should be less than 1844674407370955161"));
}

#[tokio::test]
async fn test_send_payment_fail_with_3_nodes_invalid_hash() {
    init_tracing();
    let _span = tracing::info_span!("node", node = "test").entered();

    let (node_a, node_b, node_c, channel_1, channel_2) = create_3_nodes_with_established_channel(
        (100000000000, 100000000000),
        (100000000000, 100000000000),
        true,
    )
    .await;

    let node_a_local = node_a.get_local_balance_from_channel(channel_1);
    let node_b_local_left = node_b.get_local_balance_from_channel(channel_1);
    let node_b_local_right = node_b.get_local_balance_from_channel(channel_2);
    let node_c_local = node_c.get_local_balance_from_channel(channel_2);

    // sleep for 2 seconds to make sure the channel is established
    tokio::time::sleep(tokio::time::Duration::from_millis(3000)).await;
    let node_c_pubkey = node_c.pubkey.clone();
    let message = |rpc_reply| -> NetworkActorMessage {
        NetworkActorMessage::Command(NetworkActorCommand::SendPayment(
            SendPaymentCommand {
                target_pubkey: Some(node_c_pubkey),
                amount: Some(1000000 + 5),
                payment_hash: Some(gen_sha256_hash()), // this payment hash is not from node_c
                final_tlc_expiry_delta: None,
                invoice: None,
                timeout: None,
                max_fee_amount: None,
                tlc_expiry_limit: None,
                max_parts: None,
                keysend: None,
                udt_type_script: None,
                allow_self_payment: false,
                dry_run: false,
            },
            rpc_reply,
        ))
    };
    let res = call!(node_a.network_actor, message).expect("node_a alive");
    assert!(res.is_ok());
    let res = res.unwrap();
    assert_eq!(res.status, PaymentSessionStatus::Inflight);
    assert!(res.fee > 0);
    // sleep for 2 seconds to make sure the payment is sent
    tokio::time::sleep(tokio::time::Duration::from_millis(2000)).await;
    let message = |rpc_reply| -> NetworkActorMessage {
        NetworkActorMessage::Command(NetworkActorCommand::GetPayment(res.payment_hash, rpc_reply))
    };
    let res = call!(node_a.network_actor, message)
        .expect("node_a alive")
        .unwrap();
    assert_eq!(res.status, PaymentSessionStatus::Failed);
    assert_eq!(
        res.failed_error,
        Some("IncorrectOrUnknownPaymentDetails".to_string())
    );

    let new_node_a_local = node_a.get_local_balance_from_channel(channel_1);
    let new_node_b_left = node_b.get_local_balance_from_channel(channel_1);
    let new_node_b_right = node_b.get_local_balance_from_channel(channel_2);
    let new_node_c_local = node_c.get_local_balance_from_channel(channel_2);

    let node_a_sent = node_a_local - new_node_a_local;
    assert_eq!(node_a_sent, 0);
    let node_b_sent = node_b_local_right - new_node_b_right;
    let node_b_received = new_node_b_left - node_b_local_left;
    let node_b_got = node_b_received - node_b_sent;
    assert_eq!(node_b_got, 0);
    let node_c_got = new_node_c_local - node_c_local;
    assert_eq!(node_c_got, 0);
}

#[tokio::test]
async fn test_send_payment_fail_with_3_nodes_final_tlc_expiry_delta() {
    // Fix issue #367, we should check the final_tlc_expiry_delta

    init_tracing();
    let _span = tracing::info_span!("node", node = "test").entered();

    let (node_a, _node_b, node_c, ..) = create_3_nodes_with_established_channel(
        (100000000000, 100000000000),
        (100000000000, 100000000000),
        true,
    )
    .await;

    // sleep for 2 seconds to make sure the channel is established
    tokio::time::sleep(tokio::time::Duration::from_millis(3000)).await;
    let node_c_pubkey = node_c.pubkey.clone();
    let message = |rpc_reply| -> NetworkActorMessage {
        NetworkActorMessage::Command(NetworkActorCommand::SendPayment(
            SendPaymentCommand {
                target_pubkey: Some(node_c_pubkey),
                amount: Some(1000000000),
                payment_hash: None,
                final_tlc_expiry_delta: Some(86400000 + 100), // should be in normal range
                invoice: None,
                timeout: None,
                max_fee_amount: None,
                tlc_expiry_limit: None,
                max_parts: None,
                keysend: Some(true),
                udt_type_script: None,
                allow_self_payment: false,
                dry_run: false,
            },
            rpc_reply,
        ))
    };
    let res = call!(node_a.network_actor, message).expect("node_a alive");
    assert!(res.is_ok());
    let res = res.unwrap();
    assert_eq!(res.status, PaymentSessionStatus::Inflight);

    let node_c_pubkey = node_c.pubkey.clone();
    let message = |rpc_reply| -> NetworkActorMessage {
        NetworkActorMessage::Command(NetworkActorCommand::SendPayment(
            SendPaymentCommand {
                target_pubkey: Some(node_c_pubkey),
                amount: Some(1000000000),
                payment_hash: None,
                final_tlc_expiry_delta: Some(14 * 24 * 60 * 60 * 1000 + 1), // 14 days + 1 ms
                invoice: None,
                timeout: None,
                max_fee_amount: None,
                tlc_expiry_limit: None,
                max_parts: None,
                keysend: Some(true),
                udt_type_script: None,
                allow_self_payment: false,
                dry_run: false,
            },
            rpc_reply,
        ))
    };
    let res = call!(node_a.network_actor, message).expect("node_a alive");
    assert!(res.is_err());
    assert!(res.unwrap_err().contains("invalid final_tlc_expiry_delta"));

    let node_c_pubkey = node_c.pubkey.clone();
    let message = |rpc_reply| -> NetworkActorMessage {
        NetworkActorMessage::Command(NetworkActorCommand::SendPayment(
            SendPaymentCommand {
                target_pubkey: Some(node_c_pubkey),
                amount: Some(1000000000),
                payment_hash: None,
                final_tlc_expiry_delta: Some(14 * 24 * 60 * 60 * 1000 - 100), // 14 days - 100, will not find a path
                invoice: None,
                timeout: None,
                max_fee_amount: None,
                tlc_expiry_limit: None,
                max_parts: None,
                keysend: Some(true),
                udt_type_script: None,
                allow_self_payment: false,
                dry_run: false,
            },
            rpc_reply,
        ))
    };
    let res = call!(node_a.network_actor, message).expect("node_a alive");
    assert!(res.is_err());
    assert!(res.unwrap_err().contains("no path found"));
}

#[tokio::test]
async fn test_network_send_payment_dry_run_can_still_query() {
    init_tracing();

    let _span = tracing::info_span!("node", node = "test").entered();
    let node_a_funding_amount = 100000000000;
    let node_b_funding_amount = 6200000000;

    let (node_a, node_b, _new_channel_id) =
        create_nodes_with_established_channel(node_a_funding_amount, node_b_funding_amount, true)
            .await;
    // Wait for the channel announcement to be broadcasted
    tokio::time::sleep(tokio::time::Duration::from_millis(5000)).await;

<<<<<<< HEAD
    node3.stop().await;
    let channels = node3.get_network_graph_channels().await;
    assert_eq!(channels.len(), 1);
    let channel = &channels[0];
    assert_eq!(
        HashSet::from([channel.node1_peerid(), channel.node2_peerid()]),
        HashSet::from([node1.peer_id.clone(), node2.peer_id.clone()])
    );

    let nodes = node3.get_network_graph_nodes().await;
    let node_pubkeys = nodes
        .iter()
        .map(|node| node.node_id)
        .collect::<HashSet<_>>();
    assert!(node_pubkeys.contains(&channel.node1()));
    assert!(node_pubkeys.contains(&channel.node2()));
=======
    let payment_hash = gen_sha256_hash();
    let node_b_pubkey = node_b.pubkey.clone();
    let message = |rpc_reply| -> NetworkActorMessage {
        NetworkActorMessage::Command(NetworkActorCommand::SendPayment(
            SendPaymentCommand {
                target_pubkey: Some(node_b_pubkey),
                amount: Some(10000),
                payment_hash: Some(payment_hash),
                final_tlc_expiry_delta: None,
                invoice: None,
                timeout: None,
                max_fee_amount: None,
                tlc_expiry_limit: None,
                max_parts: None,
                keysend: None,
                udt_type_script: None,
                allow_self_payment: false,
                dry_run: false,
            },
            rpc_reply,
        ))
    };
    let res = call!(node_a.network_actor, message).expect("node_a alive");
    assert!(res.is_ok());

    // sleep for a while to make sure the payment session is created
    tokio::time::sleep(tokio::time::Duration::from_millis(500)).await;
    let message = |rpc_reply| -> NetworkActorMessage {
        NetworkActorMessage::Command(NetworkActorCommand::SendPayment(
            SendPaymentCommand {
                target_pubkey: Some(node_b_pubkey),
                amount: Some(10000),
                payment_hash: Some(payment_hash),
                final_tlc_expiry_delta: None,
                invoice: None,
                timeout: None,
                max_fee_amount: None,
                tlc_expiry_limit: None,
                max_parts: None,
                keysend: None,
                udt_type_script: None,
                allow_self_payment: false,
                dry_run: true,
            },
            rpc_reply,
        ))
    };
    let res = call!(node_a.network_actor, message).expect("node_a alive");
    assert!(res.is_ok());
>>>>>>> d72a274c
}

#[tokio::test]
async fn test_network_send_payment_dry_run_will_not_create_payment_session() {
    init_tracing();

    let _span = tracing::info_span!("node", node = "test").entered();
    let node_a_funding_amount = 100000000000;
    let node_b_funding_amount = 6200000000;

    let (node_a, node_b, _new_channel_id) =
        create_nodes_with_established_channel(node_a_funding_amount, node_b_funding_amount, true)
            .await;
    // Wait for the channel announcement to be broadcasted
    tokio::time::sleep(tokio::time::Duration::from_millis(5000)).await;

<<<<<<< HEAD
    node3.stop().await;
    let channels = node3.get_network_graph_channels().await;
    // No channels here as node 3 didn't think the funding transaction is confirmed.
    assert_eq!(channels.len(), 0);
=======
    let payment_hash = gen_sha256_hash();
    let node_b_pubkey = node_b.pubkey.clone();
    let message = |rpc_reply| -> NetworkActorMessage {
        NetworkActorMessage::Command(NetworkActorCommand::SendPayment(
            SendPaymentCommand {
                target_pubkey: Some(node_b_pubkey),
                amount: Some(10000),
                payment_hash: Some(payment_hash),
                final_tlc_expiry_delta: None,
                invoice: None,
                timeout: None,
                max_fee_amount: None,
                tlc_expiry_limit: None,
                max_parts: None,
                keysend: None,
                udt_type_script: None,
                allow_self_payment: false,
                dry_run: true,
            },
            rpc_reply,
        ))
    };
    let res = call!(node_a.network_actor, message).expect("node_a alive");
    assert!(res.is_ok());

    // make sure we can send the same payment after dry run query
    tokio::time::sleep(tokio::time::Duration::from_millis(500)).await;
    let message = |rpc_reply| -> NetworkActorMessage {
        NetworkActorMessage::Command(NetworkActorCommand::SendPayment(
            SendPaymentCommand {
                target_pubkey: Some(node_b_pubkey),
                amount: Some(10000),
                payment_hash: Some(payment_hash),
                final_tlc_expiry_delta: None,
                invoice: None,
                timeout: None,
                max_fee_amount: None,
                tlc_expiry_limit: None,
                max_parts: None,
                keysend: None,
                udt_type_script: None,
                allow_self_payment: false,
                dry_run: false,
            },
            rpc_reply,
        ))
    };
    let res = call!(node_a.network_actor, message).expect("node_a alive");
    assert!(res.is_ok());
>>>>>>> d72a274c
}

#[tokio::test]
async fn test_stash_broadcast_messages() {
    init_tracing();

    let _span = tracing::info_span!("node", node = "test").entered();

    let node_a_funding_amount = 100000000000;
    let node_b_funding_amount = 6200000000;

    let (_node_a, _node_b, _new_channel_id, _) = NetworkNode::new_2_nodes_with_established_channel(
        node_a_funding_amount,
        node_b_funding_amount,
        true,
    )
    .await;

    // Wait for the channel announcement to be broadcasted
    tokio::time::sleep(tokio::time::Duration::from_millis(5000)).await;
}

async fn do_test_channel_commitment_tx_after_add_tlc(algorithm: HashAlgorithm) {
    let [mut node_a, mut node_b] = NetworkNode::new_n_interconnected_nodes().await;

    let node_a_funding_amount = 100000000000;
    let node_b_funidng_amount = 6200000000;

    let message = |rpc_reply| {
        NetworkActorMessage::Command(NetworkActorCommand::OpenChannel(
            OpenChannelCommand {
                peer_id: node_b.peer_id.clone(),
                public: false,
                shutdown_script: None,
                funding_amount: node_a_funding_amount,
                funding_udt_type_script: None,
                commitment_fee_rate: None,
                commitment_delay_epoch: None,
                funding_fee_rate: None,
                tlc_expiry_delta: None,
                tlc_min_value: None,
                tlc_max_value: None,
                tlc_fee_proportional_millionths: None,
                max_tlc_number_in_flight: None,
                max_tlc_value_in_flight: None,
            },
            rpc_reply,
        ))
    };
    let open_channel_result = call!(node_a.network_actor, message)
        .expect("node_a alive")
        .expect("open channel success");

    node_b
        .expect_event(|event| match event {
            NetworkServiceEvent::ChannelPendingToBeAccepted(peer_id, channel_id) => {
                println!("A channel ({:?}) to {:?} create", &channel_id, peer_id);
                assert_eq!(peer_id, &node_a.peer_id);
                true
            }
            _ => false,
        })
        .await;
    let message = |rpc_reply| {
        NetworkActorMessage::Command(NetworkActorCommand::AcceptChannel(
            AcceptChannelCommand {
                temp_channel_id: open_channel_result.channel_id,
                funding_amount: node_b_funidng_amount,
                shutdown_script: None,
            },
            rpc_reply,
        ))
    };
    let accept_channel_result = call!(node_b.network_actor, message)
        .expect("node_b alive")
        .expect("accept channel success");
    let new_channel_id = accept_channel_result.new_channel_id;

    node_a
        .expect_event(|event| match event {
            NetworkServiceEvent::ChannelReady(peer_id, channel_id, _funding_tx_hash) => {
                println!(
                    "A channel ({:?}) to {:?} is now ready",
                    &channel_id, &peer_id
                );
                assert_eq!(peer_id, &node_b.peer_id);
                assert_eq!(channel_id, &new_channel_id);
                true
            }
            _ => false,
        })
        .await;

    node_b
        .expect_event(|event| match event {
            NetworkServiceEvent::ChannelReady(peer_id, channel_id, _funding_tx_hash) => {
                println!(
                    "A channel ({:?}) to {:?} is now ready",
                    &channel_id, &peer_id
                );
                assert_eq!(peer_id, &node_a.peer_id);
                assert_eq!(channel_id, &new_channel_id);
                true
            }
            _ => false,
        })
        .await;

    let preimage = [1; 32];
    let digest = algorithm.hash(&preimage);
    let tlc_amount = 1000000000;

    let add_tlc_result = call!(node_a.network_actor, |rpc_reply| {
        NetworkActorMessage::Command(NetworkActorCommand::ControlFiberChannel(
            ChannelCommandWithId {
                channel_id: new_channel_id,
                command: ChannelCommand::AddTlc(
                    AddTlcCommand {
                        amount: tlc_amount,
                        hash_algorithm: algorithm,
                        payment_hash: digest.into(),
                        expiry: now_timestamp_as_millis_u64() + DEFAULT_EXPIRY_DELTA,
                        onion_packet: None,
                        previous_tlc: None,
                    },
                    rpc_reply,
                ),
            },
        ))
    })
    .expect("node_b alive")
    .expect("successfully added tlc");

    dbg!(&add_tlc_result);

    // Since we currently automatically send a `CommitmentSigned` message
    // after sending a `AddTlc` message, we can expect the `RemoteCommitmentSigned`
    // to be received by node b.
    let node_b_commitment_tx = node_b
        .expect_to_process_event(|event| match event {
            NetworkServiceEvent::RemoteCommitmentSigned(peer_id, channel_id, num, tx) => {
                println!(
                    "Commitment tx (#{}) {:?} from {:?} for channel {:?} received",
                    num, &tx, peer_id, channel_id
                );
                assert_eq!(peer_id, &node_a.peer_id);
                assert_eq!(channel_id, &new_channel_id);
                Some(tx.clone())
            }
            _ => None,
        })
        .await;

    call!(node_b.network_actor, |rpc_reply| {
        NetworkActorMessage::Command(NetworkActorCommand::ControlFiberChannel(
            ChannelCommandWithId {
                channel_id: new_channel_id,
                command: ChannelCommand::RemoveTlc(
                    RemoveTlcCommand {
                        id: add_tlc_result.tlc_id,
                        reason: RemoveTlcReason::RemoveTlcFulfill(RemoveTlcFulfill {
                            payment_preimage: preimage.into(),
                        }),
                    },
                    rpc_reply,
                ),
            },
        ))
    })
    .expect("node_b alive")
    .expect("successfully removed tlc");

    // Since we currently automatically send a `CommitmentSigned` message
    // after sending a `RemoveTlc` message, we can expect the `RemoteCommitmentSigned`
    // to be received by node a.
    let node_a_commitment_tx = node_a
        .expect_to_process_event(|event| match event {
            NetworkServiceEvent::RemoteCommitmentSigned(peer_id, channel_id, num, tx) => {
                println!(
                    "Commitment tx (#{}) {:?} from {:?} for channel {:?} received",
                    num, &tx, peer_id, channel_id
                );
                assert_eq!(peer_id, &node_b.peer_id);
                assert_eq!(channel_id, &new_channel_id);
                Some(tx.clone())
            }
            _ => None,
        })
        .await;

    assert_eq!(
        node_a.submit_tx(node_a_commitment_tx.clone()).await,
        Status::Committed
    );

    assert_eq!(
        node_b.submit_tx(node_b_commitment_tx.clone()).await,
        Status::Committed
    );
}

#[tokio::test]
async fn test_channel_commitment_tx_after_add_tlc_ckbhash() {
    do_test_channel_commitment_tx_after_add_tlc(HashAlgorithm::CkbHash).await
}

#[tokio::test]
async fn test_channel_commitment_tx_after_add_tlc_sha256() {
    do_test_channel_commitment_tx_after_add_tlc(HashAlgorithm::Sha256).await
}

<<<<<<< HEAD
=======
async fn establish_channel_between_nodes(
    node_a: &mut NetworkNode,
    node_b: &mut NetworkNode,
    public: bool,
    node_a_funding_amount: u128,
    node_b_funding_amount: u128,
    max_tlc_number_in_flight: Option<u64>,
    max_tlc_value_in_flight: Option<u128>,
) -> (Hash256, TransactionView) {
    let message = |rpc_reply| {
        NetworkActorMessage::Command(NetworkActorCommand::OpenChannel(
            OpenChannelCommand {
                peer_id: node_b.peer_id.clone(),
                public,
                shutdown_script: None,
                funding_amount: node_a_funding_amount,
                funding_udt_type_script: None,
                commitment_fee_rate: None,
                commitment_delay_epoch: None,
                funding_fee_rate: None,
                tlc_expiry_delta: None,
                tlc_min_value: None,
                tlc_max_value: None,
                tlc_fee_proportional_millionths: None,
                max_tlc_number_in_flight,
                max_tlc_value_in_flight,
            },
            rpc_reply,
        ))
    };
    let open_channel_result = call!(node_a.network_actor, message)
        .expect("node_a alive")
        .expect("open channel success");

    node_b
        .expect_event(|event| match event {
            NetworkServiceEvent::ChannelPendingToBeAccepted(peer_id, channel_id) => {
                println!("A channel ({:?}) to {:?} create", &channel_id, peer_id);
                assert_eq!(peer_id, &node_a.peer_id);
                true
            }
            _ => false,
        })
        .await;
    let message = |rpc_reply| {
        NetworkActorMessage::Command(NetworkActorCommand::AcceptChannel(
            AcceptChannelCommand {
                temp_channel_id: open_channel_result.channel_id,
                funding_amount: node_b_funding_amount,
                shutdown_script: None,
            },
            rpc_reply,
        ))
    };
    let accept_channel_result = call!(node_b.network_actor, message)
        .expect("node_b alive")
        .expect("accept channel success");
    let new_channel_id = accept_channel_result.new_channel_id;

    let funding_tx_outpoint = node_a
        .expect_to_process_event(|event| match event {
            NetworkServiceEvent::ChannelReady(peer_id, channel_id, funding_tx_outpoint) => {
                println!(
                    "A channel ({:?}) to {:?} is now ready",
                    &channel_id, &peer_id
                );
                assert_eq!(peer_id, &node_b.peer_id);
                assert_eq!(channel_id, &new_channel_id);
                Some(funding_tx_outpoint.clone())
            }
            _ => None,
        })
        .await;

    node_b
        .expect_event(|event| match event {
            NetworkServiceEvent::ChannelReady(peer_id, channel_id, _funding_tx_hash) => {
                println!(
                    "A channel ({:?}) to {:?} is now ready",
                    &channel_id, &peer_id
                );
                assert_eq!(peer_id, &node_a.peer_id);
                assert_eq!(channel_id, &new_channel_id);
                true
            }
            _ => false,
        })
        .await;

    let funding_tx = node_a
        .get_tx_from_hash(funding_tx_outpoint.tx_hash())
        .await
        .expect("tx found");

    (new_channel_id, funding_tx)
}

async fn create_nodes_with_established_channel(
    node_a_funding_amount: u128,
    node_b_funding_amount: u128,
    public: bool,
) -> (NetworkNode, NetworkNode, Hash256) {
    let [mut node_a, mut node_b] = NetworkNode::new_n_interconnected_nodes().await;

    let (channel_id, _funding_tx) = establish_channel_between_nodes(
        &mut node_a,
        &mut node_b,
        public,
        node_a_funding_amount,
        node_b_funding_amount,
        None,
        None,
    )
    .await;

    (node_a, node_b, channel_id)
}

async fn create_3_nodes_with_established_channel(
    (channel_1_amount_a, channel_1_amount_b): (u128, u128),
    (channel_2_amount_b, channel_2_amount_c): (u128, u128),
    public: bool,
) -> (NetworkNode, NetworkNode, NetworkNode, Hash256, Hash256) {
    let [mut node_a, mut node_b, mut node_c] = NetworkNode::new_n_interconnected_nodes().await;

    let (channel_id_ab, funding_tx_ab) = establish_channel_between_nodes(
        &mut node_a,
        &mut node_b,
        public,
        channel_1_amount_a,
        channel_1_amount_b,
        None,
        None,
    )
    .await;

    let res = node_c.submit_tx(funding_tx_ab).await;
    assert_eq!(res, Status::Committed);

    let (channel_id_bc, funding_tx_bc) = establish_channel_between_nodes(
        &mut node_b,
        &mut node_c,
        public,
        channel_2_amount_b,
        channel_2_amount_c,
        None,
        None,
    )
    .await;

    let res = node_a.submit_tx(funding_tx_bc).await;
    assert_eq!(res, Status::Committed);
    (node_a, node_b, node_c, channel_id_ab, channel_id_bc)
}

>>>>>>> d72a274c
async fn do_test_remove_tlc_with_wrong_hash_algorithm(
    correct_algorithm: HashAlgorithm,
    wrong_algorithm: HashAlgorithm,
) {
    let node_a_funding_amount = 100000000000;
    let node_b_funding_amount = 6200000000;

    let (node_a, node_b, new_channel_id, _) = NetworkNode::new_2_nodes_with_established_channel(
        node_a_funding_amount,
        node_b_funding_amount,
        false,
    )
    .await;

    let preimage = [1; 32];
    let digest = correct_algorithm.hash(&preimage);
    let tlc_amount = 1000000000;

    let add_tlc_result = call!(node_a.network_actor, |rpc_reply| {
        NetworkActorMessage::Command(NetworkActorCommand::ControlFiberChannel(
            ChannelCommandWithId {
                channel_id: new_channel_id,
                command: ChannelCommand::AddTlc(
                    AddTlcCommand {
                        amount: tlc_amount,
                        hash_algorithm: correct_algorithm,
                        payment_hash: digest.into(),
                        expiry: now_timestamp_as_millis_u64() + DEFAULT_EXPIRY_DELTA,
                        onion_packet: None,
                        previous_tlc: None,
                    },
                    rpc_reply,
                ),
            },
        ))
    })
    .expect("node_b alive")
    .expect("successfully added tlc");

    dbg!(&add_tlc_result);

    dbg!("Sleeping for some time to wait for the AddTlc processed by both party");
    tokio::time::sleep(tokio::time::Duration::from_secs(1)).await;

    call!(node_b.network_actor, |rpc_reply| {
        NetworkActorMessage::Command(NetworkActorCommand::ControlFiberChannel(
            ChannelCommandWithId {
                channel_id: new_channel_id,
                command: ChannelCommand::RemoveTlc(
                    RemoveTlcCommand {
                        id: add_tlc_result.tlc_id,
                        reason: RemoveTlcReason::RemoveTlcFulfill(RemoveTlcFulfill {
                            payment_preimage: preimage.into(),
                        }),
                    },
                    rpc_reply,
                ),
            },
        ))
    })
    .expect("node_b alive")
    .expect("successfully removed tlc");

    dbg!("Sleeping for some time to wait for the RemoveTlc processed by both party");
    tokio::time::sleep(tokio::time::Duration::from_secs(1)).await;

    let preimage = [2; 32];
    // create a new payment hash
    let digest = correct_algorithm.hash(&preimage);
    let add_tlc_result = call!(node_a.network_actor, |rpc_reply| {
        NetworkActorMessage::Command(NetworkActorCommand::ControlFiberChannel(
            ChannelCommandWithId {
                channel_id: new_channel_id,
                command: ChannelCommand::AddTlc(
                    AddTlcCommand {
                        amount: tlc_amount,
                        hash_algorithm: wrong_algorithm,
                        payment_hash: digest.into(),
                        expiry: now_timestamp_as_millis_u64() + DEFAULT_EXPIRY_DELTA,
                        onion_packet: None,
                        previous_tlc: None,
                    },
                    rpc_reply,
                ),
            },
        ))
    })
    .expect("node_b alive")
    .expect("successfully added tlc");

    dbg!(&add_tlc_result);

    dbg!("Sleeping for some time to wait for the AddTlc processed by both party");
    tokio::time::sleep(tokio::time::Duration::from_secs(1)).await;

    let remove_tlc_result = call!(node_b.network_actor, |rpc_reply| {
        NetworkActorMessage::Command(NetworkActorCommand::ControlFiberChannel(
            ChannelCommandWithId {
                channel_id: new_channel_id,
                command: ChannelCommand::RemoveTlc(
                    RemoveTlcCommand {
                        id: add_tlc_result.tlc_id,
                        reason: RemoveTlcReason::RemoveTlcFulfill(RemoveTlcFulfill {
                            payment_preimage: preimage.into(),
                        }),
                    },
                    rpc_reply,
                ),
            },
        ))
    })
    .expect("node_b alive");

    dbg!(&remove_tlc_result);
    assert!(remove_tlc_result.is_err());
}

#[tokio::test]
async fn do_test_remove_tlc_with_expiry_error() {
    let node_a_funding_amount = 100000000000;
    let node_b_funding_amount = 6200000000;

    let (node_a, _node_b, new_channel_id) =
        create_nodes_with_established_channel(node_a_funding_amount, node_b_funding_amount, false)
            .await;

    let preimage = [1; 32];
    let digest = HashAlgorithm::CkbHash.hash(&preimage);
    let tlc_amount = 1000000000;

    // add tlc command with expiry soon
    let add_tlc_command = AddTlcCommand {
        amount: tlc_amount,
        hash_algorithm: HashAlgorithm::CkbHash,
        payment_hash: digest.into(),
        expiry: now_timestamp_as_millis_u64() + 10,
        onion_packet: None,
        previous_tlc: None,
    };

    std::thread::sleep(std::time::Duration::from_millis(400));
    let add_tlc_result = call!(node_a.network_actor, |rpc_reply| {
        NetworkActorMessage::Command(NetworkActorCommand::ControlFiberChannel(
            ChannelCommandWithId {
                channel_id: new_channel_id,
                command: ChannelCommand::AddTlc(add_tlc_command, rpc_reply),
            },
        ))
    })
    .expect("node_b alive");
    assert!(add_tlc_result.is_err());

    // add tlc command with expiry in the future too long
    let add_tlc_command = AddTlcCommand {
        amount: tlc_amount,
        hash_algorithm: HashAlgorithm::CkbHash,
        payment_hash: digest.into(),
        expiry: now_timestamp_as_millis_u64() + MAX_PAYMENT_TLC_EXPIRY_LIMIT + 10,
        onion_packet: None,
        previous_tlc: None,
    };

    let add_tlc_result = call!(node_a.network_actor, |rpc_reply| {
        NetworkActorMessage::Command(NetworkActorCommand::ControlFiberChannel(
            ChannelCommandWithId {
                channel_id: new_channel_id,
                command: ChannelCommand::AddTlc(add_tlc_command, rpc_reply),
            },
        ))
    })
    .expect("node_b alive");

    assert!(add_tlc_result.is_err());
}

#[tokio::test]
async fn do_test_add_tlc_duplicated() {
    let node_a_funding_amount = 100000000000;
    let node_b_funding_amount = 6200000000;

    let (node_a, _node_b, new_channel_id) =
        create_nodes_with_established_channel(node_a_funding_amount, node_b_funding_amount, false)
            .await;

    let preimage = [1; 32];
    let digest = HashAlgorithm::CkbHash.hash(&preimage);
    let tlc_amount = 1000000000;

    for i in 1..=2 {
        std::thread::sleep(std::time::Duration::from_millis(400));
        // add tlc command with expiry soon
        let add_tlc_command = AddTlcCommand {
            amount: tlc_amount,
            hash_algorithm: HashAlgorithm::CkbHash,
            payment_hash: digest.into(),
            expiry: now_timestamp_as_millis_u64() + 10,
            onion_packet: None,
            previous_tlc: None,
        };
        let add_tlc_result = call!(node_a.network_actor, |rpc_reply| {
            NetworkActorMessage::Command(NetworkActorCommand::ControlFiberChannel(
                ChannelCommandWithId {
                    channel_id: new_channel_id,
                    command: ChannelCommand::AddTlc(add_tlc_command, rpc_reply),
                },
            ))
        })
        .expect("node_b alive");
        if i == 1 {
            assert!(add_tlc_result.is_ok());
        }
        if i == 2 {
            assert!(add_tlc_result.is_err());
        }
    }
}

#[tokio::test]
async fn do_test_add_tlc_waiting_ack() {
    let node_a_funding_amount = 100000000000;
    let node_b_funding_amount = 6200000000;

    let (node_a, _node_b, new_channel_id) =
        create_nodes_with_established_channel(node_a_funding_amount, node_b_funding_amount, false)
            .await;

    let tlc_amount = 1000000000;

    for i in 1..=2 {
        std::thread::sleep(std::time::Duration::from_millis(400));
        let add_tlc_command = AddTlcCommand {
            amount: tlc_amount,
            hash_algorithm: HashAlgorithm::CkbHash,
            payment_hash: gen_sha256_hash().into(),
            expiry: now_timestamp_as_millis_u64() + 100000000,
            onion_packet: None,
            previous_tlc: None,
        };
        let add_tlc_result = call!(node_a.network_actor, |rpc_reply| {
            NetworkActorMessage::Command(NetworkActorCommand::ControlFiberChannel(
                ChannelCommandWithId {
                    channel_id: new_channel_id,
                    command: ChannelCommand::AddTlc(add_tlc_command, rpc_reply),
                },
            ))
        })
        .expect("node_b alive");
        if i == 2 {
            // we are sending AddTlc constantly, so we should get a TemporaryChannelFailure
            assert!(add_tlc_result.is_err());
            let code = add_tlc_result
                .unwrap_err()
                .decode(&NO_SHARED_SECRET, vec![])
                .unwrap();
            assert_eq!(code.error_code, TlcErrorCode::TemporaryChannelFailure);
        } else {
            assert!(add_tlc_result.is_ok());
        }
    }
}

#[tokio::test]
async fn do_test_add_tlc_number_limit() {
    let node_a_funding_amount = 100000000000;
    let node_b_funding_amount = 6200000000;

    let [mut node_a, mut node_b] = NetworkNode::new_n_interconnected_nodes().await;

    let max_tlc_number = 3;
    let (new_channel_id, _funding_tx) = establish_channel_between_nodes(
        &mut node_a,
        &mut node_b,
        true,
        node_a_funding_amount,
        node_b_funding_amount,
        Some(3),
        None,
    )
    .await;

    let tlc_amount = 1000000000;

    for i in 1..=max_tlc_number + 1 {
        std::thread::sleep(std::time::Duration::from_millis(400));
        let add_tlc_command = AddTlcCommand {
            amount: tlc_amount,
            hash_algorithm: HashAlgorithm::CkbHash,
            payment_hash: gen_sha256_hash().into(),
            expiry: now_timestamp_as_millis_u64() + 100000000,
            onion_packet: None,
            previous_tlc: None,
        };
        let add_tlc_result = call!(node_a.network_actor, |rpc_reply| {
            NetworkActorMessage::Command(NetworkActorCommand::ControlFiberChannel(
                ChannelCommandWithId {
                    channel_id: new_channel_id,
                    command: ChannelCommand::AddTlc(add_tlc_command, rpc_reply),
                },
            ))
        })
        .expect("node_b alive");
        tokio::time::sleep(tokio::time::Duration::from_millis(300)).await;
        if i == max_tlc_number + 1 {
            assert!(add_tlc_result.is_err());
            let code = add_tlc_result
                .unwrap_err()
                .decode(&NO_SHARED_SECRET, vec![])
                .unwrap();
            assert_eq!(code.error_code, TlcErrorCode::TemporaryChannelFailure);
        } else {
            dbg!(&add_tlc_result);
            assert!(add_tlc_result.is_ok());
        }
    }
}

#[tokio::test]
async fn do_test_add_tlc_value_limit() {
    let node_a_funding_amount = 100000000000;
    let node_b_funding_amount = 6200000000;

    let [mut node_a, mut node_b] = NetworkNode::new_n_interconnected_nodes().await;

    let max_tlc_number = 3;
    let (new_channel_id, _funding_tx) = establish_channel_between_nodes(
        &mut node_a,
        &mut node_b,
        true,
        node_a_funding_amount,
        node_b_funding_amount,
        None,
        Some(3000000000),
    )
    .await;

    let tlc_amount = 1000000000;

    for i in 1..=max_tlc_number + 1 {
        std::thread::sleep(std::time::Duration::from_millis(400));
        let add_tlc_command = AddTlcCommand {
            amount: tlc_amount,
            hash_algorithm: HashAlgorithm::CkbHash,
            payment_hash: gen_sha256_hash().into(),
            expiry: now_timestamp_as_millis_u64() + 100000000,
            onion_packet: None,
            previous_tlc: None,
        };
        let add_tlc_result = call!(node_a.network_actor, |rpc_reply| {
            NetworkActorMessage::Command(NetworkActorCommand::ControlFiberChannel(
                ChannelCommandWithId {
                    channel_id: new_channel_id,
                    command: ChannelCommand::AddTlc(add_tlc_command, rpc_reply),
                },
            ))
        })
        .expect("node_b alive");
        // sleep for a while to make sure the AddTlc processed by both party
        tokio::time::sleep(tokio::time::Duration::from_millis(300)).await;
        if i == max_tlc_number + 1 {
            assert!(add_tlc_result.is_err());
            let code = add_tlc_result
                .unwrap_err()
                .decode(&NO_SHARED_SECRET, vec![])
                .unwrap();
            assert_eq!(code.error_code, TlcErrorCode::TemporaryChannelFailure);
        } else {
            assert!(add_tlc_result.is_ok());
        }
    }
}

#[tokio::test]
async fn test_remove_tlc_with_wrong_hash_algorithm() {
    let supported_algorithms = HashAlgorithm::supported_algorithms();
    for algorithm1 in &supported_algorithms {
        for algorithm2 in &supported_algorithms {
            if algorithm2 == algorithm1 {
                continue;
            }
            do_test_remove_tlc_with_wrong_hash_algorithm(*algorithm1, *algorithm2).await;
        }
    }
}

async fn do_test_channel_with_simple_update_operation(algorithm: HashAlgorithm) {
    let node_a_funding_amount = 100000000000;
    let node_b_funding_amount = 6200000000;

    let (mut node_a, mut node_b, new_channel_id, _) =
        NetworkNode::new_2_nodes_with_established_channel(
            node_a_funding_amount,
            node_b_funding_amount,
            false,
        )
        .await;

    let preimage = [1; 32];
    let digest = algorithm.hash(&preimage);
    let tlc_amount = 1000000000;

    let add_tlc_result = call!(node_a.network_actor, |rpc_reply| {
        NetworkActorMessage::Command(NetworkActorCommand::ControlFiberChannel(
            ChannelCommandWithId {
                channel_id: new_channel_id,
                command: ChannelCommand::AddTlc(
                    AddTlcCommand {
                        amount: tlc_amount,
                        hash_algorithm: algorithm,
                        payment_hash: digest.into(),
                        expiry: now_timestamp_as_millis_u64() + DEFAULT_EXPIRY_DELTA,
                        onion_packet: None,
                        previous_tlc: None,
                    },
                    rpc_reply,
                ),
            },
        ))
    })
    .expect("node_b alive")
    .expect("successfully added tlc");

    dbg!(&add_tlc_result);

    dbg!("Sleeping for some time to wait for the AddTlc processed by both party");
    tokio::time::sleep(tokio::time::Duration::from_secs(1)).await;

    call!(node_b.network_actor, |rpc_reply| {
        NetworkActorMessage::Command(NetworkActorCommand::ControlFiberChannel(
            ChannelCommandWithId {
                channel_id: new_channel_id,
                command: ChannelCommand::RemoveTlc(
                    RemoveTlcCommand {
                        id: add_tlc_result.tlc_id,
                        reason: RemoveTlcReason::RemoveTlcFulfill(RemoveTlcFulfill {
                            payment_preimage: preimage.into(),
                        }),
                    },
                    rpc_reply,
                ),
            },
        ))
    })
    .expect("node_b alive")
    .expect("successfully removed tlc");

    let fee_rate = FeeRate::from_u64(DEFAULT_COMMITMENT_FEE_RATE);
    call!(node_b.network_actor, |rpc_reply| {
        NetworkActorMessage::Command(NetworkActorCommand::ControlFiberChannel(
            ChannelCommandWithId {
                channel_id: new_channel_id,
                command: ChannelCommand::Shutdown(
                    ShutdownCommand {
                        close_script: Script::default().as_builder().build(),
                        fee_rate,
                        force: false,
                    },
                    rpc_reply,
                ),
            },
        ))
    })
    .expect("node_b alive")
    .expect("successfully shutdown channel");

    let node_a_shutdown_tx_hash = node_a
        .expect_to_process_event(|event| match event {
            NetworkServiceEvent::ChannelClosed(peer_id, channel_id, tx_hash) => {
                println!(
                    "Shutdown tx ({:?}) from {:?} for channel {:?} received",
                    &tx_hash, &peer_id, channel_id
                );
                assert_eq!(peer_id, &node_b.peer_id);
                assert_eq!(channel_id, &new_channel_id);
                Some(tx_hash.clone())
            }
            _ => None,
        })
        .await;

    dbg!(&node_a_shutdown_tx_hash);

    let node_b_shutdown_tx_hash = node_b
        .expect_to_process_event(|event| match event {
            NetworkServiceEvent::ChannelClosed(peer_id, channel_id, tx_hash) => {
                println!(
                    "Shutdown tx ({:?}) from {:?} for channel {:?} received",
                    &tx_hash, &peer_id, channel_id
                );
                assert_eq!(peer_id, &node_a.peer_id);
                assert_eq!(channel_id, &new_channel_id);
                Some(tx_hash.clone())
            }
            _ => None,
        })
        .await;

    dbg!(&node_b_shutdown_tx_hash);

    assert_eq!(node_a_shutdown_tx_hash, node_b_shutdown_tx_hash);

    assert_eq!(
        node_a.trace_tx_hash(node_a_shutdown_tx_hash.clone()).await,
        Status::Committed
    );
    assert_eq!(
        node_b.trace_tx_hash(node_b_shutdown_tx_hash.clone()).await,
        Status::Committed
    );

    // TODO: maybe also check shutdown tx outputs and output balances here.
}

#[tokio::test]
async fn test_open_channel_with_invalid_ckb_amount_range() {
    init_tracing();

    let [node_a, node_b] = NetworkNode::new_n_interconnected_nodes().await;
    let message = |rpc_reply| {
        NetworkActorMessage::Command(NetworkActorCommand::OpenChannel(
            OpenChannelCommand {
                peer_id: node_b.peer_id.clone(),
                public: true,
                shutdown_script: None,
                funding_amount: 0xfffffffffffffffffffffffffffffff,
                funding_udt_type_script: None,
                commitment_fee_rate: None,
                commitment_delay_epoch: None,
                funding_fee_rate: None,
                tlc_expiry_delta: None,
                tlc_min_value: None,
                tlc_max_value: None,
                tlc_fee_proportional_millionths: None,
                max_tlc_number_in_flight: None,
                max_tlc_value_in_flight: None,
            },
            rpc_reply,
        ))
    };
    let open_channel_result = call!(node_a.network_actor, message).expect("node_a alive");
    assert!(open_channel_result
        .err()
        .unwrap()
        .contains("The funding amount (21267647932558653966460912964485513215) should be less than 18446744073709551615"));
}

#[tokio::test]
async fn test_revoke_old_commitment_transaction() {
    init_tracing();

    let [mut node_a, mut node_b] = NetworkNode::new_n_interconnected_nodes().await;

    let message = |rpc_reply| {
        NetworkActorMessage::Command(NetworkActorCommand::OpenChannel(
            OpenChannelCommand {
                peer_id: node_b.peer_id.clone(),
                public: false,
                shutdown_script: None,
                funding_amount: 100000000000,
                funding_udt_type_script: None,
                commitment_fee_rate: None,
                commitment_delay_epoch: None,
                funding_fee_rate: None,
                tlc_expiry_delta: None,
                tlc_min_value: None,
                tlc_max_value: None,
                tlc_fee_proportional_millionths: None,
                max_tlc_number_in_flight: None,
                max_tlc_value_in_flight: None,
            },
            rpc_reply,
        ))
    };
    let open_channel_result = call!(node_a.network_actor, message)
        .expect("node_a alive")
        .expect("open channel success");

    node_b
        .expect_event(|event| match event {
            NetworkServiceEvent::ChannelPendingToBeAccepted(peer_id, channel_id) => {
                println!("A channel ({:?}) to {:?} create", &channel_id, peer_id);
                assert_eq!(peer_id, &node_a.peer_id);
                true
            }
            _ => false,
        })
        .await;
    let message = |rpc_reply| {
        NetworkActorMessage::Command(NetworkActorCommand::AcceptChannel(
            AcceptChannelCommand {
                temp_channel_id: open_channel_result.channel_id,
                funding_amount: 6200000000,
                shutdown_script: None,
            },
            rpc_reply,
        ))
    };
    let accept_channel_result = call!(node_b.network_actor, message)
        .expect("node_b alive")
        .expect("accept channel success");
    let new_channel_id = accept_channel_result.new_channel_id;

    let commitment_tx = node_b
        .expect_to_process_event(|event| match event {
            NetworkServiceEvent::RemoteCommitmentSigned(peer_id, channel_id, num, tx) => {
                println!(
                    "Commitment tx (#{}) {:?} from {:?} for channel {:?} received",
                    num, &tx, peer_id, channel_id
                );
                assert_eq!(peer_id, &node_a.peer_id);
                assert_eq!(channel_id, &new_channel_id);
                Some(tx.clone())
            }
            _ => None,
        })
        .await;

    node_a
        .expect_event(|event| match event {
            NetworkServiceEvent::ChannelReady(peer_id, channel_id, _funding_tx_hash) => {
                println!(
                    "A channel ({:?}) to {:?} is now ready",
                    &channel_id, &peer_id
                );
                assert_eq!(peer_id, &node_b.peer_id);
                assert_eq!(channel_id, &new_channel_id);
                true
            }
            _ => false,
        })
        .await;

    node_b
        .expect_event(|event| match event {
            NetworkServiceEvent::ChannelReady(peer_id, channel_id, _funding_tx_hash) => {
                println!(
                    "A channel ({:?}) to {:?} is now ready",
                    &channel_id, &peer_id
                );
                assert_eq!(peer_id, &node_a.peer_id);
                assert_eq!(channel_id, &new_channel_id);
                true
            }
            _ => false,
        })
        .await;

    node_a
        .network_actor
        .send_message(NetworkActorMessage::Command(
            NetworkActorCommand::ControlFiberChannel(ChannelCommandWithId {
                channel_id: new_channel_id,
                command: ChannelCommand::CommitmentSigned(),
            }),
        ))
        .expect("node_a alive");

    let (x_only_aggregated_pubkey, signature, output, output_data) = node_a
        .expect_to_process_event(|event| match event {
            NetworkServiceEvent::RevokeAndAckReceived(
                peer_id,
                channel_id,
                commitment_number,
                x_only_aggregated_pubkey,
                signature,
                output,
                output_data,
            ) => {
                assert_eq!(peer_id, &node_b.peer_id);
                assert_eq!(channel_id, &new_channel_id);
                assert_eq!(*commitment_number, 1u64);
                Some((
                    x_only_aggregated_pubkey.clone(),
                    signature.clone(),
                    output.clone(),
                    output_data.clone(),
                ))
            }
            _ => None,
        })
        .await;

    assert_eq!(
        node_a.submit_tx(commitment_tx.clone()).await,
        Status::Committed
    );

    println!("commitment_tx: {:?}", commitment_tx);

    let tx = Transaction::default()
        .as_advanced_builder()
        .cell_deps(get_cell_deps(vec![Contract::CommitmentLock], &None))
        .input(
            CellInput::new_builder()
                .previous_output(commitment_tx.output_pts().get(0).unwrap().clone())
                .build(),
        )
        .output(output)
        .output_data(output_data)
        .build();

    let empty_witness_args = [16, 0, 0, 0, 16, 0, 0, 0, 16, 0, 0, 0, 16, 0, 0, 0];
    let witness = [
        empty_witness_args.to_vec(),
        vec![0xFF],
        1u64.to_be_bytes().to_vec(),
        x_only_aggregated_pubkey.to_vec(),
        signature.serialize().to_vec(),
    ]
    .concat();

    let revocation_tx = tx.as_advanced_builder().witness(witness.pack()).build();

    assert_eq!(
        node_a.submit_tx(revocation_tx.clone()).await,
        Status::Committed
    );
}

#[tokio::test]
async fn test_channel_with_simple_update_operation() {
    for algorithm in HashAlgorithm::supported_algorithms() {
        do_test_channel_with_simple_update_operation(algorithm).await
    }
}

#[tokio::test]
async fn test_create_channel() {
    let [mut node_a, mut node_b] = NetworkNode::new_n_interconnected_nodes().await;

    let message = |rpc_reply| {
        NetworkActorMessage::Command(NetworkActorCommand::OpenChannel(
            OpenChannelCommand {
                peer_id: node_b.peer_id.clone(),
                public: false,
                shutdown_script: None,
                funding_amount: 100000000000,
                funding_udt_type_script: None,
                commitment_fee_rate: None,
                commitment_delay_epoch: None,
                funding_fee_rate: None,
                tlc_expiry_delta: None,
                tlc_min_value: None,
                tlc_max_value: None,
                tlc_fee_proportional_millionths: None,
                max_tlc_number_in_flight: None,
                max_tlc_value_in_flight: None,
            },
            rpc_reply,
        ))
    };
    let open_channel_result = call!(node_a.network_actor, message)
        .expect("node_a alive")
        .expect("open channel success");

    node_b
        .expect_event(|event| match event {
            NetworkServiceEvent::ChannelPendingToBeAccepted(peer_id, channel_id) => {
                println!("A channel ({:?}) to {:?} create", &channel_id, peer_id);
                assert_eq!(peer_id, &node_a.peer_id);
                true
            }
            _ => false,
        })
        .await;
    let message = |rpc_reply| {
        NetworkActorMessage::Command(NetworkActorCommand::AcceptChannel(
            AcceptChannelCommand {
                temp_channel_id: open_channel_result.channel_id,
                funding_amount: 6200000000,
                shutdown_script: None,
            },
            rpc_reply,
        ))
    };
    let accept_channel_result = call!(node_b.network_actor, message)
        .expect("node_b alive")
        .expect("accept channel success");
    let new_channel_id = accept_channel_result.new_channel_id;

    let node_a_commitment_tx = node_a
        .expect_to_process_event(|event| match event {
            NetworkServiceEvent::RemoteCommitmentSigned(peer_id, channel_id, num, tx) => {
                println!(
                    "Commitment tx (#{}) {:?} from {:?} for channel {:?} received",
                    num, &tx, peer_id, channel_id
                );
                assert_eq!(peer_id, &node_b.peer_id);
                assert_eq!(channel_id, &new_channel_id);
                Some(tx.clone())
            }
            _ => None,
        })
        .await;

    let node_b_commitment_tx = node_b
        .expect_to_process_event(|event| match event {
            NetworkServiceEvent::RemoteCommitmentSigned(peer_id, channel_id, num, tx) => {
                println!(
                    "Commitment tx (#{}) {:?} from {:?} for channel {:?} received",
                    num, &tx, peer_id, channel_id
                );
                assert_eq!(peer_id, &node_a.peer_id);
                assert_eq!(channel_id, &new_channel_id);
                Some(tx.clone())
            }
            _ => None,
        })
        .await;

    node_a
        .expect_event(|event| match event {
            NetworkServiceEvent::ChannelReady(peer_id, channel_id, _funding_tx_hash) => {
                println!(
                    "A channel ({:?}) to {:?} is now ready",
                    &channel_id, &peer_id
                );
                assert_eq!(peer_id, &node_b.peer_id);
                assert_eq!(channel_id, &new_channel_id);
                true
            }
            _ => false,
        })
        .await;

    node_b
        .expect_event(|event| match event {
            NetworkServiceEvent::ChannelReady(peer_id, channel_id, _funding_tx_hash) => {
                println!(
                    "A channel ({:?}) to {:?} is now ready",
                    &channel_id, &peer_id
                );
                assert_eq!(peer_id, &node_a.peer_id);
                assert_eq!(channel_id, &new_channel_id);
                true
            }
            _ => false,
        })
        .await;

    // We can submit the commitment txs to the chain now.
    assert_eq!(
        node_a.submit_tx(node_a_commitment_tx.clone()).await,
        Status::Committed
    );
    assert_eq!(
        node_b.submit_tx(node_b_commitment_tx.clone()).await,
        Status::Committed
    );
}

#[tokio::test]
async fn test_reestablish_channel() {
    let [mut node_a, mut node_b] = NetworkNode::new_n_interconnected_nodes().await;

    let message = |rpc_reply| {
        NetworkActorMessage::Command(NetworkActorCommand::OpenChannel(
            OpenChannelCommand {
                peer_id: node_b.peer_id.clone(),
                public: false,
                shutdown_script: None,
                funding_amount: 100000000000,
                funding_udt_type_script: None,
                commitment_fee_rate: None,
                commitment_delay_epoch: None,
                funding_fee_rate: None,
                tlc_expiry_delta: None,
                tlc_min_value: None,
                tlc_max_value: None,
                tlc_fee_proportional_millionths: None,
                max_tlc_number_in_flight: None,
                max_tlc_value_in_flight: None,
            },
            rpc_reply,
        ))
    };
    let open_channel_result = call!(node_a.network_actor, message)
        .expect("node_a alive")
        .expect("open channel success");

    node_b
        .expect_event(|event| match event {
            NetworkServiceEvent::ChannelPendingToBeAccepted(peer_id, channel_id) => {
                println!("A channel ({:?}) to {:?} create", &channel_id, peer_id);
                assert_eq!(peer_id, &node_a.peer_id);
                true
            }
            _ => false,
        })
        .await;

    let message = |rpc_reply| {
        NetworkActorMessage::Command(NetworkActorCommand::AcceptChannel(
            AcceptChannelCommand {
                temp_channel_id: open_channel_result.channel_id,
                funding_amount: 6200000000,
                shutdown_script: None,
            },
            rpc_reply,
        ))
    };
    let _accept_channel_result = call!(node_b.network_actor, message)
        .expect("node_b alive")
        .expect("accept channel success");

    node_a
        .expect_event(|event| match event {
            NetworkServiceEvent::ChannelCreated(peer_id, channel_id) => {
                println!("A channel ({:?}) to {:?} create", channel_id, peer_id);
                assert_eq!(peer_id, &node_b.peer_id);
                true
            }
            _ => false,
        })
        .await;

    node_b
        .expect_event(|event| match event {
            NetworkServiceEvent::ChannelCreated(peer_id, channel_id) => {
                println!("A channel ({:?}) to {:?} create", channel_id, peer_id);
                assert_eq!(peer_id, &node_a.peer_id);
                true
            }
            _ => false,
        })
        .await;

    node_a
        .network_actor
        .send_message(NetworkActorMessage::new_command(
            NetworkActorCommand::DisconnectPeer(node_b.peer_id.clone()),
        ))
        .expect("node_a alive");

    node_a
        .expect_event(|event| match event {
            NetworkServiceEvent::PeerDisConnected(peer_id, _) => {
                assert_eq!(peer_id, &node_b.peer_id);
                true
            }
            _ => false,
        })
        .await;

    node_b
        .expect_event(|event| match event {
            NetworkServiceEvent::PeerDisConnected(peer_id, _) => {
                assert_eq!(peer_id, &node_a.peer_id);
                true
            }
            _ => false,
        })
        .await;

    // Don't use `connect_to` here as that may consume the `ChannelCreated` event.
    // This is due to tentacle connection is async. We may actually send
    // the `ChannelCreated` event before the `PeerConnected` event.
    node_a.connect_to_nonblocking(&node_b).await;

    node_a
        .expect_event(|event| match event {
            NetworkServiceEvent::ChannelCreated(peer_id, channel_id) => {
                println!("A channel ({:?}) to {:?} create", channel_id, peer_id);
                assert_eq!(peer_id, &node_b.peer_id);
                true
            }
            _ => false,
        })
        .await;

    node_b
        .expect_event(|event| match event {
            NetworkServiceEvent::ChannelCreated(peer_id, channel_id) => {
                println!("A channel ({:?}) to {:?} create", channel_id, peer_id);
                assert_eq!(peer_id, &node_a.peer_id);
                true
            }
            _ => false,
        })
        .await;
}

#[tokio::test]
async fn test_force_close_channel_when_remote_is_offline() {
    let (mut node_a, mut node_b, channel_id, _) =
        NetworkNode::new_2_nodes_with_established_channel(16200000000, 6200000000, true).await;

    node_b.stop().await;
    node_a
        .expect_event(|event| matches!(event, NetworkServiceEvent::PeerDisConnected(_, _)))
        .await;

    let message = |rpc_reply| -> NetworkActorMessage {
        NetworkActorMessage::Command(NetworkActorCommand::ControlFiberChannel(
            ChannelCommandWithId {
                channel_id,
                command: ChannelCommand::Shutdown(
                    ShutdownCommand {
                        close_script: Script::default(),
                        fee_rate: FeeRate::from_u64(1000),
                        force: true,
                    },
                    rpc_reply,
                ),
            },
        ))
    };

    call!(node_a.network_actor, message)
        .expect("node_a alive")
        .expect("successfully shutdown channel");
}

#[tokio::test]
async fn test_commitment_tx_capacity() {
    let (amount_a, amount_b) = (16200000000, 6200000000);
    let (node_a, _node_b, channel_id, _) =
        NetworkNode::new_2_nodes_with_established_channel(amount_a, amount_b, true).await;

    let state = node_a.store.get_channel_actor_state(&channel_id).unwrap();
    let commitment_tx = state.latest_commitment_transaction.unwrap().into_view();
    let output_capacity: u64 = commitment_tx.output(0).unwrap().capacity().unpack();

    // default fee rate is 1000 shannons per kb, and there is a gap of 20 bytes between the mock commitment tx and the real one
    // ref to fn commitment_tx_size
    assert_eq!(
        amount_a + amount_b - (commitment_tx.data().serialized_size_in_block() + 20) as u128,
        output_capacity as u128
    );
}

#[tokio::test]
async fn test_connect_to_peers_with_mutual_channel_on_restart_1() {
    init_tracing();

    let node_a_funding_amount = 100000000000;
    let node_b_funding_amount = 6200000000;

    let (mut node_a, node_b, _new_channel_id, _) =
        NetworkNode::new_2_nodes_with_established_channel(
            node_a_funding_amount,
            node_b_funding_amount,
            true,
        )
        .await;

    node_a.restart().await;

    node_a.expect_event(
        |event| matches!(event, NetworkServiceEvent::PeerConnected(id, _addr) if id == &node_b.peer_id),
    )
    .await;
}

#[tokio::test]
async fn test_connect_to_peers_with_mutual_channel_on_restart_2() {
    init_tracing();

    let node_a_funding_amount = 100000000000;
    let node_b_funding_amount = 6200000000;

    let (mut node_a, mut node_b, _new_channel_id, _) =
        NetworkNode::new_2_nodes_with_established_channel(
            node_a_funding_amount,
            node_b_funding_amount,
            true,
        )
        .await;

    node_a.stop().await;

    node_b.expect_event(
        |event| matches!(event, NetworkServiceEvent::PeerDisConnected(id, _addr) if id == &node_a.peer_id),
    )
    .await;

    node_a.start().await;

    node_a.expect_event(
        |event| matches!(event, NetworkServiceEvent::PeerConnected(id, _addr) if id == &node_b.peer_id),
    )
    .await;
}

#[tokio::test]
async fn test_open_channel_with_large_size_shutdown_script_should_fail() {
    let [node_a, node_b] = NetworkNode::new_n_interconnected_nodes().await;

    // test open channel with large size shutdown script
    let message = |rpc_reply| {
        NetworkActorMessage::Command(NetworkActorCommand::OpenChannel(
            OpenChannelCommand {
                peer_id: node_b.peer_id.clone(),
                public: false,
                shutdown_script: Some(Script::new_builder().args(vec![0u8; 40].pack()).build()),
                funding_amount: (81 + 1) * 100000000 - 1,
                funding_udt_type_script: None,
                commitment_fee_rate: None,
                commitment_delay_epoch: None,
                funding_fee_rate: None,
                tlc_expiry_delta: None,
                tlc_min_value: None,
                tlc_max_value: None,
                tlc_fee_proportional_millionths: None,
                max_tlc_number_in_flight: None,
                max_tlc_value_in_flight: None,
            },
            rpc_reply,
        ))
    };

    let open_channel_result = call!(node_a.network_actor, message).expect("node_a alive");

    assert!(open_channel_result
        .err()
        .unwrap()
        .contains("The funding amount (8199999999) should be greater than or equal to 8200000000"));
}

#[tokio::test]
#[should_panic(expected = "Waiting for event timeout")]
async fn test_accept_channel_with_large_size_shutdown_script_should_fail() {
    let mut nodes = NetworkNode::new_n_interconnected_nodes_with_config(2, |i| {
        NetworkNodeConfigBuilder::new()
            .node_name(Some(format!("node-{}", i)))
            .base_dir_prefix(&format!("fnn-test-node-{}-", i))
            .fiber_config_updater(|config| {
                // enable auto accept channel with default value
                config.auto_accept_channel_ckb_funding_amount = Some(6200000000);
                config.open_channel_auto_accept_min_ckb_funding_amount = Some(16200000000);
            })
            .build()
    })
    .await;

    let mut node_a = nodes.pop().unwrap();
    let mut node_b = nodes.pop().unwrap();

    // test auto accept channel with large size shutdown script
    let message = |rpc_reply| {
        NetworkActorMessage::Command(NetworkActorCommand::OpenChannel(
            OpenChannelCommand {
                peer_id: node_b.peer_id.clone(),
                public: false,
                shutdown_script: Some(Script::new_builder().args(vec![0u8; 40].pack()).build()),
                funding_amount: (81 + 1 + 90) * 100000000,
                funding_udt_type_script: None,
                commitment_fee_rate: None,
                commitment_delay_epoch: None,
                funding_fee_rate: None,
                tlc_expiry_delta: None,
                tlc_min_value: None,
                tlc_max_value: None,
                tlc_fee_proportional_millionths: None,
                max_tlc_number_in_flight: None,
                max_tlc_value_in_flight: None,
            },
            rpc_reply,
        ))
    };

    let open_channel_result = call!(node_a.network_actor, message)
        .expect("node_a alive")
        .expect("open channel success");

    node_b
        .expect_event(|event| match event {
            NetworkServiceEvent::ChannelPendingToBeAccepted(peer_id, channel_id) => {
                println!("A channel ({:?}) to {:?} create", channel_id, peer_id);
                assert_eq!(channel_id, &open_channel_result.channel_id);
                assert_eq!(peer_id, &node_a.peer_id);
                true
            }
            _ => false,
        })
        .await;

    // should fail
    node_a
        .expect_event(|event| match event {
            NetworkServiceEvent::ChannelReady(peer_id, channel_id, _funding_tx_hash) => {
                println!(
                    "A channel ({:?}) to {:?} is now ready",
                    &channel_id, &peer_id
                );
                assert_eq!(peer_id, &node_b.peer_id);
                true
            }
            _ => false,
        })
        .await;
}

#[tokio::test]
async fn test_shutdown_channel_with_large_size_shutdown_script_should_fail() {
    let node_a_funding_amount = 100000000000;
    let node_b_funding_amount = 6200000000;

    let (_node_a, node_b, new_channel_id) =
        create_nodes_with_established_channel(node_a_funding_amount, node_b_funding_amount, false)
            .await;

    let message = |rpc_reply| {
        NetworkActorMessage::Command(NetworkActorCommand::ControlFiberChannel(
            ChannelCommandWithId {
                channel_id: new_channel_id,
                command: ChannelCommand::Shutdown(
                    ShutdownCommand {
                        close_script: Script::new_builder().args(vec![0u8; 21].pack()).build(),
                        fee_rate: FeeRate::from_u64(DEFAULT_COMMITMENT_FEE_RATE),
                        force: false,
                    },
                    rpc_reply,
                ),
            },
        ))
    };

    let shutdown_channel_result = call!(node_b.network_actor, message).expect("node_b alive");
    assert!(shutdown_channel_result
        .err()
        .unwrap()
        .contains("Local balance is not enough to pay the fee"));
}

#[tokio::test]
async fn test_shutdown_channel_with_different_size_shutdown_script() {
    let node_a_funding_amount = 100000000000;
    let node_b_funding_amount = 6200000000;

    let (mut node_a, mut node_b, new_channel_id) =
        create_nodes_with_established_channel(node_a_funding_amount, node_b_funding_amount, false)
            .await;

    let message = |rpc_reply| {
        NetworkActorMessage::Command(NetworkActorCommand::ControlFiberChannel(
            ChannelCommandWithId {
                channel_id: new_channel_id,
                command: ChannelCommand::Shutdown(
                    ShutdownCommand {
                        close_script: Script::new_builder().args(vec![0u8; 19].pack()).build(),
                        fee_rate: FeeRate::from_u64(DEFAULT_COMMITMENT_FEE_RATE),
                        force: false,
                    },
                    rpc_reply,
                ),
            },
        ))
    };

    call!(node_b.network_actor, message)
        .expect("node_b alive")
        .expect("successfully shutdown channel");

    let node_a_shutdown_tx_hash = node_a
        .expect_to_process_event(|event| match event {
            NetworkServiceEvent::ChannelClosed(peer_id, channel_id, tx_hash) => {
                println!(
                    "Shutdown tx ({:?}) from {:?} for channel {:?} received",
                    &tx_hash, &peer_id, channel_id
                );
                assert_eq!(peer_id, &node_b.peer_id);
                assert_eq!(channel_id, &new_channel_id);
                Some(tx_hash.clone())
            }
            _ => None,
        })
        .await;

    let node_b_shutdown_tx_hash = node_b
        .expect_to_process_event(|event| match event {
            NetworkServiceEvent::ChannelClosed(peer_id, channel_id, tx_hash) => {
                println!(
                    "Shutdown tx ({:?}) from {:?} for channel {:?} received",
                    &tx_hash, &peer_id, channel_id
                );
                assert_eq!(peer_id, &node_a.peer_id);
                assert_eq!(channel_id, &new_channel_id);
                Some(tx_hash.clone())
            }
            _ => None,
        })
        .await;

    assert_eq!(node_a_shutdown_tx_hash, node_b_shutdown_tx_hash);

    assert_eq!(
        node_a.trace_tx_hash(node_a_shutdown_tx_hash.clone()).await,
        Status::Committed
    );
    assert_eq!(
        node_b.trace_tx_hash(node_b_shutdown_tx_hash.clone()).await,
        Status::Committed
    );
}<|MERGE_RESOLUTION|>--- conflicted
+++ resolved
@@ -5,6 +5,7 @@
 use crate::fiber::graph::PaymentSessionStatus;
 use crate::fiber::network::SendPaymentCommand;
 use crate::fiber::tests::test_utils::{
+    create_3_nodes_with_established_channel, create_nodes_with_established_channel,
     gen_rand_public_key, gen_sha256_hash, generate_seckey, NetworkNodeConfigBuilder,
 };
 use crate::fiber::types::{PaymentHopData, PeeledOnionPacket, TlcErrorCode, NO_SHARED_SECRET};
@@ -16,12 +17,8 @@
             ChannelCommand, ChannelCommandWithId, InMemorySigner, RemoveTlcCommand,
             ShutdownCommand, DEFAULT_COMMITMENT_FEE_RATE,
         },
-<<<<<<< HEAD
-        config::DEFAULT_CHANNEL_MINIMAL_CKB_AMOUNT,
-=======
         config::DEFAULT_AUTO_ACCEPT_CHANNEL_CKB_FUNDING_AMOUNT,
         graph::NetworkGraphStateStore,
->>>>>>> d72a274c
         hash_algorithm::HashAlgorithm,
         network::{AcceptChannelCommand, OpenChannelCommand},
         tests::test_utils::establish_channel_between_nodes,
@@ -478,16 +475,16 @@
     // Wait for the channel announcement to be broadcasted
     tokio::time::sleep(tokio::time::Duration::from_millis(5000)).await;
 
-    let node3_store = node3.store.clone();
     node3.stop().await;
-    let channels = node3_store.get_channels(None);
+    let channels = node3.get_network_graph_channels().await;
     assert_eq!(channels.len(), 1);
     let channel = &channels[0];
     assert_eq!(
         HashSet::from([channel.node1_peerid(), channel.node2_peerid()]),
         HashSet::from([node1.peer_id.clone(), node2.peer_id.clone()])
     );
-    let nodes = node3_store.get_nodes(None);
+
+    let nodes = node3.get_network_graph_nodes().await;
     let node_pubkeys = nodes
         .iter()
         .map(|node| node.node_id)
@@ -522,9 +519,8 @@
     // Wait for the channel announcement to be broadcasted
     tokio::time::sleep(tokio::time::Duration::from_millis(5000)).await;
 
-    let node3_store = node3.store.clone();
     node3.stop().await;
-    let channels = node3_store.get_channels(None);
+    let channels = node3.get_network_graph_channels().await;
     // No channels here as node 3 didn't think the funding transaction is confirmed.
     assert_eq!(channels.len(), 0);
 }
@@ -1523,24 +1519,6 @@
     // Wait for the channel announcement to be broadcasted
     tokio::time::sleep(tokio::time::Duration::from_millis(5000)).await;
 
-<<<<<<< HEAD
-    node3.stop().await;
-    let channels = node3.get_network_graph_channels().await;
-    assert_eq!(channels.len(), 1);
-    let channel = &channels[0];
-    assert_eq!(
-        HashSet::from([channel.node1_peerid(), channel.node2_peerid()]),
-        HashSet::from([node1.peer_id.clone(), node2.peer_id.clone()])
-    );
-
-    let nodes = node3.get_network_graph_nodes().await;
-    let node_pubkeys = nodes
-        .iter()
-        .map(|node| node.node_id)
-        .collect::<HashSet<_>>();
-    assert!(node_pubkeys.contains(&channel.node1()));
-    assert!(node_pubkeys.contains(&channel.node2()));
-=======
     let payment_hash = gen_sha256_hash();
     let node_b_pubkey = node_b.pubkey.clone();
     let message = |rpc_reply| -> NetworkActorMessage {
@@ -1590,7 +1568,6 @@
     };
     let res = call!(node_a.network_actor, message).expect("node_a alive");
     assert!(res.is_ok());
->>>>>>> d72a274c
 }
 
 #[tokio::test]
@@ -1607,12 +1584,6 @@
     // Wait for the channel announcement to be broadcasted
     tokio::time::sleep(tokio::time::Duration::from_millis(5000)).await;
 
-<<<<<<< HEAD
-    node3.stop().await;
-    let channels = node3.get_network_graph_channels().await;
-    // No channels here as node 3 didn't think the funding transaction is confirmed.
-    assert_eq!(channels.len(), 0);
-=======
     let payment_hash = gen_sha256_hash();
     let node_b_pubkey = node_b.pubkey.clone();
     let message = |rpc_reply| -> NetworkActorMessage {
@@ -1662,7 +1633,6 @@
     };
     let res = call!(node_a.network_actor, message).expect("node_a alive");
     assert!(res.is_ok());
->>>>>>> d72a274c
 }
 
 #[tokio::test]
@@ -1874,164 +1844,6 @@
     do_test_channel_commitment_tx_after_add_tlc(HashAlgorithm::Sha256).await
 }
 
-<<<<<<< HEAD
-=======
-async fn establish_channel_between_nodes(
-    node_a: &mut NetworkNode,
-    node_b: &mut NetworkNode,
-    public: bool,
-    node_a_funding_amount: u128,
-    node_b_funding_amount: u128,
-    max_tlc_number_in_flight: Option<u64>,
-    max_tlc_value_in_flight: Option<u128>,
-) -> (Hash256, TransactionView) {
-    let message = |rpc_reply| {
-        NetworkActorMessage::Command(NetworkActorCommand::OpenChannel(
-            OpenChannelCommand {
-                peer_id: node_b.peer_id.clone(),
-                public,
-                shutdown_script: None,
-                funding_amount: node_a_funding_amount,
-                funding_udt_type_script: None,
-                commitment_fee_rate: None,
-                commitment_delay_epoch: None,
-                funding_fee_rate: None,
-                tlc_expiry_delta: None,
-                tlc_min_value: None,
-                tlc_max_value: None,
-                tlc_fee_proportional_millionths: None,
-                max_tlc_number_in_flight,
-                max_tlc_value_in_flight,
-            },
-            rpc_reply,
-        ))
-    };
-    let open_channel_result = call!(node_a.network_actor, message)
-        .expect("node_a alive")
-        .expect("open channel success");
-
-    node_b
-        .expect_event(|event| match event {
-            NetworkServiceEvent::ChannelPendingToBeAccepted(peer_id, channel_id) => {
-                println!("A channel ({:?}) to {:?} create", &channel_id, peer_id);
-                assert_eq!(peer_id, &node_a.peer_id);
-                true
-            }
-            _ => false,
-        })
-        .await;
-    let message = |rpc_reply| {
-        NetworkActorMessage::Command(NetworkActorCommand::AcceptChannel(
-            AcceptChannelCommand {
-                temp_channel_id: open_channel_result.channel_id,
-                funding_amount: node_b_funding_amount,
-                shutdown_script: None,
-            },
-            rpc_reply,
-        ))
-    };
-    let accept_channel_result = call!(node_b.network_actor, message)
-        .expect("node_b alive")
-        .expect("accept channel success");
-    let new_channel_id = accept_channel_result.new_channel_id;
-
-    let funding_tx_outpoint = node_a
-        .expect_to_process_event(|event| match event {
-            NetworkServiceEvent::ChannelReady(peer_id, channel_id, funding_tx_outpoint) => {
-                println!(
-                    "A channel ({:?}) to {:?} is now ready",
-                    &channel_id, &peer_id
-                );
-                assert_eq!(peer_id, &node_b.peer_id);
-                assert_eq!(channel_id, &new_channel_id);
-                Some(funding_tx_outpoint.clone())
-            }
-            _ => None,
-        })
-        .await;
-
-    node_b
-        .expect_event(|event| match event {
-            NetworkServiceEvent::ChannelReady(peer_id, channel_id, _funding_tx_hash) => {
-                println!(
-                    "A channel ({:?}) to {:?} is now ready",
-                    &channel_id, &peer_id
-                );
-                assert_eq!(peer_id, &node_a.peer_id);
-                assert_eq!(channel_id, &new_channel_id);
-                true
-            }
-            _ => false,
-        })
-        .await;
-
-    let funding_tx = node_a
-        .get_tx_from_hash(funding_tx_outpoint.tx_hash())
-        .await
-        .expect("tx found");
-
-    (new_channel_id, funding_tx)
-}
-
-async fn create_nodes_with_established_channel(
-    node_a_funding_amount: u128,
-    node_b_funding_amount: u128,
-    public: bool,
-) -> (NetworkNode, NetworkNode, Hash256) {
-    let [mut node_a, mut node_b] = NetworkNode::new_n_interconnected_nodes().await;
-
-    let (channel_id, _funding_tx) = establish_channel_between_nodes(
-        &mut node_a,
-        &mut node_b,
-        public,
-        node_a_funding_amount,
-        node_b_funding_amount,
-        None,
-        None,
-    )
-    .await;
-
-    (node_a, node_b, channel_id)
-}
-
-async fn create_3_nodes_with_established_channel(
-    (channel_1_amount_a, channel_1_amount_b): (u128, u128),
-    (channel_2_amount_b, channel_2_amount_c): (u128, u128),
-    public: bool,
-) -> (NetworkNode, NetworkNode, NetworkNode, Hash256, Hash256) {
-    let [mut node_a, mut node_b, mut node_c] = NetworkNode::new_n_interconnected_nodes().await;
-
-    let (channel_id_ab, funding_tx_ab) = establish_channel_between_nodes(
-        &mut node_a,
-        &mut node_b,
-        public,
-        channel_1_amount_a,
-        channel_1_amount_b,
-        None,
-        None,
-    )
-    .await;
-
-    let res = node_c.submit_tx(funding_tx_ab).await;
-    assert_eq!(res, Status::Committed);
-
-    let (channel_id_bc, funding_tx_bc) = establish_channel_between_nodes(
-        &mut node_b,
-        &mut node_c,
-        public,
-        channel_2_amount_b,
-        channel_2_amount_c,
-        None,
-        None,
-    )
-    .await;
-
-    let res = node_a.submit_tx(funding_tx_bc).await;
-    assert_eq!(res, Status::Committed);
-    (node_a, node_b, node_c, channel_id_ab, channel_id_bc)
-}
-
->>>>>>> d72a274c
 async fn do_test_remove_tlc_with_wrong_hash_algorithm(
     correct_algorithm: HashAlgorithm,
     wrong_algorithm: HashAlgorithm,
