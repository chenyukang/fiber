--- conflicted
+++ resolved
@@ -1,22 +1,14 @@
-<<<<<<< HEAD
-use ckb_jsonrpc_types::Status;
-use ckb_types::{
-    core::TransactionView,
-    packed::{Byte32, OutPoint},
-};
-use ractor::{call, Actor, ActorRef};
-=======
 use crate::fiber::channel::ChannelActorState;
 use crate::fiber::channel::ChannelActorStateStore;
 use crate::fiber::channel::ChannelCommand;
 use crate::fiber::channel::ChannelCommandWithId;
 use crate::fiber::graph::NetworkGraphStateStore;
 use crate::fiber::graph::PaymentSession;
-use crate::fiber::types::EcdsaSignature;
 use crate::fiber::types::Pubkey;
+use ckb_jsonrpc_types::Status;
+use ckb_types::packed::OutPoint;
 use ckb_types::{core::TransactionView, packed::Byte32};
-use ractor::{Actor, ActorRef};
->>>>>>> 24841810
+use ractor::{call, Actor, ActorRef};
 use rand::rngs::OsRng;
 use secp256k1::{Message, Secp256k1};
 use std::{
@@ -37,10 +29,9 @@
 };
 
 use crate::fiber::graph::ChannelInfo;
+use crate::fiber::graph::NodeInfo;
 use crate::fiber::network::{AcceptChannelCommand, OpenChannelCommand};
-use crate::fiber::types::Pubkey;
 use crate::fiber::types::{EcdsaSignature, Privkey};
-use crate::fiber::{channel::ChannelActorStateStore, graph::NodeInfo};
 use crate::store::Store;
 use crate::{
     actors::{RootActor, RootActorMessage},
@@ -179,37 +170,6 @@
     pub pubkey: Pubkey,
 }
 
-<<<<<<< HEAD
-impl NetworkNode {
-    pub fn get_node_address(&self) -> &MultiAddr {
-        &self.listening_addrs[0]
-    }
-
-    pub fn get_local_balance_from_channel(&self, channel_id: Hash256) -> u128 {
-        self.store
-            .get_channel_actor_state(&channel_id)
-            .expect("get channel")
-            .to_local_amount
-    }
-
-    pub fn get_remote_balance_from_channel(&self, channel_id: Hash256) -> u128 {
-        self.store
-            .get_channel_actor_state(&channel_id)
-            .expect("get channel")
-            .to_remote_amount
-    }
-
-    pub fn get_private_key(&self) -> &Privkey {
-        &self.private_key
-    }
-
-    pub fn get_public_key(&self) -> Pubkey {
-        self.private_key.pubkey()
-    }
-}
-
-=======
->>>>>>> 24841810
 pub struct NetworkNodeConfig {
     base_dir: Arc<TempDir>,
     node_name: Option<String>,
@@ -496,6 +456,14 @@
         &self.listening_addrs[0]
     }
 
+    pub fn get_private_key(&self) -> &Privkey {
+        &self.private_key
+    }
+
+    pub fn get_public_key(&self) -> Pubkey {
+        self.private_key.pubkey()
+    }
+
     pub fn get_local_balance_from_channel(&self, channel_id: Hash256) -> u128 {
         self.store
             .get_channel_actor_state(&channel_id)
