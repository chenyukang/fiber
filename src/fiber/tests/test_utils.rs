<<<<<<< HEAD
use ckb_types::packed::OutPoint;
use ckb_types::{core::TransactionView, packed::Byte32};
use ractor::{call, Actor, ActorRef};
=======
use crate::fiber::channel::ChannelActorStateStore;
use crate::fiber::types::EcdsaSignature;
use crate::fiber::types::Pubkey;
use ckb_types::{core::TransactionView, packed::Byte32};
use ractor::{Actor, ActorRef};
use rand::rngs::OsRng;
>>>>>>> d72a274c
use rand::Rng;
use secp256k1::Keypair;
use secp256k1::{rand, Message, PublicKey, Secp256k1, SecretKey};
use std::{
    env,
    ffi::OsStr,
    mem::ManuallyDrop,
    path::{Path, PathBuf},
    sync::Arc,
    time::Duration,
};
use tempfile::TempDir as OldTempDir;
use tentacle::{multiaddr::MultiAddr, secio::PeerId};
use tokio::sync::RwLock as TokioRwLock;
use tokio::{
    select,
    sync::{mpsc, OnceCell},
    time::sleep,
};

<<<<<<< HEAD
use crate::fiber::gossip::{GossipMessageStore, DEFAULT_NUM_OF_BROADCAST_MESSAGE};
use crate::fiber::network::{AcceptChannelCommand, OpenChannelCommand};
use crate::fiber::types::{
    BroadcastMessageID, BroadcastMessageWithTimestamp, ChannelAnnouncement, ChannelUpdate, Cursor,
    NodeAnnouncement, Privkey,
};
=======
use crate::store::Store;
>>>>>>> d72a274c
use crate::{
    actors::{RootActor, RootActorMessage},
    ckb::tests::test_utils::{
        get_tx_from_hash, submit_tx, trace_tx, trace_tx_hash, MockChainActor,
    },
    ckb::CkbChainMessage,
    fiber::graph::NetworkGraph,
    fiber::network::{
        NetworkActor, NetworkActorCommand, NetworkActorMessage, NetworkActorStartArguments,
    },
    fiber::types::Hash256,
    tasks::{new_tokio_cancellation_token, new_tokio_task_tracker},
    FiberConfig, NetworkServiceEvent,
};
use tentacle::secio::SecioKeyPair;

static RETAIN_VAR: &str = "TEST_TEMP_RETAIN";

#[derive(Debug)]
pub struct TempDir(ManuallyDrop<OldTempDir>);

impl TempDir {
    fn new<S: AsRef<OsStr>>(prefix: S) -> Self {
        Self(ManuallyDrop::new(
            OldTempDir::with_prefix(prefix).expect("create temp directory"),
        ))
    }

    pub fn to_str(&self) -> &str {
        self.0.path().to_str().expect("path to str")
    }
}

impl AsRef<Path> for TempDir {
    fn as_ref(&self) -> &Path {
        self.0.path()
    }
}

impl Drop for TempDir {
    fn drop(&mut self) {
        let retain = env::var(RETAIN_VAR);
        if retain.is_ok() {
            println!(
                "Keeping temp directory {:?}, as environment variable {RETAIN_VAR} set",
                self.as_ref()
            );
        } else {
            println!(
                "Deleting temp directory {:?}. To keep this directory, set environment variable {RETAIN_VAR} to anything",
                self.as_ref()
            );
            unsafe {
                ManuallyDrop::drop(&mut self.0);
            }
        }
    }
}

pub fn init_tracing() {
    use std::sync::Once;

    static INIT: Once = Once::new();

    INIT.call_once(|| {
        tracing_subscriber::fmt()
            .with_env_filter(tracing_subscriber::EnvFilter::from_default_env())
            .pretty()
            .init();
    });
}

static ROOT_ACTOR: OnceCell<ActorRef<RootActorMessage>> = OnceCell::const_new();

pub async fn get_test_root_actor() -> ActorRef<RootActorMessage> {
    Actor::spawn(
        Some("test root actor".to_string()),
        RootActor {},
        (new_tokio_task_tracker(), new_tokio_cancellation_token()),
    )
    .await
    .expect("start test root actor")
    .0
}

pub fn generate_keypair() -> (SecretKey, PublicKey) {
    let secp = Secp256k1::new();
    let secret_key = SecretKey::new(&mut rand::thread_rng());
    let public_key = PublicKey::from_secret_key(&secp, &secret_key);
    (secret_key, public_key)
}

pub fn generate_seckey() -> SecretKey {
    SecretKey::new(&mut rand::thread_rng())
}

pub fn generate_pubkey() -> Pubkey {
    let secp = Secp256k1::new();
    let secret_key = SecretKey::new(&mut rand::thread_rng());
    let public_key = PublicKey::from_secret_key(&secp, &secret_key);
    public_key.into()
}

pub fn gen_sha256_hash() -> Hash256 {
    let mut rng = rand::thread_rng();
    let mut result = [0u8; 32];
    rng.fill(&mut result[..]);
    result.into()
}

pub fn get_fiber_config<P: AsRef<Path>>(base_dir: P, node_name: Option<&str>) -> FiberConfig {
    let base_dir = base_dir.as_ref();
    FiberConfig {
        announced_node_name: node_name
            .or(base_dir.file_name().unwrap().to_str())
            .map(Into::into),
        announce_listening_addr: Some(true),
        base_dir: Some(PathBuf::from(base_dir)),
        // This config is needed for the timely processing of gossip messages.
        // Without this, some tests may fail due to the delay in processing gossip messages.
        gossip_network_maintenance_interval_ms: Some(50),
        // This config is needed for the timely processing of gossip messages.
        // Without this, some tests may fail due to the delay in processing gossip messages.
        gossip_store_maintenance_interval_ms: Some(50),
        auto_accept_channel_ckb_funding_amount: Some(0), // Disable auto accept for unit tests
        announce_private_addr: Some(true),               // Announce private address for unit tests
        ..Default::default()
    }
}

// Mock function to create a dummy EcdsaSignature
pub fn mock_ecdsa_signature() -> EcdsaSignature {
    let secp = Secp256k1::new();
    let mut rng = OsRng::default();
    let (secret_key, _public_key) = secp.generate_keypair(&mut rng);
    let message = Message::from_digest_slice(&[0u8; 32]).expect("32 bytes");
    let signature = secp.sign_ecdsa(&message, &secret_key);
    EcdsaSignature(signature)
}

pub fn generate_store() -> Store {
    let temp_dir = TempDir::new("fnn-test");
    let store = Store::new(temp_dir.as_ref());
    store.expect("create store")
}

pub struct NetworkNode {
    /// The base directory of the node, will be deleted after this struct dropped.
    pub base_dir: Arc<TempDir>,
    pub node_name: Option<String>,
    pub store: Store,
    pub fiber_config: FiberConfig,
    pub listening_addrs: Vec<MultiAddr>,
    pub network_actor: ActorRef<NetworkActorMessage>,
    pub network_graph: Arc<TokioRwLock<NetworkGraph<MemoryStore>>>,
    pub chain_actor: ActorRef<CkbChainMessage>,
    pub private_key: Privkey,
    pub peer_id: PeerId,
    pub event_emitter: mpsc::Receiver<NetworkServiceEvent>,
    pub pubkey: Pubkey,
}

impl NetworkNode {
    pub fn get_node_address(&self) -> &MultiAddr {
        &self.listening_addrs[0]
    }

<<<<<<< HEAD
    pub fn get_private_key(&self) -> &Privkey {
        &self.private_key
    }

    pub fn get_public_key(&self) -> Pubkey {
        self.private_key.pubkey()
=======
    pub fn get_local_balance_from_channel(&self, channel_id: Hash256) -> u128 {
        self.store
            .get_channel_actor_state(&channel_id)
            .expect("get channel")
            .to_local_amount
    }

    pub fn get_remote_balance_from_channel(&self, channel_id: Hash256) -> u128 {
        self.store
            .get_channel_actor_state(&channel_id)
            .expect("get channel")
            .to_remote_amount
>>>>>>> d72a274c
    }
}

pub struct NetworkNodeConfig {
    base_dir: Arc<TempDir>,
    node_name: Option<String>,
    store: Store,
    fiber_config: FiberConfig,
}

impl NetworkNodeConfig {
    pub fn builder() -> NetworkNodeConfigBuilder {
        NetworkNodeConfigBuilder::new()
    }
}

pub struct NetworkNodeConfigBuilder {
    base_dir: Option<Arc<TempDir>>,
    node_name: Option<String>,
    // We may generate a FiberConfig based on the base_dir and node_name,
    // but allow user to override it.
    fiber_config_updater: Option<Box<dyn FnOnce(&mut FiberConfig) + 'static>>,
}

impl NetworkNodeConfigBuilder {
    pub fn new() -> Self {
        Self {
            base_dir: None,
            node_name: None,
            fiber_config_updater: None,
        }
    }

    pub fn base_dir(mut self, base_dir: Arc<TempDir>) -> Self {
        self.base_dir = Some(base_dir);
        self
    }

    pub fn base_dir_prefix(self, prefix: &str) -> Self {
        self.base_dir(Arc::new(TempDir::new(prefix)))
    }

    pub fn node_name(mut self, node_name: Option<String>) -> Self {
        self.node_name = node_name;
        self
    }

    pub fn fiber_config_updater(
        mut self,
        updater: impl FnOnce(&mut FiberConfig) + 'static,
    ) -> Self {
        self.fiber_config_updater = Some(Box::new(updater));
        self
    }

    pub fn build(self) -> NetworkNodeConfig {
        let base_dir = self
            .base_dir
            .clone()
            .unwrap_or_else(|| Arc::new(TempDir::new("fnn-test")));
        let node_name = self.node_name.clone();
        let store = generate_store();
        let fiber_config = get_fiber_config(base_dir.as_ref(), node_name.as_deref());
        let mut config = NetworkNodeConfig {
            base_dir,
            node_name,
            store,
            fiber_config,
        };
        if let Some(updater) = self.fiber_config_updater {
            updater(&mut config.fiber_config);
        }
        config
    }
}

pub async fn establish_channel_between_nodes(
    node_a: &mut NetworkNode,
    node_b: &mut NetworkNode,
    node_a_funding_amount: u128,
    node_b_funding_amount: u128,
    public: bool,
) -> (Hash256, TransactionView) {
    let message = |rpc_reply| {
        NetworkActorMessage::Command(NetworkActorCommand::OpenChannel(
            OpenChannelCommand {
                peer_id: node_b.peer_id.clone(),
                public,
                shutdown_script: None,
                funding_amount: node_a_funding_amount,
                funding_udt_type_script: None,
                commitment_fee_rate: None,
                commitment_delay_epoch: None,
                funding_fee_rate: None,
                tlc_expiry_delta: None,
                tlc_min_value: None,
                tlc_max_value: None,
                tlc_fee_proportional_millionths: None,
                max_tlc_number_in_flight: None,
                max_tlc_value_in_flight: None,
            },
            rpc_reply,
        ))
    };
    let open_channel_result = call!(node_a.network_actor, message)
        .expect("node_a alive")
        .expect("open channel success");

    node_b
        .expect_event(|event| match event {
            NetworkServiceEvent::ChannelPendingToBeAccepted(peer_id, channel_id) => {
                println!("A channel ({:?}) to {:?} create", &channel_id, peer_id);
                assert_eq!(peer_id, &node_a.peer_id);
                true
            }
            _ => false,
        })
        .await;
    let message = |rpc_reply| {
        NetworkActorMessage::Command(NetworkActorCommand::AcceptChannel(
            AcceptChannelCommand {
                temp_channel_id: open_channel_result.channel_id,
                funding_amount: node_b_funding_amount,
                shutdown_script: None,
            },
            rpc_reply,
        ))
    };
    let accept_channel_result = call!(node_b.network_actor, message)
        .expect("node_b alive")
        .expect("accept channel success");
    let new_channel_id = accept_channel_result.new_channel_id;

    let funding_tx_outpoint = node_a
        .expect_to_process_event(|event| match event {
            NetworkServiceEvent::ChannelReady(peer_id, channel_id, funding_tx_outpoint) => {
                println!(
                    "A channel ({:?}) to {:?} is now ready",
                    &channel_id, &peer_id
                );
                assert_eq!(peer_id, &node_b.peer_id);
                assert_eq!(channel_id, &new_channel_id);
                Some(funding_tx_outpoint.clone())
            }
            _ => None,
        })
        .await;

    node_b
        .expect_event(|event| match event {
            NetworkServiceEvent::ChannelReady(peer_id, channel_id, _funding_tx_hash) => {
                println!(
                    "A channel ({:?}) to {:?} is now ready",
                    &channel_id, &peer_id
                );
                assert_eq!(peer_id, &node_a.peer_id);
                assert_eq!(channel_id, &new_channel_id);
                true
            }
            _ => false,
        })
        .await;

    let funding_tx = node_a
        .get_tx_from_hash(funding_tx_outpoint.tx_hash())
        .await
        .expect("tx found");
    (new_channel_id, funding_tx)
}

impl NetworkNode {
    pub async fn new() -> Self {
        Self::new_with_node_name_opt(None).await
    }

    pub async fn new_with_node_name(node_name: &str) -> Self {
        let config = NetworkNodeConfigBuilder::new()
            .node_name(Some(node_name.to_string()))
            .build();
        Self::new_with_config(config).await
    }

    pub async fn new_with_node_name_opt(node_name: Option<String>) -> Self {
        let config = NetworkNodeConfigBuilder::new().node_name(node_name).build();
        Self::new_with_config(config).await
    }

    pub async fn new_with_config(config: NetworkNodeConfig) -> Self {
        let NetworkNodeConfig {
            base_dir,
            node_name,
            store,
            fiber_config,
        } = config;

        let _span = tracing::info_span!("NetworkNode", node_name = &node_name).entered();

        let root = ROOT_ACTOR.get_or_init(get_test_root_actor).await.clone();
        let (event_sender, mut event_receiver) = mpsc::channel(10000);

        let chain_actor = Actor::spawn_linked(None, MockChainActor::new(), (), root.get_cell())
            .await
            .expect("start mock chain actor")
            .0;

<<<<<<< HEAD
        let secret_key: Privkey = fiber_config
            .read_or_generate_secret_key()
            .expect("must generate key")
            .into();
        let public_key = secret_key.pubkey();
=======
        let kp = fiber_config
            .read_or_generate_secret_key()
            .expect("read or generate secret key");
        let secio_kp = SecioKeyPair::from(kp);
        let public_key: Pubkey = secio_kp.public_key().into();
>>>>>>> d72a274c

        let network_graph = Arc::new(TokioRwLock::new(NetworkGraph::new(
            store.clone(),
            public_key.clone(),
        )));

        let network_actor = Actor::spawn_linked(
            Some(format!("network actor at {}", base_dir.to_str())),
            NetworkActor::new(
                event_sender,
                chain_actor.clone(),
                store.clone(),
                network_graph.clone(),
            ),
            NetworkActorStartArguments {
                config: fiber_config.clone(),
                tracker: new_tokio_task_tracker(),
                channel_subscribers: Default::default(),
                default_shutdown_script: Default::default(),
            },
            root.get_cell(),
        )
        .await
        .expect("start network actor")
        .0;

        #[allow(clippy::never_loop)]
        let (peer_id, _listening_addr, announced_addrs) = loop {
            select! {
                Some(NetworkServiceEvent::NetworkStarted(peer_id, listening_addr, announced_addrs)) = event_receiver.recv() => {
                    break (peer_id, listening_addr, announced_addrs);
                }
                _ = sleep(Duration::from_secs(5)) => {
                    panic!("Failed to start network actor");
                }
            }
        };

        println!(
            "Network node started for peer_id {:?} in directory {:?}",
            &peer_id,
            base_dir.as_ref()
        );

        Self {
            base_dir,
            node_name,
            store,
            fiber_config,
            listening_addrs: announced_addrs,
            network_actor,
            network_graph,
            chain_actor,
            private_key: secret_key.into(),
            peer_id,
            event_emitter: event_receiver,
            pubkey: public_key.into(),
        }
    }

    pub fn get_node_config(&self) -> NetworkNodeConfig {
        NetworkNodeConfig {
            base_dir: self.base_dir.clone(),
            node_name: self.node_name.clone(),
            store: self.store.clone(),
            fiber_config: self.fiber_config.clone(),
        }
    }

    pub async fn start(&mut self) {
        let config = self.get_node_config();
        let new = Self::new_with_config(config).await;
        *self = new;
    }

    pub async fn stop(&mut self) {
        self.network_actor
            .stop(Some("stopping actor on request".to_string()));
        let my_peer_id = self.peer_id.clone();
        self.expect_event(
            |event| matches!(event, NetworkServiceEvent::NetworkStopped(id) if id == &my_peer_id),
        )
        .await;
    }

    pub async fn restart(&mut self) {
        self.stop().await;
        // Tentacle shutdown may require some time to propagate to other nodes.
        // If we start the node immediately, other nodes may deem our new connection
        // as a duplicate connection and report RepeatedConnection error.
        // And we will receive `ProtocolSelectError` error from tentacle.
        tokio::time::sleep(tokio::time::Duration::from_secs(1)).await;
        tracing::debug!("Node stopped, restarting");
        self.start().await;
    }

    pub async fn new_n_interconnected_nodes<const N: usize>() -> [Self; N] {
        let mut nodes: Vec<NetworkNode> = Vec::with_capacity(N);
        for i in 0..N {
            let new = Self::new_with_config(
                NetworkNodeConfigBuilder::new()
                    .node_name(Some(format!("node-{}", i)))
                    .base_dir_prefix(&format!("fnn-test-node-{}-", i))
                    .build(),
            )
            .await;
            for node in nodes.iter_mut() {
                node.connect_to(&new).await;
            }
            nodes.push(new);
        }
        match nodes.try_into() {
            Ok(nodes) => nodes,
            Err(_) => unreachable!(),
        }
    }

    pub async fn new_2_nodes_with_established_channel(
        node_a_funding_amount: u128,
        node_b_funding_amount: u128,
        public: bool,
    ) -> (NetworkNode, NetworkNode, Hash256, TransactionView) {
        let [mut node_a, mut node_b] = NetworkNode::new_n_interconnected_nodes().await;

        let (channel_id, funding_tx) = establish_channel_between_nodes(
            &mut node_a,
            &mut node_b,
            node_a_funding_amount,
            node_b_funding_amount,
            public,
        )
        .await;

        (node_a, node_b, channel_id, funding_tx)
    }

    // Create n nodes and connect them. The config_gen function
    // (function that creates a NetworkNodeConfig from an index)
    // will be called to generate the config for each node.
    pub async fn new_n_interconnected_nodes_with_config(
        n: usize,
        config_gen: impl Fn(usize) -> NetworkNodeConfig,
    ) -> Vec<Self> {
        let mut nodes: Vec<NetworkNode> = Vec::with_capacity(n);
        for i in 0..n {
            let new = Self::new_with_config(config_gen(i)).await;
            for node in nodes.iter_mut() {
                node.connect_to(&new).await;
            }
            nodes.push(new);
        }
        nodes
    }

    pub async fn connect_to_nonblocking(&mut self, other: &Self) {
        let peer_addr = other.listening_addrs[0].clone();
        println!(
            "Trying to connect to {:?} from {:?}",
            other.listening_addrs, &self.listening_addrs
        );

        self.network_actor
            .send_message(NetworkActorMessage::new_command(
                NetworkActorCommand::ConnectPeer(peer_addr.clone()),
            ))
            .expect("self alive");
    }

    pub async fn connect_to(&mut self, other: &Self) {
        self.connect_to_nonblocking(other).await;
        let peer_id = &other.peer_id;
        self.expect_event(
            |event| matches!(event, NetworkServiceEvent::PeerConnected(id, _addr) if id == peer_id),
        )
        .await;
    }

    pub async fn expect_to_process_event<F, T>(&mut self, event_processor: F) -> T
    where
        F: Fn(&NetworkServiceEvent) -> Option<T>,
    {
        loop {
            select! {
                event = self.event_emitter.recv() => {
                    match event {
                        None => panic!("Event emitter unexpectedly stopped"),
                        Some(event) => {
                            println!("Recevied event when waiting for specific event: {:?}", &event);
                            if let Some(r) = event_processor(&event) {
                                println!("Event ({:?}) matching filter received, exiting waiting for event loop", &event);
                                return r;
                            }
                        }
                    }
                }
                _ = sleep(Duration::from_secs(5)) => {
                    panic!("Waiting for event timeout");
                }
            }
        }
    }

    pub async fn expect_event<F>(&mut self, event_filter: F)
    where
        F: Fn(&NetworkServiceEvent) -> bool,
    {
        self.expect_to_process_event(|event| if event_filter(event) { Some(()) } else { None })
            .await;
    }

    pub async fn submit_tx(&mut self, tx: TransactionView) -> ckb_jsonrpc_types::Status {
        submit_tx(self.chain_actor.clone(), tx).await
    }

    pub async fn trace_tx(&mut self, tx: TransactionView) -> ckb_jsonrpc_types::Status {
        trace_tx(self.chain_actor.clone(), tx).await
    }

    pub async fn trace_tx_hash(&mut self, tx_hash: Byte32) -> ckb_jsonrpc_types::Status {
        trace_tx_hash(self.chain_actor.clone(), tx_hash).await
    }

    pub async fn get_tx_from_hash(
        &mut self,
        tx_hash: Byte32,
    ) -> Result<TransactionView, anyhow::Error> {
        get_tx_from_hash(self.chain_actor.clone(), tx_hash).await
    }

    pub fn get_network_graph(&self) -> &Arc<TokioRwLock<NetworkGraph<MemoryStore>>> {
        &self.network_graph
    }

    pub async fn with_network_graph<F, T>(&self, f: F) -> T
    where
        F: FnOnce(&NetworkGraph<MemoryStore>) -> T,
    {
        let graph = self.get_network_graph().read().await;
        f(&*graph)
    }

    pub async fn get_network_graph_nodes(&self) -> Vec<NodeInfo> {
        self.with_network_graph(|graph| graph.nodes().into_iter().cloned().collect())
            .await
    }

    pub async fn get_network_graph_node(&self, pubkey: &Pubkey) -> Option<NodeInfo> {
        self.with_network_graph(|graph| graph.get_node(pubkey).cloned())
            .await
    }

    pub async fn get_network_graph_channels(&self) -> Vec<ChannelInfo> {
        self.with_network_graph(|graph| graph.channels().into_iter().cloned().collect())
            .await
    }

    pub async fn get_network_graph_channel(&self, channel_id: &OutPoint) -> Option<ChannelInfo> {
        self.with_network_graph(|graph| {
            tracing::debug!("Getting channel info for {:?}", channel_id);
            tracing::debug!(
                "Channels: {:?}",
                graph.channels().into_iter().collect::<Vec<_>>()
            );
            graph.get_channel(channel_id).cloned()
        })
        .await
    }
}

<<<<<<< HEAD
#[derive(Clone, Default)]
pub struct MemoryStore {
    network_actor_sate_map: Arc<RwLock<HashMap<PeerId, PersistentNetworkActorState>>>,
    channel_actor_state_map: Arc<RwLock<HashMap<Hash256, ChannelActorState>>>,
    channels_map: Arc<RwLock<HashMap<OutPoint, ChannelInfo>>>,
    nodes_map: Arc<RwLock<HashMap<Pubkey, NodeInfo>>>,
    // The bool value in the key is to distinguish between channel updates of node1 or node2.
    // It always is set to true for all other messages.
    // This is to avoid overwriting the channel update of node2 with the channel update of node1.
    gossip_messages_map:
        Arc<RwLock<HashMap<(BroadcastMessageID, bool), BroadcastMessageWithTimestamp>>>,
    payment_sessions: Arc<RwLock<HashMap<Hash256, PaymentSession>>>,
    invoice_store: Arc<RwLock<HashMap<Hash256, CkbInvoice>>>,
    invoice_hash_to_preimage: Arc<RwLock<HashMap<Hash256, Hash256>>>,
}

impl NetworkActorStateStore for MemoryStore {
    fn get_network_actor_state(&self, id: &PeerId) -> Option<PersistentNetworkActorState> {
        self.network_actor_sate_map.read().unwrap().get(id).cloned()
    }

    fn insert_network_actor_state(&self, id: &PeerId, state: PersistentNetworkActorState) {
        self.network_actor_sate_map
            .write()
            .unwrap()
            .insert(id.clone(), state);
    }
}

impl MemoryStore {
    fn save_broadcast_message(&self, message: BroadcastMessageWithTimestamp) {
        let is_node_1 = match &message {
            BroadcastMessageWithTimestamp::ChannelUpdate(msg) if msg.is_update_of_node_2() => false,
            _ => true,
        };
        let key = (message.message_id(), is_node_1);
        match self.gossip_messages_map.read().unwrap().get(&key) {
            Some(old) if old.timestamp() > message.timestamp() => {
                return;
            }
            _ => {}
        }
        self.gossip_messages_map
            .write()
            .unwrap()
            .insert(key, message);
    }
}

impl GossipMessageStore for MemoryStore {
    fn get_broadcast_messages_iter(
        &self,
        after_cursor: &Cursor,
    ) -> impl IntoIterator<Item = BroadcastMessageWithTimestamp> {
        let mut v: Vec<_> = self
            .gossip_messages_map
            .read()
            .unwrap()
            .values()
            .filter_map(|msg| (after_cursor < &msg.cursor()).then_some(msg.clone()))
            .collect();
        v.sort_by(|a, b| a.cursor().cmp(&b.cursor()));
        v
    }

    fn get_broadcast_messages(
        &self,
        after_cursor: &Cursor,
        count: Option<u16>,
    ) -> Vec<BroadcastMessageWithTimestamp> {
        let mut messages = self
            .gossip_messages_map
            .read()
            .unwrap()
            .values()
            .filter_map(|msg| (after_cursor < &msg.cursor()).then_some(msg.clone()))
            .take(count.unwrap_or(DEFAULT_NUM_OF_BROADCAST_MESSAGE as u16) as usize)
            .collect::<Vec<_>>();
        messages.sort_by(|a, b| a.cursor().cmp(&b.cursor()));
        messages
    }

    fn save_channel_announcement(&self, timestamp: u64, channel_announcement: ChannelAnnouncement) {
        self.save_broadcast_message(BroadcastMessageWithTimestamp::ChannelAnnouncement(
            timestamp,
            channel_announcement,
        ));
    }

    fn save_channel_update(&self, channel_update: ChannelUpdate) {
        self.save_broadcast_message(BroadcastMessageWithTimestamp::ChannelUpdate(channel_update));
    }

    fn save_node_announcement(&self, node_announcement: NodeAnnouncement) {
        self.save_broadcast_message(BroadcastMessageWithTimestamp::NodeAnnouncement(
            node_announcement,
        ));
    }

    fn get_broadcast_message_with_cursor(
        &self,
        cursor: &Cursor,
    ) -> Option<BroadcastMessageWithTimestamp> {
        let timestamp = cursor.timestamp;
        let map = self.gossip_messages_map.read().unwrap();
        // It is possible that the cursor is for a channel update of node2.
        let key1 = (cursor.message_id.clone(), true);
        let key2 = (cursor.message_id.clone(), false);
        // It is possible that the user is querying an older message and we may have replaced the
        // older message with a new one.
        let get = |key| {
            map.get(&key)
                .and_then(|d| (d.timestamp() == timestamp).then_some(d))
                .cloned()
        };
        get(key1).or_else(|| get(key2))
    }

    fn get_latest_broadcast_message_cursor(&self) -> Option<Cursor> {
        let map = self.gossip_messages_map.read().unwrap();
        map.iter()
            .map(|((k, _), v)| Cursor::new(v.timestamp(), k.clone()))
            .max()
    }

    fn get_latest_channel_announcement_timestamp(&self, outpoint: &OutPoint) -> Option<u64> {
        self.gossip_messages_map
            .read()
            .unwrap()
            .get(&(
                BroadcastMessageID::ChannelAnnouncement(outpoint.clone()),
                true,
            ))
            .map(|msg| msg.timestamp())
    }

    fn get_latest_channel_update_timestamp(
        &self,
        outpoint: &OutPoint,
        is_node1: bool,
    ) -> Option<u64> {
        self.gossip_messages_map
            .read()
            .unwrap()
            .get(&(
                BroadcastMessageID::ChannelUpdate(outpoint.clone()),
                is_node1,
            ))
            .map(|msg| msg.timestamp())
    }

    fn get_latest_node_announcement_timestamp(&self, pk: &Pubkey) -> Option<u64> {
        self.gossip_messages_map
            .read()
            .unwrap()
            .get(&(BroadcastMessageID::NodeAnnouncement(pk.clone()), true))
            .map(|msg| msg.timestamp())
    }
}

impl NetworkGraphStateStore for MemoryStore {
    fn get_payment_session(&self, id: Hash256) -> Option<PaymentSession> {
        self.payment_sessions.read().unwrap().get(&id).cloned()
    }

    fn insert_payment_session(&self, session: PaymentSession) {
        self.payment_sessions
            .write()
            .unwrap()
            .insert(session.payment_hash(), session);
    }
=======
pub(crate) fn rand_sha256_hash() -> Hash256 {
    let mut rng = rand::thread_rng();
    let mut result = [0u8; 32];
    rng.fill(&mut result[..]);
    result.into()
}

pub(crate) fn gen_rand_public_key() -> Pubkey {
    let secp = Secp256k1::new();
    let key_pair = Keypair::new(&secp, &mut rand::thread_rng());
    PublicKey::from_keypair(&key_pair).into()
>>>>>>> d72a274c
}

pub(crate) fn gen_rand_private_key() -> SecretKey {
    let secp = Secp256k1::new();
    let key_pair = Keypair::new(&secp, &mut rand::thread_rng());
    SecretKey::from_keypair(&key_pair)
}

pub(crate) fn gen_rand_keypair() -> (PublicKey, SecretKey) {
    let secp = Secp256k1::new();
    let key_pair = Keypair::new(&secp, &mut rand::thread_rng());
    (
        PublicKey::from_keypair(&key_pair),
        SecretKey::from_keypair(&key_pair),
    )
}

#[tokio::test]
async fn test_connect_to_other_node() {
    let mut node_a = NetworkNode::new().await;
    let node_b = NetworkNode::new().await;
    node_a.connect_to(&node_b).await;
}

#[tokio::test]
async fn test_restart_network_node() {
    let mut node = NetworkNode::new().await;
    node.restart().await;
}<|MERGE_RESOLUTION|>--- conflicted
+++ resolved
@@ -1,15 +1,10 @@
-<<<<<<< HEAD
-use ckb_types::packed::OutPoint;
-use ckb_types::{core::TransactionView, packed::Byte32};
+use ckb_jsonrpc_types::Status;
+use ckb_types::{
+    core::TransactionView,
+    packed::{Byte32, OutPoint},
+};
 use ractor::{call, Actor, ActorRef};
-=======
-use crate::fiber::channel::ChannelActorStateStore;
-use crate::fiber::types::EcdsaSignature;
-use crate::fiber::types::Pubkey;
-use ckb_types::{core::TransactionView, packed::Byte32};
-use ractor::{Actor, ActorRef};
 use rand::rngs::OsRng;
->>>>>>> d72a274c
 use rand::Rng;
 use secp256k1::Keypair;
 use secp256k1::{rand, Message, PublicKey, Secp256k1, SecretKey};
@@ -30,16 +25,18 @@
     time::sleep,
 };
 
-<<<<<<< HEAD
-use crate::fiber::gossip::{GossipMessageStore, DEFAULT_NUM_OF_BROADCAST_MESSAGE};
 use crate::fiber::network::{AcceptChannelCommand, OpenChannelCommand};
+use crate::fiber::types::Pubkey;
 use crate::fiber::types::{
     BroadcastMessageID, BroadcastMessageWithTimestamp, ChannelAnnouncement, ChannelUpdate, Cursor,
-    NodeAnnouncement, Privkey,
+    EcdsaSignature, NodeAnnouncement, Privkey,
 };
-=======
+use crate::fiber::{channel::ChannelActorStateStore, graph::NodeInfo};
+use crate::fiber::{
+    gossip::{GossipMessageStore, DEFAULT_NUM_OF_BROADCAST_MESSAGE},
+    graph::ChannelInfo,
+};
 use crate::store::Store;
->>>>>>> d72a274c
 use crate::{
     actors::{RootActor, RootActorMessage},
     ckb::tests::test_utils::{
@@ -194,7 +191,7 @@
     pub fiber_config: FiberConfig,
     pub listening_addrs: Vec<MultiAddr>,
     pub network_actor: ActorRef<NetworkActorMessage>,
-    pub network_graph: Arc<TokioRwLock<NetworkGraph<MemoryStore>>>,
+    pub network_graph: Arc<TokioRwLock<NetworkGraph<Store>>>,
     pub chain_actor: ActorRef<CkbChainMessage>,
     pub private_key: Privkey,
     pub peer_id: PeerId,
@@ -207,14 +204,6 @@
         &self.listening_addrs[0]
     }
 
-<<<<<<< HEAD
-    pub fn get_private_key(&self) -> &Privkey {
-        &self.private_key
-    }
-
-    pub fn get_public_key(&self) -> Pubkey {
-        self.private_key.pubkey()
-=======
     pub fn get_local_balance_from_channel(&self, channel_id: Hash256) -> u128 {
         self.store
             .get_channel_actor_state(&channel_id)
@@ -227,7 +216,14 @@
             .get_channel_actor_state(&channel_id)
             .expect("get channel")
             .to_remote_amount
->>>>>>> d72a274c
+    }
+
+    pub fn get_private_key(&self) -> &Privkey {
+        &self.private_key
+    }
+
+    pub fn get_public_key(&self) -> Pubkey {
+        self.private_key.pubkey()
     }
 }
 
@@ -307,9 +303,11 @@
 pub async fn establish_channel_between_nodes(
     node_a: &mut NetworkNode,
     node_b: &mut NetworkNode,
+    public: bool,
     node_a_funding_amount: u128,
     node_b_funding_amount: u128,
-    public: bool,
+    max_tlc_number_in_flight: Option<u64>,
+    max_tlc_value_in_flight: Option<u128>,
 ) -> (Hash256, TransactionView) {
     let message = |rpc_reply| {
         NetworkActorMessage::Command(NetworkActorCommand::OpenChannel(
@@ -326,8 +324,8 @@
                 tlc_min_value: None,
                 tlc_max_value: None,
                 tlc_fee_proportional_millionths: None,
-                max_tlc_number_in_flight: None,
-                max_tlc_value_in_flight: None,
+                max_tlc_number_in_flight,
+                max_tlc_value_in_flight,
             },
             rpc_reply,
         ))
@@ -395,7 +393,66 @@
         .get_tx_from_hash(funding_tx_outpoint.tx_hash())
         .await
         .expect("tx found");
+
     (new_channel_id, funding_tx)
+}
+
+pub async fn create_nodes_with_established_channel(
+    node_a_funding_amount: u128,
+    node_b_funding_amount: u128,
+    public: bool,
+) -> (NetworkNode, NetworkNode, Hash256) {
+    let [mut node_a, mut node_b] = NetworkNode::new_n_interconnected_nodes().await;
+
+    let (channel_id, _funding_tx) = establish_channel_between_nodes(
+        &mut node_a,
+        &mut node_b,
+        public,
+        node_a_funding_amount,
+        node_b_funding_amount,
+        None,
+        None,
+    )
+    .await;
+
+    (node_a, node_b, channel_id)
+}
+
+pub async fn create_3_nodes_with_established_channel(
+    (channel_1_amount_a, channel_1_amount_b): (u128, u128),
+    (channel_2_amount_b, channel_2_amount_c): (u128, u128),
+    public: bool,
+) -> (NetworkNode, NetworkNode, NetworkNode, Hash256, Hash256) {
+    let [mut node_a, mut node_b, mut node_c] = NetworkNode::new_n_interconnected_nodes().await;
+
+    let (channel_id_ab, funding_tx_ab) = establish_channel_between_nodes(
+        &mut node_a,
+        &mut node_b,
+        public,
+        channel_1_amount_a,
+        channel_1_amount_b,
+        None,
+        None,
+    )
+    .await;
+
+    let res = node_c.submit_tx(funding_tx_ab).await;
+    assert_eq!(res, Status::Committed);
+
+    let (channel_id_bc, funding_tx_bc) = establish_channel_between_nodes(
+        &mut node_b,
+        &mut node_c,
+        public,
+        channel_2_amount_b,
+        channel_2_amount_c,
+        None,
+        None,
+    )
+    .await;
+
+    let res = node_a.submit_tx(funding_tx_bc).await;
+    assert_eq!(res, Status::Committed);
+    (node_a, node_b, node_c, channel_id_ab, channel_id_bc)
 }
 
 impl NetworkNode {
@@ -433,19 +490,11 @@
             .expect("start mock chain actor")
             .0;
 
-<<<<<<< HEAD
         let secret_key: Privkey = fiber_config
             .read_or_generate_secret_key()
             .expect("must generate key")
             .into();
         let public_key = secret_key.pubkey();
-=======
-        let kp = fiber_config
-            .read_or_generate_secret_key()
-            .expect("read or generate secret key");
-        let secio_kp = SecioKeyPair::from(kp);
-        let public_key: Pubkey = secio_kp.public_key().into();
->>>>>>> d72a274c
 
         let network_graph = Arc::new(TokioRwLock::new(NetworkGraph::new(
             store.clone(),
@@ -573,9 +622,11 @@
         let (channel_id, funding_tx) = establish_channel_between_nodes(
             &mut node_a,
             &mut node_b,
+            public,
             node_a_funding_amount,
             node_b_funding_amount,
-            public,
+            None,
+            None,
         )
         .await;
 
@@ -675,13 +726,13 @@
         get_tx_from_hash(self.chain_actor.clone(), tx_hash).await
     }
 
-    pub fn get_network_graph(&self) -> &Arc<TokioRwLock<NetworkGraph<MemoryStore>>> {
+    pub fn get_network_graph(&self) -> &Arc<TokioRwLock<NetworkGraph<Store>>> {
         &self.network_graph
     }
 
     pub async fn with_network_graph<F, T>(&self, f: F) -> T
     where
-        F: FnOnce(&NetworkGraph<MemoryStore>) -> T,
+        F: FnOnce(&NetworkGraph<Store>) -> T,
     {
         let graph = self.get_network_graph().read().await;
         f(&*graph)
@@ -715,179 +766,6 @@
     }
 }
 
-<<<<<<< HEAD
-#[derive(Clone, Default)]
-pub struct MemoryStore {
-    network_actor_sate_map: Arc<RwLock<HashMap<PeerId, PersistentNetworkActorState>>>,
-    channel_actor_state_map: Arc<RwLock<HashMap<Hash256, ChannelActorState>>>,
-    channels_map: Arc<RwLock<HashMap<OutPoint, ChannelInfo>>>,
-    nodes_map: Arc<RwLock<HashMap<Pubkey, NodeInfo>>>,
-    // The bool value in the key is to distinguish between channel updates of node1 or node2.
-    // It always is set to true for all other messages.
-    // This is to avoid overwriting the channel update of node2 with the channel update of node1.
-    gossip_messages_map:
-        Arc<RwLock<HashMap<(BroadcastMessageID, bool), BroadcastMessageWithTimestamp>>>,
-    payment_sessions: Arc<RwLock<HashMap<Hash256, PaymentSession>>>,
-    invoice_store: Arc<RwLock<HashMap<Hash256, CkbInvoice>>>,
-    invoice_hash_to_preimage: Arc<RwLock<HashMap<Hash256, Hash256>>>,
-}
-
-impl NetworkActorStateStore for MemoryStore {
-    fn get_network_actor_state(&self, id: &PeerId) -> Option<PersistentNetworkActorState> {
-        self.network_actor_sate_map.read().unwrap().get(id).cloned()
-    }
-
-    fn insert_network_actor_state(&self, id: &PeerId, state: PersistentNetworkActorState) {
-        self.network_actor_sate_map
-            .write()
-            .unwrap()
-            .insert(id.clone(), state);
-    }
-}
-
-impl MemoryStore {
-    fn save_broadcast_message(&self, message: BroadcastMessageWithTimestamp) {
-        let is_node_1 = match &message {
-            BroadcastMessageWithTimestamp::ChannelUpdate(msg) if msg.is_update_of_node_2() => false,
-            _ => true,
-        };
-        let key = (message.message_id(), is_node_1);
-        match self.gossip_messages_map.read().unwrap().get(&key) {
-            Some(old) if old.timestamp() > message.timestamp() => {
-                return;
-            }
-            _ => {}
-        }
-        self.gossip_messages_map
-            .write()
-            .unwrap()
-            .insert(key, message);
-    }
-}
-
-impl GossipMessageStore for MemoryStore {
-    fn get_broadcast_messages_iter(
-        &self,
-        after_cursor: &Cursor,
-    ) -> impl IntoIterator<Item = BroadcastMessageWithTimestamp> {
-        let mut v: Vec<_> = self
-            .gossip_messages_map
-            .read()
-            .unwrap()
-            .values()
-            .filter_map(|msg| (after_cursor < &msg.cursor()).then_some(msg.clone()))
-            .collect();
-        v.sort_by(|a, b| a.cursor().cmp(&b.cursor()));
-        v
-    }
-
-    fn get_broadcast_messages(
-        &self,
-        after_cursor: &Cursor,
-        count: Option<u16>,
-    ) -> Vec<BroadcastMessageWithTimestamp> {
-        let mut messages = self
-            .gossip_messages_map
-            .read()
-            .unwrap()
-            .values()
-            .filter_map(|msg| (after_cursor < &msg.cursor()).then_some(msg.clone()))
-            .take(count.unwrap_or(DEFAULT_NUM_OF_BROADCAST_MESSAGE as u16) as usize)
-            .collect::<Vec<_>>();
-        messages.sort_by(|a, b| a.cursor().cmp(&b.cursor()));
-        messages
-    }
-
-    fn save_channel_announcement(&self, timestamp: u64, channel_announcement: ChannelAnnouncement) {
-        self.save_broadcast_message(BroadcastMessageWithTimestamp::ChannelAnnouncement(
-            timestamp,
-            channel_announcement,
-        ));
-    }
-
-    fn save_channel_update(&self, channel_update: ChannelUpdate) {
-        self.save_broadcast_message(BroadcastMessageWithTimestamp::ChannelUpdate(channel_update));
-    }
-
-    fn save_node_announcement(&self, node_announcement: NodeAnnouncement) {
-        self.save_broadcast_message(BroadcastMessageWithTimestamp::NodeAnnouncement(
-            node_announcement,
-        ));
-    }
-
-    fn get_broadcast_message_with_cursor(
-        &self,
-        cursor: &Cursor,
-    ) -> Option<BroadcastMessageWithTimestamp> {
-        let timestamp = cursor.timestamp;
-        let map = self.gossip_messages_map.read().unwrap();
-        // It is possible that the cursor is for a channel update of node2.
-        let key1 = (cursor.message_id.clone(), true);
-        let key2 = (cursor.message_id.clone(), false);
-        // It is possible that the user is querying an older message and we may have replaced the
-        // older message with a new one.
-        let get = |key| {
-            map.get(&key)
-                .and_then(|d| (d.timestamp() == timestamp).then_some(d))
-                .cloned()
-        };
-        get(key1).or_else(|| get(key2))
-    }
-
-    fn get_latest_broadcast_message_cursor(&self) -> Option<Cursor> {
-        let map = self.gossip_messages_map.read().unwrap();
-        map.iter()
-            .map(|((k, _), v)| Cursor::new(v.timestamp(), k.clone()))
-            .max()
-    }
-
-    fn get_latest_channel_announcement_timestamp(&self, outpoint: &OutPoint) -> Option<u64> {
-        self.gossip_messages_map
-            .read()
-            .unwrap()
-            .get(&(
-                BroadcastMessageID::ChannelAnnouncement(outpoint.clone()),
-                true,
-            ))
-            .map(|msg| msg.timestamp())
-    }
-
-    fn get_latest_channel_update_timestamp(
-        &self,
-        outpoint: &OutPoint,
-        is_node1: bool,
-    ) -> Option<u64> {
-        self.gossip_messages_map
-            .read()
-            .unwrap()
-            .get(&(
-                BroadcastMessageID::ChannelUpdate(outpoint.clone()),
-                is_node1,
-            ))
-            .map(|msg| msg.timestamp())
-    }
-
-    fn get_latest_node_announcement_timestamp(&self, pk: &Pubkey) -> Option<u64> {
-        self.gossip_messages_map
-            .read()
-            .unwrap()
-            .get(&(BroadcastMessageID::NodeAnnouncement(pk.clone()), true))
-            .map(|msg| msg.timestamp())
-    }
-}
-
-impl NetworkGraphStateStore for MemoryStore {
-    fn get_payment_session(&self, id: Hash256) -> Option<PaymentSession> {
-        self.payment_sessions.read().unwrap().get(&id).cloned()
-    }
-
-    fn insert_payment_session(&self, session: PaymentSession) {
-        self.payment_sessions
-            .write()
-            .unwrap()
-            .insert(session.payment_hash(), session);
-    }
-=======
 pub(crate) fn rand_sha256_hash() -> Hash256 {
     let mut rng = rand::thread_rng();
     let mut result = [0u8; 32];
@@ -899,7 +777,6 @@
     let secp = Secp256k1::new();
     let key_pair = Keypair::new(&secp, &mut rand::thread_rng());
     PublicKey::from_keypair(&key_pair).into()
->>>>>>> d72a274c
 }
 
 pub(crate) fn gen_rand_private_key() -> SecretKey {
