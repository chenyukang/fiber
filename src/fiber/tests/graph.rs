use crate::fiber::channel::{MESSAGE_OF_NODE1_FLAG, MESSAGE_OF_NODE2_FLAG};
use crate::fiber::config::{DEFAULT_TLC_EXPIRY_DELTA, MAX_PAYMENT_TLC_EXPIRY_LIMIT};
use crate::fiber::gossip::GossipMessageStore;
use crate::fiber::graph::{PathFindError, SessionRoute};
use crate::fiber::types::Pubkey;
use crate::now_timestamp_as_millis_u64;
use crate::{
    fiber::{
        graph::{NetworkGraph, PathEdge},
        network::{get_chain_hash, SendPaymentCommand, SendPaymentData},
        types::{ChannelAnnouncement, ChannelUpdate, Hash256, NodeAnnouncement},
    },
    store::Store,
};
use ckb_types::{
    packed::{OutPoint, Script},
    prelude::Entity,
};
use secp256k1::{PublicKey, SecretKey, XOnlyPublicKey};

use crate::gen_rand_secp256k1_keypair_tuple;

fn generate_key_pairs(num: usize) -> Vec<(SecretKey, PublicKey)> {
    let mut keys = vec![];
    for _ in 0..num {
        keys.push(gen_rand_secp256k1_keypair_tuple());
    }
    keys
}

struct MockNetworkGraph {
    pub keys: Vec<PublicKey>,
    pub edges: Vec<(usize, usize, OutPoint)>,
    pub store: Store,
    pub graph: NetworkGraph<Store>,
}

impl MockNetworkGraph {
    pub fn new(node_num: usize) -> Self {
        let temp_path = tempfile::tempdir().unwrap();
        let store = Store::new(temp_path.path()).expect("create store failed");
        let keypairs = generate_key_pairs(node_num + 1);
        let (secret_key1, public_key1) = keypairs[0];
        store.save_node_announcement(NodeAnnouncement::new(
            "node0".into(),
            vec![],
            &secret_key1.into(),
            now_timestamp_as_millis_u64(),
            0,
        ));
        for i in 1..keypairs.len() {
            let (sk, _pk) = keypairs[i];
            store.save_node_announcement(NodeAnnouncement::new(
                format!("node{i}").as_str().into(),
                vec![],
                &sk.into(),
                now_timestamp_as_millis_u64(),
                0,
            ));
        }
        let graph = NetworkGraph::new(store.clone(), public_key1.into());

        Self {
            keys: keypairs.into_iter().map(|x| x.1).collect(),
            edges: vec![],
            store,
            graph,
        }
    }

    fn set_source(&mut self, source: PublicKey) {
        self.graph.set_source(source.into());
    }

    pub fn mark_node_failed(&mut self, node: usize) {
        self.graph.mark_node_failed(self.keys[node].into());
    }

    pub fn mark_channel_failed(&mut self, node_a: usize, node_b: usize) {
        let outpoint = self
            .edges
            .iter()
            .find(|(a, b, _)| (*a == node_a && *b == node_b) || (*a == node_b && *b == node_a));
        if let Some((_, _, outpoint)) = outpoint {
            self.graph.mark_channel_failed(&outpoint);
        }
    }

    pub fn add_edge_with_config(
        &mut self,
        node_a: usize,
        node_b: usize,
        capacity: Option<u128>,
        fee_rate: Option<u128>,
        min_tlc_value: Option<u128>,
        udt_type_script: Option<Script>,
        other_fee_rate: Option<u128>,
    ) {
        let public_key1 = self.keys[node_a];
        let public_key2 = self.keys[node_b];
        let node_a_is_node1 = public_key1 < public_key2;
        let idx = self.edges.len() + 1;
        let channel_outpoint = OutPoint::from_slice(&[idx as u8; 36]).unwrap();
        self.edges.push((node_a, node_b, channel_outpoint.clone()));
        let (node_a_key, node_b_key) = if node_a_is_node1 {
            (public_key1, public_key2)
        } else {
            (public_key2, public_key1)
        };
        self.store.save_channel_announcement(
            now_timestamp_as_millis_u64(),
            ChannelAnnouncement {
                chain_hash: get_chain_hash(),
                node1_id: node_a_key.into(),
                node2_id: node_b_key.into(),
                channel_outpoint: channel_outpoint.clone(),
                node1_signature: None,
                node2_signature: None,
                capacity: capacity.unwrap_or(1000),
                ckb_key: XOnlyPublicKey::from_slice([0x01; 32].as_ref()).unwrap(),
                ckb_signature: None,
                udt_type_script,
                features: 0,
            },
<<<<<<< HEAD
        );
        self.store.save_channel_update(ChannelUpdate::new_unsigned(
            get_chain_hash(),
            channel_outpoint.clone(),
            now_timestamp_as_millis_u64(),
            if node_a_is_node1 {
                MESSAGE_OF_NODE2_FLAG
            } else {
                MESSAGE_OF_NODE1_FLAG
            },
            0,
            11,
            min_htlc_value.unwrap_or(0),
            max_htlc_value.unwrap_or(10000),
            fee_rate.unwrap_or(0),
        ));
        if let Some(fee_rate) = other_fee_rate {
            self.store.save_channel_update(ChannelUpdate::new_unsigned(
                get_chain_hash(),
                channel_outpoint.clone(),
                now_timestamp_as_millis_u64(),
                if node_a_is_node1 {
                    MESSAGE_OF_NODE1_FLAG
                } else {
                    MESSAGE_OF_NODE2_FLAG
                },
                0,
                22,
                min_htlc_value.unwrap_or(0),
                max_htlc_value.unwrap_or(10000),
                fee_rate,
            ));
=======
            timestamp: 0,
            node1_to_node2: None,
            node2_to_node1: None,
        };
        self.graph.add_channel(channel_info.clone());
        let channel_update = ChannelUpdate {
            signature: None,
            chain_hash: get_chain_hash(),
            version: 0,
            message_flags: if node_a_is_node1 { 1 } else { 0 },
            channel_flags: 0,
            tlc_expiry_delta: 11,
            tlc_fee_proportional_millionths: fee_rate.unwrap_or(0),
            tlc_minimum_value: min_tlc_value.unwrap_or(0),
            channel_outpoint: channel_outpoint.clone(),
        };
        self.graph.process_channel_update(channel_update).unwrap();
        if let Some(fee_rate) = other_fee_rate {
            let channel_update = ChannelUpdate {
                signature: None,
                chain_hash: get_chain_hash(),
                version: 0,
                message_flags: if node_a_is_node1 { 0 } else { 1 },
                channel_flags: 0,
                tlc_expiry_delta: 22,
                tlc_fee_proportional_millionths: fee_rate,
                tlc_minimum_value: min_tlc_value.unwrap_or(0),
                channel_outpoint: channel_outpoint.clone(),
            };
            self.graph.process_channel_update(channel_update).unwrap();
>>>>>>> 7e761c89
        }
        self.graph.reload_from_store();
    }

    pub fn add_edge(
        &mut self,
        node_a: usize,
        node_b: usize,
        capacity: Option<u128>,
        fee_rate: Option<u128>,
    ) {
        self.add_edge_with_config(node_a, node_b, capacity, fee_rate, Some(0), None, None);
    }

    pub fn add_edge_udt(
        &mut self,
        node_a: usize,
        node_b: usize,
        capacity: Option<u128>,
        fee_rate: Option<u128>,
        udt_type_script: Script,
    ) {
        self.add_edge_with_config(
            node_a,
            node_b,
            capacity,
            fee_rate,
            Some(0),
            Some(udt_type_script),
            None,
        );
    }

    pub fn find_path(
        &self,
        source: usize,
        target: usize,
        amount: u128,
        max_fee: u128,
    ) -> Result<Vec<PathEdge>, PathFindError> {
        let source = self.keys[source].into();
        let target = self.keys[target].into();
        self.graph.find_path(
            source,
            target,
            amount,
            Some(max_fee),
            None,
            DEFAULT_TLC_EXPIRY_DELTA,
            MAX_PAYMENT_TLC_EXPIRY_LIMIT,
            false,
        )
    }

    pub fn find_path_udt(
        &self,
        source: usize,
        target: usize,
        amount: u128,
        max_fee: u128,
        udt_type_script: Script,
    ) -> Result<Vec<PathEdge>, PathFindError> {
        let source = self.keys[source].into();
        let target = self.keys[target].into();
        self.graph.find_path(
            source,
            target,
            amount,
            Some(max_fee),
            Some(udt_type_script),
            DEFAULT_TLC_EXPIRY_DELTA,
            MAX_PAYMENT_TLC_EXPIRY_LIMIT,
            false,
        )
    }

    pub fn build_route_with_expect(&self, payment_data: &SendPaymentData, expect: Vec<usize>) {
        let route = self.graph.build_route(payment_data.clone());
        assert!(route.is_ok());
        let route = route.unwrap();
        let nodes = route.iter().filter_map(|x| x.next_hop).collect::<Vec<_>>();
        let expecptected_nodes: Vec<Pubkey> = expect
            .iter()
            .map(|x| self.keys[*x].into())
            .collect::<Vec<_>>();
        assert_eq!(nodes, expecptected_nodes);
    }
}

#[test]
fn test_graph_channel_info() {
    let mut mock_network = MockNetworkGraph::new(1);
    mock_network.add_edge(0, 1, Some(1000), Some(1));
    for i in 1..=mock_network.edges.len() {
        let channel_info = mock_network
            .graph
            .get_channel(&OutPoint::from_slice(&[i as u8; 36]).unwrap());
        assert!(channel_info.is_some());
    }
}

#[test]
fn test_graph_graph_apis() {
    let mut mock_network = MockNetworkGraph::new(4);
    let node1 = mock_network.keys[1];
    let node2 = mock_network.keys[2];
    let node3 = mock_network.keys[3];
    assert!(mock_network.graph.get_node(&node1.into()).is_some());
    assert!(mock_network.graph.get_node(&node2.into()).is_some());

    let node1_channels = mock_network.graph.get_channels_by_peer(node1.into());
    assert_eq!(node1_channels.count(), 0);
    let node2_channels = mock_network.graph.get_channels_by_peer(node2.into());
    assert_eq!(node2_channels.count(), 0);

    mock_network.add_edge(1, 2, Some(1000), Some(1));
    let node1_channels = mock_network.graph.get_channels_by_peer(node1.into());
    assert_eq!(node1_channels.count(), 1);
    let node2_channels = mock_network.graph.get_channels_by_peer(node2.into());
    assert_eq!(node2_channels.count(), 1);

    mock_network.add_edge(1, 3, Some(1000), Some(1));
    let node1_channels = mock_network.graph.get_channels_by_peer(node1.into());
    assert_eq!(node1_channels.count(), 2);

    let node1_channels = mock_network.graph.get_channels_by_peer(node3.into());
    assert_eq!(node1_channels.count(), 1);
}

#[test]
fn test_graph_find_path_basic() {
    let mut network = MockNetworkGraph::new(4);
    network.add_edge(1, 2, Some(1), Some(2));
    let node2 = network.keys[2];

    let route = network.find_path(1, 2, 100, 1000);
    assert!(route.is_err());

    network.add_edge(1, 2, Some(120), Some(2));
    let route = network.find_path(1, 2, 100, 1000);
    assert!(route.is_ok());
    let route = route.unwrap();
    assert_eq!(route.len(), 1);
    assert_eq!(route[0].target, node2.into());
    assert_eq!(route[0].channel_outpoint, network.edges[1].2);

    let route = network.find_path(1, 3, 10, 100);
    assert!(route.is_err());
}

#[test]
fn test_graph_find_path_three_nodes() {
    let mut network = MockNetworkGraph::new(3);
    network.add_edge(1, 2, Some(500), Some(2));
    network.add_edge(2, 3, Some(500), Some(2));
    let node2 = network.keys[2];
    let node3 = network.keys[3];

    // Test route from node 1 to node 3
    let route = network.find_path(1, 3, 100, 1000);
    assert!(route.is_ok());
    let route = route.unwrap();
    assert_eq!(route.len(), 2);
    assert_eq!(route[0].target, node2.into());
    assert_eq!(route[1].target, node3.into());
    assert_eq!(route[0].channel_outpoint, network.edges[0].2);
    assert_eq!(route[1].channel_outpoint, network.edges[1].2);

    // Test route from node 1 to node 2
    let route = network.find_path(1, 2, 100, 1000);
    assert!(route.is_ok());
    let route = route.unwrap();
    assert_eq!(route.len(), 1);
    assert_eq!(route[0].target, node2.into());
    assert_eq!(route[0].channel_outpoint, network.edges[0].2);

    // Test route from node 2 to node 3
    let route = network.find_path(2, 3, 100, 1000);
    assert!(route.is_ok());
    let route = route.unwrap();
    assert_eq!(route.len(), 1);
    assert_eq!(route[0].target, node3.into());
    assert_eq!(route[0].channel_outpoint, network.edges[1].2);

    // Test route from node 3 to node 1 (should fail)
    let route = network.find_path(3, 1, 100, 1000);
    assert!(route.is_err());
}

#[test]
fn test_graph_find_path_fee() {
    let mut network = MockNetworkGraph::new(5);

    network.add_edge(1, 2, Some(1000), Some(10000));
    network.add_edge(2, 4, Some(1000), Some(30000));
    // means node 2 will charge fee_rate 30000 when forwarding to node 4

    network.add_edge(1, 3, Some(1000), Some(10000));
    network.add_edge(3, 4, Some(1000), Some(20000));
    // means node 3 will charge fee_rate 20000 when forwarding to node 4

    let route = network.find_path(1, 4, 100, 1000);

    assert!(route.is_ok());
    let route = route.unwrap();

    // make sure we choose the path with lower fees
    assert_eq!(route.len(), 2);
    // assert we choose the second path
    assert_eq!(route[0].channel_outpoint, network.edges[2].2);
    assert_eq!(route[1].channel_outpoint, network.edges[3].2);
}

#[test]
fn test_graph_find_path_direct_linear() {
    let mut network = MockNetworkGraph::new(6);

    network.add_edge(1, 2, Some(1000), Some(4));
    network.add_edge(2, 3, Some(1000), Some(3));
    network.add_edge(3, 4, Some(1000), Some(2));
    network.add_edge(4, 5, Some(1000), Some(1));

    let route = network.find_path(1, 5, 100, 1000);

    assert!(route.is_ok());
    let route = route.unwrap();

    assert_eq!(route.len(), 4);
    assert_eq!(route[0].channel_outpoint, network.edges[0].2);
    assert_eq!(route[1].channel_outpoint, network.edges[1].2);
    assert_eq!(route[2].channel_outpoint, network.edges[2].2);
    assert_eq!(route[3].channel_outpoint, network.edges[3].2);
}

#[test]
fn test_graph_find_path_cycle() {
    let mut network = MockNetworkGraph::new(6);

    network.add_edge(1, 2, Some(1000), Some(4));
    network.add_edge(2, 3, Some(1000), Some(3));
    network.add_edge(3, 1, Some(1000), Some(2));

    let route = network.find_path(1, 3, 100, 1000);

    assert!(route.is_ok());

    network.add_edge(3, 4, Some(1000), Some(2));
    network.add_edge(4, 5, Some(1000), Some(1));

    let route = network.find_path(1, 5, 100, 1000);
    assert!(route.is_ok());
}

#[test]
fn test_graph_find_path_cycle_in_middle() {
    let mut network = MockNetworkGraph::new(6);

    network.add_edge(1, 2, Some(1000), Some(4));

    network.add_edge(2, 3, Some(1000), Some(3));
    network.add_edge(3, 4, Some(1000), Some(2));
    network.add_edge(4, 2, Some(1000), Some(2));

    network.add_edge(4, 5, Some(1000), Some(1));

    let route = network.find_path(1, 5, 100, 1000);
    assert!(route.is_ok());
}

#[test]
fn test_graph_find_path_loop_exit() {
    let mut network = MockNetworkGraph::new(6);

    // node2 and node3 are connected with each other, node1 is disconnected
    network.add_edge(2, 3, Some(1000), Some(3));
    network.add_edge(3, 2, Some(1000), Some(2));

    let route = network.find_path(1, 3, 100, 1000);
    assert!(route.is_err());

    // now add a path from node1 to node2, so that node1 can reach node3
    network.add_edge(1, 2, Some(1000), Some(4));
    let route = network.find_path(1, 3, 100, 1000);
    assert!(route.is_ok());
}

#[test]
fn test_graph_find_path_amount_failed() {
    let mut network = MockNetworkGraph::new(6);

    network.add_edge(1, 2, Some(1000), Some(4));
    network.add_edge(2, 3, Some(1000), Some(4));
    network.add_edge(3, 4, Some(1000), Some(4));
    network.add_edge(4, 5, Some(1000), Some(1));

    let route = network.find_path(1, 5, 1000, 10);
    assert!(route.is_err());
}

#[test]
fn test_graph_find_optimal_path() {
    let mut network = MockNetworkGraph::new(6);

    // Longer path with lower total fee
    network.add_edge(1, 2, Some(2000), Some(10000));
    network.add_edge(2, 3, Some(2000), Some(10000));
    network.add_edge(3, 4, Some(2000), Some(10000));
    network.add_edge(4, 5, Some(2000), Some(10000));

    // Path with insufficient capacity
    network.add_edge(1, 6, Some(500), Some(10000));
    network.add_edge(6, 5, Some(500), Some(10000));

    // Check that the algorithm chose the longer path with lower fees
    let route = network.find_path(1, 5, 1000, 1000).unwrap();
    assert_eq!(route.len(), 4);
    for (i, edge_index) in (0..=3).enumerate() {
        assert_eq!(route[i].channel_outpoint, network.edges[edge_index].2);
    }

    // Test with a smaller amount that allows using the direct path
    let small_route = network.find_path(1, 5, 100, 100);
    assert!(small_route.is_ok());
    let small_route = small_route.unwrap();

    // Check that the algorithm chose the direct path for a smaller amount
    assert_eq!(small_route.len(), 2);
    assert_eq!(small_route[0].channel_outpoint, network.edges[4].2);
    assert_eq!(small_route[1].channel_outpoint, network.edges[5].2);
}

#[test]
fn test_graph_build_router_is_ok_with_fee_rate() {
    let mut network = MockNetworkGraph::new(6);

    // Direct path with high fee, but there are no middle hop nodes, so there will be no fee
    network.add_edge(1, 5, Some(2000), Some(50000));

    // Longer path with lower total fee
    network.add_edge(1, 2, Some(2000), Some(10000));
    // this node has a very low fee rate
    network.add_edge(2, 3, Some(2000), Some(1));
    network.add_edge(3, 4, Some(2000), Some(10000));
    network.add_edge(4, 5, Some(2000), Some(10000));

    // check the fee rate
    let source = network.keys[1];
    network.set_source(source);
    let node5 = network.keys[5];
    let route = network.graph.build_route(SendPaymentData {
        target_pubkey: node5.into(),
        amount: 1000,
        payment_hash: Hash256::default(),
        invoice: None,
        final_tlc_expiry_delta: DEFAULT_TLC_EXPIRY_DELTA,
        tlc_expiry_limit: MAX_PAYMENT_TLC_EXPIRY_LIMIT,
        timeout: None,
        max_fee_amount: Some(1000),
        max_parts: None,
        keysend: false,
        udt_type_script: None,
        preimage: None,
        allow_self_payment: false,
        dry_run: false,
    });
    assert!(route.is_ok());
    let route = route.unwrap();
    let amounts = route.iter().map(|x| x.amount).collect::<Vec<_>>();
    assert_eq!(amounts, vec![1000, 1000]);
}

#[test]
fn test_graph_build_router_fee_rate_optimize() {
    let mut network = MockNetworkGraph::new(10);

    // Direct path with low total fee rate
    network.add_edge(1, 6, Some(2000), Some(50000));
    network.add_edge(6, 5, Some(2000), Some(50000));

    // Longer path with lower total fee
    network.add_edge(1, 2, Some(2000), Some(10000));
    network.add_edge(2, 3, Some(2000), Some(20000));
    network.add_edge(3, 4, Some(2000), Some(30000));
    network.add_edge(4, 5, Some(2000), Some(40000));

    // check the fee rate
    let source = network.keys[1];
    network.set_source(source);
    let node5 = network.keys[5];
    let route = network.graph.build_route(SendPaymentData {
        target_pubkey: node5.into(),
        amount: 1000,
        payment_hash: Hash256::default(),
        invoice: None,
        final_tlc_expiry_delta: DEFAULT_TLC_EXPIRY_DELTA,
        tlc_expiry_limit: MAX_PAYMENT_TLC_EXPIRY_LIMIT,
        timeout: None,
        max_fee_amount: Some(1000),
        max_parts: None,
        keysend: false,
        udt_type_script: None,
        preimage: None,
        allow_self_payment: false,
        dry_run: false,
    });
    assert!(route.is_ok());
    let route = route.unwrap();
    let amounts = route.iter().map(|x| x.amount).collect::<Vec<_>>();
    assert_eq!(amounts, vec![1050, 1000, 1000]);
}

#[test]
fn test_graph_build_router_no_fee_with_direct_pay() {
    let mut network = MockNetworkGraph::new(10);

    network.add_edge(1, 5, Some(2000), Some(50000));

    // check the fee rate
    let source = network.keys[1];
    network.set_source(source);
    let node5 = network.keys[5];
    let route = network.graph.build_route(SendPaymentData {
        target_pubkey: node5.into(),
        amount: 1000,
        payment_hash: Hash256::default(),
        invoice: None,
        final_tlc_expiry_delta: DEFAULT_TLC_EXPIRY_DELTA,
        tlc_expiry_limit: MAX_PAYMENT_TLC_EXPIRY_LIMIT,
        timeout: None,
        max_fee_amount: Some(1000),
        max_parts: None,
        keysend: false,
        udt_type_script: None,
        preimage: None,
        allow_self_payment: false,
        dry_run: false,
    });
    assert!(route.is_ok());
    let route = route.unwrap();
    let amounts = route.iter().map(|x| x.amount).collect::<Vec<_>>();
    assert_eq!(amounts, vec![1000, 1000]);
}

#[test]
fn test_graph_find_path_err() {
    let mut network = MockNetworkGraph::new(6);
    let node1 = network.keys[1];

    network.add_edge(1, 2, Some(1000), Some(4));
    let route = network.find_path(1, 1, 100, 1000);
    assert!(route.is_err());

    let no_exits_public_key = network.keys[0];
    let route = network.graph.find_path(
        node1.into(),
        no_exits_public_key.into(),
        100,
        Some(1000),
        None,
        DEFAULT_TLC_EXPIRY_DELTA,
        MAX_PAYMENT_TLC_EXPIRY_LIMIT,
        false,
    );
    assert!(route.is_err());

    let route = network.graph.find_path(
        no_exits_public_key.into(),
        node1.into(),
        100,
        Some(1000),
        None,
        DEFAULT_TLC_EXPIRY_DELTA,
        MAX_PAYMENT_TLC_EXPIRY_LIMIT,
        false,
    );
    assert!(route.is_err());
}

#[test]
fn test_graph_find_path_node_order() {
    let mut network = MockNetworkGraph::new(6);
    let node1 = network.keys[1];
    let node2 = network.keys[2];
    let node3 = network.keys[3];

    network.add_edge(1, 2, Some(1000), Some(4));
    network.add_edge(2, 3, Some(1000), Some(4));

    let route = network.graph.find_path(
        node1.into(),
        node3.into(),
        100,
        Some(1000),
        None,
        DEFAULT_TLC_EXPIRY_DELTA,
        MAX_PAYMENT_TLC_EXPIRY_LIMIT,
        false,
    );
    assert!(route.is_ok());
    // check the order of nodes in router is node1 -> node2 -> node3
    let route = route.unwrap();
    assert_eq!(route.len(), 2);
    assert_eq!(route[0].target, node2.into());
    assert_eq!(route[1].target, node3.into());
}

#[test]
fn test_graph_build_route_with_expiry_limit() {
    let mut network = MockNetworkGraph::new(6);
    let (node1, node2) = (network.keys[1], network.keys[2]);

    network.add_edge(1, 2, Some(1000), Some(4));

    let route = network.graph.find_path(
        node1.into(),
        node2.into(),
        100,
        Some(1000),
        None,
        DEFAULT_TLC_EXPIRY_DELTA,
        MAX_PAYMENT_TLC_EXPIRY_LIMIT,
        false,
    );
    assert!(route.is_ok());

    let route = network.graph.find_path(
        node1.into(),
        node2.into(),
        100,
        Some(1000),
        None,
        DEFAULT_TLC_EXPIRY_DELTA,
        100,
        false,
    );
    assert!(route.is_err());
}

#[test]
fn test_graph_build_route_three_nodes() {
    let mut network = MockNetworkGraph::new(3);
    network.add_edge(0, 2, Some(500), Some(200000));
    network.add_edge(2, 3, Some(500), Some(2));
    let node2 = network.keys[2];
    let node3 = network.keys[3];
    // Test build route from node1 to node3
    let route = network.graph.build_route(SendPaymentData {
        target_pubkey: node3.into(),
        amount: 100,
        payment_hash: Hash256::default(),
        invoice: None,
        final_tlc_expiry_delta: DEFAULT_TLC_EXPIRY_DELTA,
        tlc_expiry_limit: MAX_PAYMENT_TLC_EXPIRY_LIMIT,
        timeout: Some(10),
        max_fee_amount: Some(1000),
        max_parts: None,
        keysend: false,
        udt_type_script: None,
        preimage: None,
        allow_self_payment: false,
        dry_run: false,
    });
    assert!(route.is_ok());
    let route = route.unwrap();
    assert_eq!(route.len(), 3);
    assert_eq!(
        route[0].funding_tx_hash,
        network.edges[0].2.tx_hash().into()
    );
    assert_eq!(
        route[1].funding_tx_hash,
        network.edges[1].2.tx_hash().into()
    );

    assert_eq!(route[0].next_hop, Some(node2.into()));
    assert_eq!(route[1].next_hop, Some(node3.into()));
    assert_eq!(route[2].next_hop, None);

    assert_eq!(route[0].amount, 120);
    assert_eq!(route[1].amount, 100);
    assert_eq!(route[2].amount, 100);
}

#[test]
fn test_graph_build_route_below_min_tlc_value() {
    let mut network = MockNetworkGraph::new(3);
    // Add edges with min_tlc_value set to 50
    network.add_edge_with_config(0, 2, Some(500), Some(2), Some(50), None, None);
    network.add_edge_with_config(2, 3, Some(500), Some(2), Some(50), None, None);
    let node3 = network.keys[3];

    // Test build route from node1 to node3 with amount below min_tlc_value
    let route = network.graph.build_route(SendPaymentData {
        target_pubkey: node3.into(),
        amount: 10, // Below min_tlc_value of 50
        payment_hash: Hash256::default(),
        invoice: None,
        final_tlc_expiry_delta: DEFAULT_TLC_EXPIRY_DELTA,
        tlc_expiry_limit: MAX_PAYMENT_TLC_EXPIRY_LIMIT,
        timeout: Some(10),
        max_fee_amount: Some(1000),
        max_parts: None,
        keysend: false,
        udt_type_script: None,
        preimage: None,
        allow_self_payment: false,
        dry_run: false,
    });
    assert!(route.is_err());
}

#[test]
fn test_graph_find_path_udt() {
    let mut network = MockNetworkGraph::new(3);
    let udt_type_script = Script::default();
    network.add_edge_udt(1, 2, Some(1000), Some(1), udt_type_script.clone());
    let node2 = network.keys[2];

    let route = network.find_path_udt(1, 2, 100, 1000, udt_type_script.clone());
    assert!(route.is_ok());

    let route = route.unwrap();
    assert_eq!(route.len(), 1);
    assert_eq!(route[0].target, node2.into());
    assert_eq!(route[0].channel_outpoint, network.edges[0].2);

    let route = network.find_path(1, 3, 10, 100);
    assert!(route.is_err());
}

#[test]
fn test_graph_mark_failed_channel() {
    let mut network = MockNetworkGraph::new(5);
    network.add_edge(0, 2, Some(500), Some(2));
    network.add_edge(2, 3, Some(500), Some(2));
    let node3 = network.keys[3];

    network.mark_channel_failed(2, 3);
    // Test build route from node1 to node3
    let route = network.graph.build_route(SendPaymentData {
        target_pubkey: node3.into(),
        amount: 100,
        payment_hash: Hash256::default(),
        invoice: None,
        final_tlc_expiry_delta: DEFAULT_TLC_EXPIRY_DELTA,
        tlc_expiry_limit: MAX_PAYMENT_TLC_EXPIRY_LIMIT,
        timeout: Some(10),
        max_fee_amount: Some(1000),
        max_parts: None,
        keysend: false,
        udt_type_script: None,
        preimage: None,
        allow_self_payment: false,
        dry_run: false,
    });
    assert!(route.is_err());

    network.add_edge(0, 5, Some(500), Some(2));
    network.add_edge(5, 3, Some(500), Some(2));

    // Test build route from node1 to node3
    let route = network.graph.build_route(SendPaymentData {
        target_pubkey: node3.into(),
        amount: 100,
        payment_hash: Hash256::default(),
        invoice: None,
        final_tlc_expiry_delta: DEFAULT_TLC_EXPIRY_DELTA,
        tlc_expiry_limit: MAX_PAYMENT_TLC_EXPIRY_LIMIT,
        timeout: Some(10),
        max_fee_amount: Some(1000),
        max_parts: None,
        keysend: false,
        udt_type_script: None,
        preimage: None,
        allow_self_payment: false,
        dry_run: false,
    });
    assert!(route.is_ok());
}

#[test]
fn test_graph_session_router() {
    let mut network = MockNetworkGraph::new(5);
    network.add_edge(0, 2, Some(500), Some(50000));
    network.add_edge(2, 3, Some(500), Some(20000));
    network.add_edge(3, 4, Some(500), Some(2));

    let node0 = network.keys[0];
    let node2 = network.keys[2];
    let node3 = network.keys[3];
    let node4 = network.keys[4];

    // Test build route from node1 to node4 should be Ok
    let route = network.graph.build_route(SendPaymentData {
        target_pubkey: node4.into(),
        amount: 100,
        payment_hash: Hash256::default(),
        invoice: None,
        final_tlc_expiry_delta: DEFAULT_TLC_EXPIRY_DELTA,
        tlc_expiry_limit: MAX_PAYMENT_TLC_EXPIRY_LIMIT,
        timeout: Some(10),
        max_fee_amount: Some(1000),
        max_parts: None,
        keysend: false,
        udt_type_script: None,
        preimage: None,
        allow_self_payment: false,
        dry_run: false,
    });
    assert!(route.is_ok());

    let route = route.unwrap();
    let session_route = SessionRoute::new(node0.into(), node4.into(), &route);
    let fee = session_route.fee();
    assert_eq!(fee, 8);
    let session_route_keys: Vec<_> = session_route.nodes.iter().map(|x| x.pubkey).collect();
    assert_eq!(
        session_route_keys,
        vec![node0.into(), node2.into(), node3.into(), node4.into()]
    );
}

#[test]
fn test_graph_mark_failed_node() {
    let mut network = MockNetworkGraph::new(5);
    network.add_edge(0, 2, Some(500), Some(2));
    network.add_edge(2, 3, Some(500), Some(2));
    network.add_edge(2, 4, Some(500), Some(2));

    let node3 = network.keys[3];
    let node4 = network.keys[4];

    // Test build route from node1 to node3
    let route = network.graph.build_route(SendPaymentData {
        target_pubkey: node3.into(),
        amount: 100,
        payment_hash: Hash256::default(),
        invoice: None,
        final_tlc_expiry_delta: DEFAULT_TLC_EXPIRY_DELTA,
        tlc_expiry_limit: MAX_PAYMENT_TLC_EXPIRY_LIMIT,
        timeout: Some(10),
        max_fee_amount: Some(1000),
        max_parts: None,
        keysend: false,
        udt_type_script: None,
        preimage: None,
        allow_self_payment: false,
        dry_run: false,
    });
    assert!(route.is_ok());

    // Test build route from node1 to node4 should be Ok
    let route = network.graph.build_route(SendPaymentData {
        target_pubkey: node4.into(),
        amount: 100,
        payment_hash: Hash256::default(),
        invoice: None,
        final_tlc_expiry_delta: DEFAULT_TLC_EXPIRY_DELTA,
        tlc_expiry_limit: MAX_PAYMENT_TLC_EXPIRY_LIMIT,

        timeout: Some(10),
        max_fee_amount: Some(1000),
        max_parts: None,
        keysend: false,
        udt_type_script: None,
        preimage: None,
        allow_self_payment: false,
        dry_run: false,
    });
    assert!(route.is_ok());

    network.mark_node_failed(2);

    // Test build route from node1 to node3
    let route = network.graph.build_route(SendPaymentData {
        target_pubkey: node3.into(),
        amount: 100,
        payment_hash: Hash256::default(),
        invoice: None,
        final_tlc_expiry_delta: DEFAULT_TLC_EXPIRY_DELTA,
        tlc_expiry_limit: MAX_PAYMENT_TLC_EXPIRY_LIMIT,

        timeout: Some(10),
        max_fee_amount: Some(1000),
        max_parts: None,
        keysend: false,
        udt_type_script: None,
        preimage: None,
        allow_self_payment: false,
        dry_run: false,
    });
    assert!(route.is_err());

    // Test build route from node1 to node4
    let route = network.graph.build_route(SendPaymentData {
        target_pubkey: node4.into(),
        amount: 100,
        payment_hash: Hash256::default(),
        invoice: None,
        final_tlc_expiry_delta: DEFAULT_TLC_EXPIRY_DELTA,
        tlc_expiry_limit: MAX_PAYMENT_TLC_EXPIRY_LIMIT,
        timeout: Some(10),
        max_fee_amount: Some(1000),
        max_parts: None,
        keysend: false,
        udt_type_script: None,
        preimage: None,
        allow_self_payment: false,
        dry_run: false,
    });
    assert!(route.is_err());
}

#[test]
fn test_graph_payment_self_default_is_false() {
    let mut network = MockNetworkGraph::new(5);
    network.add_edge(0, 2, Some(500), Some(2));
    network.add_edge(2, 3, Some(500), Some(2));
    network.add_edge(2, 4, Some(500), Some(2));

    let node0 = network.keys[0];

    // node0 is the source node
    let command = SendPaymentCommand {
        target_pubkey: Some(node0.into()),
        amount: Some(100),
        payment_hash: Some(Hash256::default()),
        final_tlc_expiry_delta: None,
        tlc_expiry_limit: None,
        invoice: None,
        timeout: Some(10),
        max_fee_amount: Some(1000),
        max_parts: None,
        keysend: Some(false),
        udt_type_script: None,
        allow_self_payment: false,
        dry_run: false,
    };
    let payment_data = SendPaymentData::new(command);
    assert!(payment_data.is_ok());

    let route = network.graph.build_route(payment_data.unwrap());
    assert!(route.is_err());
    let message = route.unwrap_err().to_string();
    assert!(message.contains("allow_self_payment is not enable, can not pay to self"));
}

#[test]
fn test_graph_payment_pay_single_path() {
    let mut network = MockNetworkGraph::new(9);
    network.add_edge(0, 2, Some(500), Some(2));
    network.add_edge(2, 3, Some(500), Some(2));
    network.add_edge(2, 4, Some(500), Some(2));
    network.add_edge(4, 5, Some(500), Some(2));
    network.add_edge(5, 6, Some(500), Some(2));

    // node0 is the source node
    let command = SendPaymentCommand {
        target_pubkey: Some(network.keys[6].into()),
        amount: Some(100),
        payment_hash: Some(Hash256::default()),
        final_tlc_expiry_delta: None,
        tlc_expiry_limit: None,
        invoice: None,
        timeout: Some(10),
        max_fee_amount: Some(1000),
        max_parts: None,
        keysend: Some(false),
        udt_type_script: None,
        allow_self_payment: true,
        dry_run: false,
    };
    let payment_data = SendPaymentData::new(command);
    assert!(payment_data.is_ok());
    let payment_data = payment_data.unwrap();

    network.add_edge(4, 0, Some(1000), Some(2));
    network.build_route_with_expect(&payment_data, vec![2, 4, 5, 6]);
}

#[test]
fn test_graph_payment_pay_self_with_one_node() {
    let mut network = MockNetworkGraph::new(9);
    network.add_edge(0, 2, Some(500), Some(2));
    network.add_edge(2, 0, Some(500), Some(2));

    let node0 = network.keys[0];

    // node0 is the source node
    let command = SendPaymentCommand {
        target_pubkey: Some(network.keys[0].into()),
        amount: Some(100),
        payment_hash: Some(Hash256::default()),
        final_tlc_expiry_delta: None,
        tlc_expiry_limit: None,
        invoice: None,
        timeout: Some(10),
        max_fee_amount: Some(1000),
        max_parts: None,
        keysend: Some(false),
        udt_type_script: None,
        allow_self_payment: true,
        dry_run: false,
    };
    let payment_data = SendPaymentData::new(command);
    assert!(payment_data.is_ok());
    let payment_data = payment_data.unwrap();

    let route = network.graph.build_route(payment_data);
    assert!(route.is_ok());
    let route = route.unwrap();
    assert_eq!(route[1].next_hop, Some(node0.into()));
}

#[test]
fn test_graph_build_route_with_double_edge_node() {
    let mut network = MockNetworkGraph::new(3);
    // Add edges with min_tlc_value set to 50
    // A <-> B, A is initiator, and A -> B with fee rate 5000, B -> A with fee rate 600000
    network.add_edge_with_config(0, 2, Some(500), Some(5000), Some(50), None, Some(600000));
    // A -> B, B is initiator, B -> A with fee rate 100000, A -> B with fee rate 200
    network.add_edge_with_config(2, 0, Some(500), Some(100000), Some(50), None, Some(200));

    // node0 is the source node
    let command = SendPaymentCommand {
        target_pubkey: Some(network.keys[0].into()),
        amount: Some(100),
        payment_hash: Some(Hash256::default()),
        final_tlc_expiry_delta: None,
        tlc_expiry_limit: None,
        invoice: None,
        timeout: Some(10),
        max_fee_amount: Some(1000),
        max_parts: None,
        keysend: Some(false),
        udt_type_script: None,
        allow_self_payment: true,
        dry_run: false,
    };
    let payment_data = SendPaymentData::new(command).unwrap();
    let route = network.graph.build_route(payment_data);
    assert!(route.is_ok());
}

#[test]
fn test_graph_build_route_with_other_node_maybe_better() {
    let mut network = MockNetworkGraph::new(3);
    // Add edges with min_tlc_value set to 50
    // A <-> B, A is initiator, and A -> B with fee rate 5000, B -> A with fee rate 600000
    network.add_edge_with_config(0, 2, Some(500), Some(600000), Some(50), None, Some(600000));
    // A -> B, B is initiator, B -> A with fee rate 100000, A -> B with fee rate 200
    network.add_edge_with_config(2, 0, Some(500), Some(100000), Some(50), None, Some(600000));
    // B <-> C, B is initiator
    network.add_edge_with_config(2, 3, Some(500), Some(2), Some(50), None, Some(1));

    let node0 = network.keys[0];
    let node1 = network.keys[2];

    // node0 is the source node
    let command = SendPaymentCommand {
        target_pubkey: Some(network.keys[0].into()),
        amount: Some(100),
        payment_hash: Some(Hash256::default()),
        final_tlc_expiry_delta: None,
        tlc_expiry_limit: None,
        invoice: None,
        timeout: Some(10),
        max_fee_amount: Some(1000),
        max_parts: None,
        keysend: Some(false),
        udt_type_script: None,
        allow_self_payment: true,
        dry_run: false,
    };
    let payment_data = SendPaymentData::new(command).unwrap();
    let route = network.graph.build_route(payment_data);
    assert!(route.is_ok());
    let route = route.unwrap();
    assert_eq!(route[0].next_hop, Some(node1.into()));
    assert_eq!(route[1].next_hop, Some(node0.into()));
}

#[test]
fn test_graph_payment_pay_self_will_ok() {
    let mut network = MockNetworkGraph::new(9);
    network.add_edge(0, 2, Some(500), Some(2));
    network.add_edge(2, 3, Some(500), Some(2));
    network.add_edge(2, 4, Some(500), Some(2));
    network.add_edge(4, 5, Some(500), Some(2));
    network.add_edge(5, 6, Some(500), Some(2));

    // node0 is the source node
    let command = SendPaymentCommand {
        target_pubkey: Some(network.keys[0].into()),
        amount: Some(100),
        payment_hash: Some(Hash256::default()),
        final_tlc_expiry_delta: None,
        tlc_expiry_limit: None,
        invoice: None,
        timeout: Some(10),
        max_fee_amount: Some(1000),
        max_parts: None,
        keysend: Some(false),
        udt_type_script: None,
        allow_self_payment: true,
        dry_run: false,
    };
    let payment_data = SendPaymentData::new(command);
    assert!(payment_data.is_ok());
    let payment_data = payment_data.unwrap();

    let route = network.graph.build_route(payment_data.clone());
    // since we don't have a route to node0, it will fail
    assert!(route.is_err());

    // add a long path
    network.add_edge(6, 0, Some(500), Some(2));
    network.build_route_with_expect(&payment_data, vec![2, 4, 5, 6, 0]);

    // now add another shorter path
    network.add_edge(4, 0, Some(1000), Some(2));
    network.build_route_with_expect(&payment_data, vec![2, 4, 0]);

    // now add another shorter path
    network.add_edge(2, 0, Some(1000), Some(2));
    network.build_route_with_expect(&payment_data, vec![2, 0]);
}

#[test]
fn test_graph_build_route_with_path_limits() {
    let mut network = MockNetworkGraph::new(100);
    // Add edges with min_tlc_value set to 50
    let mut fee_rate = 100000;
    for i in 0..99 {
        fee_rate -= 1000;
        network.add_edge_with_config(
            i,
            i + 1,
            Some(5000000),
            Some(fee_rate),
            Some(50),
            None,
            Some(100),
        );
    }

    let node99 = network.keys[99];

    // node0 is the source node
    let command = SendPaymentCommand {
        target_pubkey: Some(node99.into()),
        amount: Some(100),
        payment_hash: Some(Hash256::default()),
        final_tlc_expiry_delta: None,
        tlc_expiry_limit: None,
        invoice: None,
        timeout: Some(10),
        max_fee_amount: Some(10000000),
        max_parts: None,
        keysend: Some(false),
        udt_type_script: None,
        allow_self_payment: true,
        dry_run: false,
    };
    let payment_data = SendPaymentData::new(command).unwrap();
    let route = network.graph.build_route(payment_data);
    assert!(route.is_ok());
    let route = route.unwrap();
    assert_eq!(route.len(), 100);
    assert_eq!(route[98].next_hop, Some(node99.into()));

    // make sure the fee is decreasing
    let mut fees = vec![];
    for i in 0..98 {
        fees.push(route[i].amount - route[i + 1].amount);
    }
    assert!(fees.windows(2).all(|x| x[0] >= x[1]));
}

#[test]
fn test_graph_build_route_with_path_limit_fail_with_fee_not_enough() {
    let mut network = MockNetworkGraph::new(100);
    // Add edges with min_tlc_value set to 50
    for i in 0..99 {
        network.add_edge_with_config(
            i,
            i + 1,
            Some(100), // the capacity can not provide the fee with long path
            Some(500),
            Some(50),
            None,
            Some(100),
        );
    }

    let node99 = network.keys[99];

    // node0 is the source node
    let command = SendPaymentCommand {
        target_pubkey: Some(node99.into()),
        amount: Some(100),
        payment_hash: Some(Hash256::default()),
        final_tlc_expiry_delta: None,
        tlc_expiry_limit: None,
        invoice: None,
        timeout: Some(10),
        max_fee_amount: Some(1000),
        max_parts: None,
        keysend: Some(false),
        udt_type_script: None,
        allow_self_payment: true,
        dry_run: false,
    };
    let payment_data = SendPaymentData::new(command).unwrap();
    let route = network.graph.build_route(payment_data);
    assert!(route.is_err());
}

#[test]
fn test_graph_payment_expiry_is_in_right_order() {
    let mut network = MockNetworkGraph::new(5);
    network.add_edge(0, 1, Some(500), Some(2));
    network.add_edge(1, 2, Some(500), Some(2));
    network.add_edge(2, 3, Some(500), Some(2));

    let node3 = network.keys[3];

    let command = SendPaymentCommand {
        target_pubkey: Some(node3.into()),
        amount: Some(100),
        payment_hash: Some(Hash256::default()),
        final_tlc_expiry_delta: None,
        tlc_expiry_limit: None,
        invoice: None,
        timeout: Some(10),
        max_fee_amount: Some(1000),
        max_parts: None,
        keysend: Some(false),
        udt_type_script: None,
        allow_self_payment: false,
        dry_run: false,
    };
    let payment_data = SendPaymentData::new(command);
    assert!(payment_data.is_ok());

    let current_time = now_timestamp_as_millis_u64();
    let route = network.graph.build_route(payment_data.unwrap());
    assert!(route.is_ok());
    let route = route.unwrap();
    let expiries = route.iter().map(|e| e.expiry).collect::<Vec<_>>();
    // we set 11 as tlc expiry delta in the test
    assert_eq!(expiries.len(), 4);
    assert_eq!(expiries[0] - expiries[1], 11);
    assert_eq!(expiries[1] - expiries[2], 11);
    assert_eq!(expiries[2], expiries[3]);
    assert!(expiries[3] >= current_time + DEFAULT_TLC_EXPIRY_DELTA);

    let final_tlc_expiry_delta = 987654;
    let command = SendPaymentCommand {
        target_pubkey: Some(node3.into()),
        amount: Some(100),
        payment_hash: Some(Hash256::default()),
        final_tlc_expiry_delta: Some(final_tlc_expiry_delta),
        tlc_expiry_limit: None,
        invoice: None,
        timeout: Some(10),
        max_fee_amount: Some(1000),
        max_parts: None,
        keysend: Some(false),
        udt_type_script: None,
        allow_self_payment: false,
        dry_run: false,
    };
    let payment_data = SendPaymentData::new(command);
    eprintln!("{:?}", payment_data);
    assert!(payment_data.is_ok());

    let current_time = now_timestamp_as_millis_u64();
    let route = network.graph.build_route(payment_data.unwrap());
    assert!(route.is_ok());
    let route = route.unwrap();
    let expiries = route.iter().map(|e| e.expiry).collect::<Vec<_>>();
    // we set 11 as tlc expiry delta in the test
    assert_eq!(expiries.len(), 4);
    assert!(expiries[3] >= current_time + final_tlc_expiry_delta);
}<|MERGE_RESOLUTION|>--- conflicted
+++ resolved
@@ -122,7 +122,6 @@
                 udt_type_script,
                 features: 0,
             },
-<<<<<<< HEAD
         );
         self.store.save_channel_update(ChannelUpdate::new_unsigned(
             get_chain_hash(),
@@ -135,8 +134,7 @@
             },
             0,
             11,
-            min_htlc_value.unwrap_or(0),
-            max_htlc_value.unwrap_or(10000),
+            min_tlc_value.unwrap_or(0),
             fee_rate.unwrap_or(0),
         ));
         if let Some(fee_rate) = other_fee_rate {
@@ -151,42 +149,9 @@
                 },
                 0,
                 22,
-                min_htlc_value.unwrap_or(0),
-                max_htlc_value.unwrap_or(10000),
+                min_tlc_value.unwrap_or(0),
                 fee_rate,
             ));
-=======
-            timestamp: 0,
-            node1_to_node2: None,
-            node2_to_node1: None,
-        };
-        self.graph.add_channel(channel_info.clone());
-        let channel_update = ChannelUpdate {
-            signature: None,
-            chain_hash: get_chain_hash(),
-            version: 0,
-            message_flags: if node_a_is_node1 { 1 } else { 0 },
-            channel_flags: 0,
-            tlc_expiry_delta: 11,
-            tlc_fee_proportional_millionths: fee_rate.unwrap_or(0),
-            tlc_minimum_value: min_tlc_value.unwrap_or(0),
-            channel_outpoint: channel_outpoint.clone(),
-        };
-        self.graph.process_channel_update(channel_update).unwrap();
-        if let Some(fee_rate) = other_fee_rate {
-            let channel_update = ChannelUpdate {
-                signature: None,
-                chain_hash: get_chain_hash(),
-                version: 0,
-                message_flags: if node_a_is_node1 { 0 } else { 1 },
-                channel_flags: 0,
-                tlc_expiry_delta: 22,
-                tlc_fee_proportional_millionths: fee_rate,
-                tlc_minimum_value: min_tlc_value.unwrap_or(0),
-                channel_outpoint: channel_outpoint.clone(),
-            };
-            self.graph.process_channel_update(channel_update).unwrap();
->>>>>>> 7e761c89
         }
         self.graph.reload_from_store();
     }
