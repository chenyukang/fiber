--- conflicted
+++ resolved
@@ -1,20 +1,12 @@
-<<<<<<< HEAD
 use crate::fiber::channel::{MESSAGE_OF_NODE1_FLAG, MESSAGE_OF_NODE2_FLAG};
+use crate::fiber::config::{DEFAULT_TLC_EXPIRY_DELTA, MAX_PAYMENT_TLC_EXPIRY_LIMIT};
 use crate::fiber::gossip::GossipMessageStore;
-use crate::fiber::types::Pubkey;
-use crate::now_timestamp;
-use crate::{
-    fiber::{
-        graph::{GraphError, NetworkGraph, PathEdge},
-=======
-use crate::fiber::config::{DEFAULT_TLC_EXPIRY_DELTA, MAX_PAYMENT_TLC_EXPIRY_LIMIT};
 use crate::fiber::graph::{PathFindError, SessionRoute};
 use crate::fiber::types::Pubkey;
 use crate::now_timestamp_as_millis_u64;
 use crate::{
     fiber::{
         graph::{ChannelInfo, NetworkGraph, NodeInfo, PathEdge},
->>>>>>> d72a274c
         network::{get_chain_hash, SendPaymentCommand, SendPaymentData},
         types::{ChannelAnnouncement, ChannelUpdate, Hash256, NodeAnnouncement},
     },
@@ -53,7 +45,7 @@
             "node0".into(),
             vec![],
             &secret_key1.into(),
-            now_timestamp(),
+            now_timestamp_as_millis_u64(),
             0,
         ));
         for i in 1..keypairs.len() {
@@ -62,7 +54,7 @@
                 format!("node{i}").as_str().into(),
                 vec![],
                 &sk.into(),
-                now_timestamp(),
+                now_timestamp_as_millis_u64(),
                 0,
             ));
         }
@@ -111,21 +103,14 @@
         let idx = self.edges.len() + 1;
         let channel_outpoint = OutPoint::from_slice(&[idx as u8; 36]).unwrap();
         self.edges.push((node_a, node_b, channel_outpoint.clone()));
-<<<<<<< HEAD
-        self.store.save_channel_announcement(
-            now_timestamp(),
-            ChannelAnnouncement {
-=======
         let (node_a_key, node_b_key) = if node_a_is_node1 {
             (public_key1, public_key2)
         } else {
             (public_key2, public_key1)
         };
-        let channel_info = ChannelInfo {
-            funding_tx_block_number: 0,
-            funding_tx_index: 0,
-            announcement_msg: ChannelAnnouncement {
->>>>>>> d72a274c
+        self.store.save_channel_announcement(
+            now_timestamp_as_millis_u64(),
+            ChannelAnnouncement {
                 chain_hash: get_chain_hash(),
                 node1_id: node_a_key.into(),
                 node2_id: node_b_key.into(),
@@ -138,25 +123,16 @@
                 udt_type_script,
                 features: 0,
             },
-<<<<<<< HEAD
         );
         self.store.save_channel_update(ChannelUpdate {
             signature: None,
             chain_hash: get_chain_hash(),
-            timestamp: now_timestamp(),
-            message_flags: MESSAGE_OF_NODE2_FLAG,
-=======
-            timestamp: 0,
-            node1_to_node2: None,
-            node2_to_node1: None,
-        };
-        self.graph.add_channel(channel_info.clone());
-        let channel_update = ChannelUpdate {
-            signature: None,
-            chain_hash: get_chain_hash(),
-            version: 0,
-            message_flags: if node_a_is_node1 { 1 } else { 0 },
->>>>>>> d72a274c
+            timestamp: now_timestamp_as_millis_u64(),
+            message_flags: if node_a_is_node1 {
+                MESSAGE_OF_NODE2_FLAG
+            } else {
+                MESSAGE_OF_NODE1_FLAG
+            },
             channel_flags: 0,
             tlc_expiry_delta: 11,
             tlc_fee_proportional_millionths: fee_rate.unwrap_or(0),
@@ -168,13 +144,12 @@
             self.store.save_channel_update(ChannelUpdate {
                 signature: None,
                 chain_hash: get_chain_hash(),
-<<<<<<< HEAD
-                timestamp: now_timestamp(),
-                message_flags: MESSAGE_OF_NODE1_FLAG,
-=======
-                version: 0,
-                message_flags: if node_a_is_node1 { 0 } else { 1 },
->>>>>>> d72a274c
+                timestamp: now_timestamp_as_millis_u64(),
+                message_flags: if node_a_is_node1 {
+                    MESSAGE_OF_NODE1_FLAG
+                } else {
+                    MESSAGE_OF_NODE2_FLAG
+                },
                 channel_flags: 0,
                 tlc_expiry_delta: 22,
                 tlc_fee_proportional_millionths: fee_rate,
