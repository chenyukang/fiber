mod config;
pub use config::Config;

pub mod ckb;
pub mod fiber;
pub use fiber::{start_network, FiberConfig, NetworkServiceEvent};
pub mod cch;
pub use cch::{start_cch, CchActor, CchConfig};
pub mod rpc;
pub use rpc::{start_rpc, RpcConfig};
pub mod invoice;
pub mod store;
pub mod watchtower;
pub use errors::{Error, Result};
pub mod actors;
mod errors;
pub mod tasks;

use git_version::git_version;

const GIT_VERSION: &str = git_version!();

pub fn get_git_versin() -> &'static str {
    GIT_VERSION
}

pub fn get_node_prefix() -> &'static str {
    static INSTANCE: once_cell::sync::OnceCell<String> = once_cell::sync::OnceCell::new();
    INSTANCE.get_or_init(|| std::env::var("LOG_PREFIX").unwrap_or_else(|_| "".to_string()))
}

<<<<<<< HEAD
#[cfg(test)]
pub use tests::now_timestamp;

#[cfg(not(test))]
pub fn now_timestamp() -> u64 {
=======
pub fn now_timestamp_as_millis_u64() -> u64 {
>>>>>>> d72a274c
    std::time::SystemTime::now()
        .duration_since(std::time::UNIX_EPOCH)
        .expect("Duration since unix epoch")
        .as_millis() as u64
}

pub mod macros {
    #[macro_export]
    macro_rules! unwrap_or_return {
        ($expr:expr, $msg:expr) => {
            match $expr {
                Ok(val) => val,
                Err(err) => {
                    error!("{}: {:?}", $msg, err);
                    return;
                }
            }
        };
        ($expr:expr) => {
            match $expr {
                Ok(val) => val,
                Err(err) => {
                    error!("{:?}", err);
                    return;
                }
            }
        };
    }
}<|MERGE_RESOLUTION|>--- conflicted
+++ resolved
@@ -6,14 +6,18 @@
 pub use fiber::{start_network, FiberConfig, NetworkServiceEvent};
 pub mod cch;
 pub use cch::{start_cch, CchActor, CchConfig};
+
 pub mod rpc;
 pub use rpc::{start_rpc, RpcConfig};
 pub mod invoice;
 pub mod store;
 pub mod watchtower;
+
+mod errors;
 pub use errors::{Error, Result};
+
 pub mod actors;
-mod errors;
+
 pub mod tasks;
 
 use git_version::git_version;
@@ -29,15 +33,7 @@
     INSTANCE.get_or_init(|| std::env::var("LOG_PREFIX").unwrap_or_else(|_| "".to_string()))
 }
 
-<<<<<<< HEAD
-#[cfg(test)]
-pub use tests::now_timestamp;
-
-#[cfg(not(test))]
-pub fn now_timestamp() -> u64 {
-=======
 pub fn now_timestamp_as_millis_u64() -> u64 {
->>>>>>> d72a274c
     std::time::SystemTime::now()
         .duration_since(std::time::UNIX_EPOCH)
         .expect("Duration since unix epoch")
