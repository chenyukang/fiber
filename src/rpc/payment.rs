--- conflicted
+++ resolved
@@ -1,8 +1,6 @@
-use crate::fiber::graph::SessionRoute as InnerSessionRoute;
-use crate::fiber::serde_utils::EntityHex;
 use crate::fiber::{
     channel::ChannelActorStateStore,
-    graph::PaymentSessionStatus,
+    graph::{PaymentSessionStatus, SessionRoute},
     network::{HopHint as NetworkHopHint, SendPaymentCommand},
     serde_utils::{U128Hex, U64Hex},
     types::{Hash256, Pubkey},
@@ -10,7 +8,6 @@
 };
 use crate::{handle_actor_call, log_and_error};
 use ckb_jsonrpc_types::Script;
-use ckb_types::packed::OutPoint;
 use jsonrpsee::{
     core::async_trait,
     proc_macros::rpc,
@@ -27,70 +24,6 @@
     pub payment_hash: Hash256,
 }
 
-<<<<<<< HEAD
-/// The status of a payment, will update as the payment progresses.
-#[derive(Clone, Debug, PartialEq, Serialize, Deserialize)]
-pub enum PaymentSessionStatus {
-    /// initial status, payment session is created, no HTLC is sent
-    Created,
-    /// the first hop AddTlc is sent successfully and waiting for the response
-    Inflight,
-    /// related HTLC is successfully settled
-    Success,
-    /// related HTLC is failed
-    Failed,
-}
-
-impl From<InnerPaymentSessionStatus> for PaymentSessionStatus {
-    fn from(status: InnerPaymentSessionStatus) -> Self {
-        match status {
-            InnerPaymentSessionStatus::Created => PaymentSessionStatus::Created,
-            InnerPaymentSessionStatus::Inflight => PaymentSessionStatus::Inflight,
-            InnerPaymentSessionStatus::Success => PaymentSessionStatus::Success,
-            InnerPaymentSessionStatus::Failed => PaymentSessionStatus::Failed,
-        }
-    }
-}
-
-/// The node and channel information in a payment route hop
-#[cfg(debug_assertions)]
-#[serde_as]
-#[derive(Clone, Debug, Serialize, Deserialize)]
-pub struct SessionRouteNode {
-    /// the public key of the node
-    pub pubkey: Pubkey,
-    /// the amount for this hop
-    pub amount: u128,
-    /// the channel outpoint for this hop
-    #[serde_as(as = "EntityHex")]
-    pub channel_outpoint: OutPoint,
-}
-
-/// The router information for a payment route, used for debugging
-#[derive(Clone, Debug, Serialize, Deserialize, Default)]
-pub struct SessionRoute {
-    /// the nodes in the route
-    pub nodes: Vec<SessionRouteNode>,
-}
-
-impl From<InnerSessionRoute> for SessionRoute {
-    fn from(route: InnerSessionRoute) -> Self {
-        SessionRoute {
-            nodes: route
-                .nodes
-                .into_iter()
-                .map(|node| SessionRouteNode {
-                    pubkey: node.pubkey,
-                    amount: node.amount,
-                    channel_outpoint: node.channel_outpoint,
-                })
-                .collect(),
-        }
-    }
-}
-
-=======
->>>>>>> 7f2ca14b
 #[serde_as]
 #[derive(Serialize, Deserialize, Clone)]
 pub struct GetPaymentCommandResult {
