use bitflags::bitflags;
use tracing::{debug, error, info, warn};

use ckb_hash::{blake2b_256, new_blake2b};
use ckb_sdk::Since;
use ckb_types::{
    core::{FeeRate, TransactionBuilder, TransactionView},
    packed::{Bytes, CellInput, CellOutput, OutPoint, Script, Transaction},
    prelude::{AsTransactionBuilder, IntoTransactionView, Pack, Unpack},
};

use molecule::prelude::{Builder, Entity};
use musig2::{
    aggregate_partial_signatures,
    errors::{SigningError, VerifyError},
    sign_partial, verify_partial, AggNonce, CompactSignature, KeyAggContext, PartialSignature,
    PubNonce, SecNonce,
};
use ractor::{
    async_trait as rasync_trait, Actor, ActorProcessingErr, ActorRef, RpcReplyPort, SpawnErr,
};

use serde::{Deserialize, Serialize};
use serde_with::{serde_as, DisplayFromStr};
use tentacle::secio::PeerId;
use thiserror::Error;
use tokio::sync::oneshot;

use std::{
    borrow::Borrow,
    collections::BTreeMap,
    time::{SystemTime, UNIX_EPOCH},
};

use crate::{
    ckb::{
        config::{DEFAULT_UDT_MINIMAL_CKB_AMOUNT, MIN_OCCUPIED_CAPACITY},
        fee::{calculate_commitment_tx_fee, commitment_tx_size},
        types::Shutdown,
    },
    ckb_chain::{
        contracts::{get_cell_deps, get_script_by_contract, Contract},
        FundingRequest,
    },
    NetworkServiceEvent,
};

use super::{
    config::{DEFAULT_CHANNEL_MINIMAL_CKB_AMOUNT, MIN_UDT_OCCUPIED_CAPACITY},
    fee::default_minimal_ckb_amount,
    hash_algorithm::HashAlgorithm,
    key::blake2b_hash_with_salt,
    network::CFNMessageWithPeerId,
    serde_utils::EntityHex,
    types::{
        AcceptChannel, AddTlc, CFNMessage, ChannelReady, ClosingSigned, CommitmentSigned, Hash256,
        LockTime, OpenChannel, Privkey, Pubkey, ReestablishChannel, RemoveTlc, RemoveTlcReason,
        RevokeAndAck, TxCollaborationMsg, TxComplete, TxUpdate,
    },
    NetworkActorCommand, NetworkActorEvent, NetworkActorMessage,
};

// - `version`: 8 bytes, u64 in little-endian
// - `funding_out_point`: 36 bytes, out point of the funding transaction
// - `pubkey`: 32 bytes, x only aggregated public key
// - `signature`: 64 bytes, aggregated signature
pub const FUNDING_CELL_WITNESS_LEN: usize = 16 + 8 + 36 + 32 + 64;
// Some part of the code liberally gets previous commitment number, which is
// the current commitment number minus 1. We deliberately set initial commitment number to 1,
// so that we can get previous commitment point/number without checking if the channel
// is funded or not.
pub const INITIAL_COMMITMENT_NUMBER: u64 = 0;

const ASSUME_NETWORK_ACTOR_ALIVE: &str = "network actor must be alive";

pub enum ChannelActorMessage {
    /// Command are the messages that are sent to the channel actor to perform some action.
    /// It is normally generated from a user request.
    Command(ChannelCommand),
    /// Some system events associated to a channel, such as the funding transaction confirmed.
    Event(ChannelEvent),
    /// PeerMessage are the messages sent from the peer.
    PeerMessage(CFNMessage),
}

#[derive(Debug, Serialize, Deserialize)]
pub struct AddTlcResponse {
    pub tlc_id: u64,
}

#[derive(Debug)]
pub enum ChannelCommand {
    TxCollaborationCommand(TxCollaborationCommand),
    // TODO: maybe we should automatically send commitment_signed message after receiving
    // tx_complete event.
    CommitmentSigned(),
    AddTlc(AddTlcCommand, RpcReplyPort<Result<AddTlcResponse, String>>),
    RemoveTlc(RemoveTlcCommand, RpcReplyPort<Result<(), String>>),
    Shutdown(ShutdownCommand, RpcReplyPort<Result<(), String>>),
}

#[derive(Debug)]
pub enum TxCollaborationCommand {
    TxUpdate(TxUpdateCommand),
    TxComplete(),
}

#[derive(Debug)]
pub struct AddTlcCommand {
    pub amount: u128,
    pub preimage: Option<Hash256>,
    pub payment_hash: Option<Hash256>,
    pub expiry: LockTime,
    pub hash_algorithm: HashAlgorithm,
}

#[derive(Debug)]
pub struct RemoveTlcCommand {
    pub id: u64,
    pub reason: RemoveTlcReason,
}

#[derive(Debug)]
pub struct ShutdownCommand {
    pub close_script: Script,
    pub fee_rate: FeeRate,
    pub force: bool,
}

fn get_random_preimage() -> Hash256 {
    let mut preimage = [0u8; 32];
    preimage.copy_from_slice(&rand::random::<[u8; 32]>());
    preimage.into()
}

#[derive(Debug)]
pub struct ChannelCommandWithId {
    pub channel_id: Hash256,
    pub command: ChannelCommand,
}

pub const DEFAULT_FEE_RATE: u64 = 1_000;
pub const DEFAULT_COMMITMENT_FEE_RATE: u64 = 1_000;
pub const DEFAULT_MAX_TLC_VALUE_IN_FLIGHT: u128 = u128::MAX;
pub const DEFAULT_MAX_ACCEPT_TLCS: u64 = u64::MAX;
pub const DEFAULT_MIN_TLC_VALUE: u128 = 0;
pub const DEFAULT_TO_LOCAL_DELAY_BLOCKS: u64 = 10;

#[derive(Debug)]
pub struct TxUpdateCommand {
    pub transaction: Transaction,
    pub funding_source_lock_script: Script,
}

pub struct OpenChannelParameter {
    pub funding_amount: u128,
    pub seed: [u8; 32],
    pub funding_udt_type_script: Option<Script>,
    pub channel_id_sender: oneshot::Sender<Hash256>,
    pub commitment_fee_rate: Option<u64>,
    pub funding_fee_rate: Option<u64>,
}

pub struct AcceptChannelParameter {
    pub funding_amount: u128,
    pub reserved_ckb_amount: u64,
    pub seed: [u8; 32],
    pub open_channel: OpenChannel,
    pub channel_id_sender: Option<oneshot::Sender<Hash256>>,
}

pub enum ChannelInitializationParameter {
    /// To open a new channel to another peer, the funding amount,
    /// the temporary channel id a unique channel seed to generate
    /// channel secrets must be given.
    OpenChannel(OpenChannelParameter),
    /// To accept a new channel from another peer, the funding amount,
    /// a unique channel seed to generate unique channel id,
    /// original OpenChannel message and an oneshot
    /// channel to receive the new channel ID must be given.
    AcceptChannel(AcceptChannelParameter),
    /// Reestablish a channel with given channel id.
    ReestablishChannel(Hash256),
}

#[derive(Debug)]
pub struct ChannelActor<S> {
    peer_id: PeerId,
    network: ActorRef<NetworkActorMessage>,
    store: S,
}

impl<S: ChannelActorStateStore> ChannelActor<S> {
    pub fn new(peer_id: PeerId, network: ActorRef<NetworkActorMessage>, store: S) -> Self {
        Self {
            peer_id,
            network,
            store,
        }
    }

    pub fn handle_peer_message(
        &self,
        state: &mut ChannelActorState,
        message: CFNMessage,
    ) -> Result<(), ProcessingChannelError> {
        match message {
            CFNMessage::OpenChannel(_) => {
                panic!("OpenChannel message should be processed while prestarting")
            }
            CFNMessage::AcceptChannel(accept_channel) => {
                state.handle_accept_channel_message(accept_channel)?;
                let old_id = state.get_id();
                state.fill_in_channel_id();
                self.network
                    .send_message(NetworkActorMessage::new_event(
                        NetworkActorEvent::ChannelAccepted(
                            state.peer_id.clone(),
                            state.get_id(),
                            old_id,
                            state.to_local_amount,
                            state.to_remote_amount,
                            state.get_funding_lock_script(),
                            state.funding_udt_type_script.clone(),
                            state.local_reserved_ckb_amount,
                            state.remote_reserved_ckb_amount,
                            state.funding_fee_rate,
                        ),
                    ))
                    .expect(ASSUME_NETWORK_ACTOR_ALIVE);
                Ok(())
            }
            CFNMessage::TxUpdate(tx) => {
                state.handle_tx_collaboration_msg(TxCollaborationMsg::TxUpdate(tx), &self.network)
            }
            CFNMessage::TxComplete(tx) => {
                state.handle_tx_collaboration_msg(
                    TxCollaborationMsg::TxComplete(tx),
                    &self.network,
                )?;
                if let ChannelState::CollaboratingFundingTx(flags) = state.state {
                    if flags.contains(CollaboratingFundingTxFlags::COLLABRATION_COMPLETED) {
                        self.handle_commitment_signed_command(state)?;
                    }
                }
                Ok(())
            }
            CFNMessage::CommitmentSigned(commitment_signed) => {
                state.handle_commitment_signed_message(commitment_signed, &self.network)?;
                if let ChannelState::SigningCommitment(flags) = state.state {
                    if !flags.contains(SigningCommitmentFlags::OUR_COMMITMENT_SIGNED_SENT) {
                        // TODO: maybe we should send our commitment_signed message here.
                        debug!("CommitmentSigned message received, but we haven't sent our commitment_signed message yet");
                        // Notify outside observers.
                        self.network
                            .send_message(NetworkActorMessage::new_event(
                                NetworkActorEvent::NetworkServiceEvent(
                                    NetworkServiceEvent::CommitmentSignaturePending(
                                        state.peer_id.clone(),
                                        state.get_id(),
                                        state.get_current_commitment_number(false),
                                    ),
                                ),
                            ))
                            .expect(ASSUME_NETWORK_ACTOR_ALIVE);
                    }
                }
                Ok(())
            }
            CFNMessage::TxSignatures(tx_signatures) => {
                // We're the one who sent tx_signature first, and we received a tx_signature message.
                // This means that the tx_signature procedure is now completed. Just change state,
                // and exit.
                if state.should_local_send_tx_signatures_first() {
                    let new_witnesses: Vec<_> = tx_signatures
                        .witnesses
                        .into_iter()
                        .map(|x| x.pack())
                        .collect();
                    debug!(
                        "Updating funding tx witnesses of {:?} to {:?}",
                        state.get_funding_transaction().calc_tx_hash(),
                        new_witnesses.iter().map(|x| hex::encode(x.as_slice()))
                    );
                    state.funding_tx = Some(
                        state
                            .get_funding_transaction()
                            .as_advanced_builder()
                            .set_witnesses(new_witnesses)
                            .build()
                            .data(),
                    );
                    self.network
                        .send_message(NetworkActorMessage::new_event(
                            NetworkActorEvent::FundingTransactionPending(
                                state.get_funding_transaction().clone(),
                                state.get_funding_transaction_outpoint(),
                                state.get_id(),
                            ),
                        ))
                        .expect(ASSUME_NETWORK_ACTOR_ALIVE);

                    state.update_state(ChannelState::AwaitingChannelReady(
                        AwaitingChannelReadyFlags::empty(),
                    ));
                    return Ok(());
                };

                state.handle_tx_signatures(&self.network, Some(tx_signatures.witnesses))?;
                Ok(())
            }
            CFNMessage::RevokeAndAck(revoke_and_ack) => {
                state.handle_revoke_and_ack_message(revoke_and_ack)?;
                Ok(())
            }
            CFNMessage::ChannelReady(channel_ready) => {
                let flags = match state.state {
                    ChannelState::AwaitingTxSignatures(flags) => {
                        if flags.contains(AwaitingTxSignaturesFlags::TX_SIGNATURES_SENT) {
                            AwaitingChannelReadyFlags::empty()
                        } else {
                            return Err(ProcessingChannelError::InvalidState(format!(
                                "received ChannelReady message, but we're not ready for ChannelReady, state is currently {:?}",
                                state.state
                            )));
                        }
                    }
                    ChannelState::AwaitingChannelReady(flags) => flags,
                    _ => {
                        return Err(ProcessingChannelError::InvalidState(format!(
                            "received ChannelReady message, but we're not ready for ChannelReady, state is currently {:?}", state.state
                        )));
                    }
                };
                let flags = flags | AwaitingChannelReadyFlags::THEIR_CHANNEL_READY;
                state.update_state(ChannelState::AwaitingChannelReady(flags));
                debug!(
                    "ChannelReady: {:?}, current state: {:?}",
                    &channel_ready, &state.state
                );

                if flags.contains(AwaitingChannelReadyFlags::CHANNEL_READY) {
                    state.on_channel_ready(&self.network);
                }

                Ok(())
            }
            CFNMessage::AddTlc(add_tlc) => {
                state.check_state_for_tlc_update()?;

                let tlc = state.create_inbounding_tlc(add_tlc)?;
                state.insert_tlc(tlc)?;

                // TODO: here we didn't send any ack message to the peer.
                // The peer may falsely believe that we have already processed this message,
                // while we have crashed. We need a way to make sure that the peer will resend
                // this message, and our processing of this message is idempotent.
                Ok(())
            }
            CFNMessage::RemoveTlc(remove_tlc) => {
                state.check_state_for_tlc_update()?;

                state
                    .remove_tlc_with_reason(TLCId::Offered(remove_tlc.tlc_id), remove_tlc.reason)?;
                Ok(())
            }
            CFNMessage::Shutdown(shutdown) => {
                let flags = match state.state {
                    ChannelState::ChannelReady() => ShuttingDownFlags::empty(),
                    ChannelState::ShuttingDown(flags)
                        if flags.contains(ShuttingDownFlags::THEIR_SHUTDOWN_SENT) =>
                    {
                        return Err(ProcessingChannelError::InvalidParameter(
                            "Received Shutdown message, but we're already in ShuttingDown state"
                                .to_string(),
                        ));
                    }
                    ChannelState::ShuttingDown(flags) => flags,
                    _ => {
                        return Err(ProcessingChannelError::InvalidState(format!(
                            "received Shutdown message, but we're not ready for Shutdown, state is currently {:?}",
                            state.state
                        )));
                    }
                };
                state.remote_shutdown_script = Some(shutdown.close_script);
                state.remote_shutdown_fee_rate = Some(shutdown.fee_rate.as_u64());

                let mut flags = flags | ShuttingDownFlags::THEIR_SHUTDOWN_SENT;

                if state.check_valid_to_auto_accept() {
                    let funding_source_lock_script =
                        state.funding_source_lock_script.as_ref().unwrap();
                    self.network
                        .send_message(NetworkActorMessage::new_command(
                            NetworkActorCommand::SendCFNMessage(CFNMessageWithPeerId {
                                peer_id: self.peer_id.clone(),
                                message: CFNMessage::Shutdown(Shutdown {
                                    channel_id: state.get_id(),
                                    close_script: funding_source_lock_script.clone(),
                                    fee_rate: FeeRate::from_u64(0),
                                    force: shutdown.force,
                                }),
                            }),
                        ))
                        .expect(ASSUME_NETWORK_ACTOR_ALIVE);
                    state.local_shutdown_script = Some(funding_source_lock_script.clone());
                    state.local_shutdown_fee_rate = Some(0);
                    flags |= ShuttingDownFlags::OUR_SHUTDOWN_SENT;
                    debug!("Auto accept shutdown ...");
                }
                state.update_state(ChannelState::ShuttingDown(flags));
                state.maybe_transition_to_shutdown(&self.network)?;

                Ok(())
            }
            CFNMessage::ClosingSigned(closing) => {
                let ClosingSigned {
                    partial_signature,
                    channel_id,
                } = closing;

                if channel_id != state.get_id() {
                    return Err(ProcessingChannelError::InvalidParameter(
                        "Channel id mismatch".to_string(),
                    ));
                }

                // Note that we don't check the validity of the signature here.
                // we will check the validity when we're about to build the shutdown tx.
                // This may be or may not be a problem.
                // We do this to simplify the handling of the message.
                // We may change this in the future.
                // We also didn't check the state here.
                state.remote_shutdown_signature = Some(partial_signature);

                state.maybe_transition_to_shutdown(&self.network)?;
                Ok(())
            }
            CFNMessage::ReestablishChannel(reestablish_channel) => {
                state.handle_reestablish_channel_message(reestablish_channel, &self.network)?;
                Ok(())
            }
            CFNMessage::TxAbort(_) | CFNMessage::TxInitRBF(_) | CFNMessage::TxAckRBF(_) => {
                warn!("Received unsupported message: {:?}", &message);
                Ok(())
            }
        }
    }

    pub fn handle_commitment_signed_command(
        &self,
        state: &mut ChannelActorState,
    ) -> ProcessingChannelResult {
        let flags = match state.state {
            ChannelState::CollaboratingFundingTx(flags)
                if !flags.contains(CollaboratingFundingTxFlags::COLLABRATION_COMPLETED) =>
            {
                return Err(ProcessingChannelError::InvalidState(format!(
                    "Unable to process commitment_signed command in state {:?}, as collaboration is not completed yet.",
                    &state.state
                )));
            }
            ChannelState::CollaboratingFundingTx(_) => {
                debug!(
                    "Processing commitment_signed command in from CollaboratingFundingTx state {:?}",
                    &state.state
                );
                CommitmentSignedFlags::SigningCommitment(SigningCommitmentFlags::empty())
            }
            ChannelState::SigningCommitment(flags)
                if flags.contains(SigningCommitmentFlags::OUR_COMMITMENT_SIGNED_SENT) =>
            {
                return Err(ProcessingChannelError::InvalidState(format!(
                    "Unable to process commitment_signed command in state {:?}, as we have already sent our commitment_signed message.",
                    &state.state
                )));
            }
            ChannelState::SigningCommitment(flags) => {
                debug!(
                    "Processing commitment_signed command in from SigningCommitment state {:?}",
                    &state.state
                );
                CommitmentSignedFlags::SigningCommitment(flags)
            }
            ChannelState::ChannelReady() => CommitmentSignedFlags::ChannelReady(),
            ChannelState::ShuttingDown(flags) => {
                if flags.contains(ShuttingDownFlags::AWAITING_PENDING_TLCS) {
                    debug!(
                        "Signing commitment transactions while shutdown is pending, current state {:?}",
                        &state.state
                    );
                    CommitmentSignedFlags::PendingShutdown(flags)
                } else {
                    return Err(ProcessingChannelError::InvalidState(format!(
                        "Unable to process commitment_signed message in shutdowning state with flags {:?}",
                        &flags
                    )));
                }
            }
            _ => {
                return Err(ProcessingChannelError::InvalidState(format!(
                    "Unable to send commitment signed message in state {:?}",
                    &state.state
                )));
            }
        };

        debug!(
            "Building and signing commitment tx for state {:?}",
            &state.state
        );
        let PartiallySignedCommitmentTransaction {
            tx,
            signature,
            witnesses,
            msg: _,
            version,
        } = state.build_and_sign_commitment_tx()?;
        debug!(
            "Built and signed commitment tx #{}: transaction: ({:?}), partial signature: {:?}",
            version, &tx, &signature
        );

        debug!(
            "Sending next local nonce {:?} (previous nonce {:?})",
            state.get_next_local_nonce(),
            state.get_local_nonce().borrow()
        );
        let commitment_signed = CommitmentSigned {
            channel_id: state.get_id(),
            partial_signature: signature,
            next_local_nonce: state.get_next_local_nonce(),
        };
        debug!(
            "Sending built commitment_signed message: {:?}",
            &commitment_signed
        );
        self.network
            .send_message(NetworkActorMessage::new_command(
                NetworkActorCommand::SendCFNMessage(CFNMessageWithPeerId {
                    peer_id: state.peer_id.clone(),
                    message: CFNMessage::CommitmentSigned(commitment_signed),
                }),
            ))
            .expect(ASSUME_NETWORK_ACTOR_ALIVE);
        self.network
            .send_message(NetworkActorMessage::new_event(
                NetworkActorEvent::NetworkServiceEvent(NetworkServiceEvent::LocalCommitmentSigned(
                    state.peer_id.clone(),
                    state.get_id(),
                    version,
                    tx,
                    witnesses,
                )),
            ))
            .expect("myself alive");

        match flags {
            CommitmentSignedFlags::SigningCommitment(flags) => {
                let flags = flags | SigningCommitmentFlags::OUR_COMMITMENT_SIGNED_SENT;
                state.update_state(ChannelState::SigningCommitment(flags));
                state.maybe_transition_to_tx_signatures(flags, &self.network)?;
            }
            CommitmentSignedFlags::ChannelReady() => {}
            CommitmentSignedFlags::PendingShutdown(_) => {
                state.maybe_transition_to_shutdown(&self.network)?;
            }
        }
        Ok(())
    }

    pub fn handle_add_tlc_command(
        &self,
        state: &mut ChannelActorState,
        command: AddTlcCommand,
    ) -> Result<u64, ProcessingChannelError> {
        debug!("handle add tlc command : {:?}", &command);
        state.check_state_for_tlc_update()?;
        let tlc = state.create_outbounding_tlc(command);
        state.insert_tlc(tlc)?;

        debug!("Inserted tlc into channel state: {:?}", &tlc);
        // TODO: Note that since message sending is async,
        // we can't guarantee anything about the order of message sending
        // and state updating. And any of these may fail while the other succeeds.
        // We may need to handle all these possibilities.
        // To make things worse, we currently don't have a way to ACK all the messages.

        // Send tlc update message to peer.
        let msg = CFNMessageWithPeerId {
            peer_id: self.peer_id.clone(),
            message: CFNMessage::AddTlc(AddTlc {
                channel_id: state.get_id(),
                tlc_id: tlc.id.into(),
                amount: tlc.amount,
                payment_hash: tlc.payment_hash,
                expiry: tlc.lock_time,
                hash_algorithm: tlc.hash_algorithm,
            }),
        };
        debug!("Sending AddTlc message: {:?}", &msg);
        self.network
            .send_message(NetworkActorMessage::new_command(
                NetworkActorCommand::SendCFNMessage(msg),
            ))
            .expect(ASSUME_NETWORK_ACTOR_ALIVE);

        Ok(tlc.id.into())
    }

    pub fn handle_remove_tlc_command(
        &self,
        state: &mut ChannelActorState,
        command: RemoveTlcCommand,
    ) -> ProcessingChannelResult {
        state.check_state_for_tlc_update()?;
        let tlc = state.remove_tlc_with_reason(TLCId::Received(command.id), command.reason)?;
        let msg = CFNMessageWithPeerId {
            peer_id: self.peer_id.clone(),
            message: CFNMessage::RemoveTlc(RemoveTlc {
                channel_id: state.get_id(),
                tlc_id: command.id,
                reason: command.reason,
            }),
        };
        self.network
            .send_message(NetworkActorMessage::new_command(
                NetworkActorCommand::SendCFNMessage(msg),
            ))
            .expect(ASSUME_NETWORK_ACTOR_ALIVE);

        debug!(
            "Channel ({:?}) balance after removing tlc {:?}: local balance: {}, remote balance: {}",
            state.get_id(),
            tlc,
            state.to_local_amount,
            state.to_remote_amount
        );
        state.maybe_transition_to_shutdown(&self.network)?;

        Ok(())
    }

    pub fn handle_shutdown_command(
        &self,
        state: &mut ChannelActorState,
        command: ShutdownCommand,
    ) -> ProcessingChannelResult {
        debug!("Handling shutdown command: {:?}", &command);
        let flags = match state.state {
            ChannelState::Closed => {
                debug!("Channel already closed, ignoring shutdown command");
                return Ok(());
            }
            ChannelState::ChannelReady() => {
                debug!("Handling shutdown command in ChannelReady state");
                ShuttingDownFlags::empty()
            }
            ChannelState::ShuttingDown(flags) => flags,
            _ => {
                debug!("Handling shutdown command in state {:?}", &state.state);
                return Err(ProcessingChannelError::InvalidState(format!(
                    "Trying to send shutdown message while in invalid state {:?}",
                    &state.state
                )));
            }
        };

        state.check_shutdown_fee_rate(command.fee_rate)?;
        self.network
            .send_message(NetworkActorMessage::new_command(
                NetworkActorCommand::SendCFNMessage(CFNMessageWithPeerId {
                    peer_id: self.peer_id.clone(),
                    message: CFNMessage::Shutdown(Shutdown {
                        channel_id: state.get_id(),
                        close_script: command.close_script.clone(),
                        fee_rate: command.fee_rate,
                        force: command.force,
                    }),
                }),
            ))
            .expect(ASSUME_NETWORK_ACTOR_ALIVE);

        if command.force {
            self.handle_force_shutdown(state)?;
        } else {
            state.local_shutdown_script = Some(command.close_script.clone());
            state.local_shutdown_fee_rate = Some(command.fee_rate.as_u64());
            let flags = flags | ShuttingDownFlags::OUR_SHUTDOWN_SENT;
            state.update_state(ChannelState::ShuttingDown(flags));
            debug!(
                "Channel state updated to {:?} after processing shutdown command",
                &state.state
            );

            state.maybe_transition_to_shutdown(&self.network)?;
        }
        Ok(())
    }

    fn handle_force_shutdown(&self, state: &mut ChannelActorState) -> ProcessingChannelResult {
        if let Some(tx) = &state.latest_commitment_transaction {
            let transaction = tx.clone();
            self.network
                .send_message(NetworkActorMessage::new_event(
                    NetworkActorEvent::CommitmentTransactionPending(transaction, state.get_id()),
                ))
                .expect(ASSUME_NETWORK_ACTOR_ALIVE);

            let flags = ShuttingDownFlags::WAITING_COMMITMENT_CONFIRMATION;
            state.update_state(ChannelState::ShuttingDown(flags));
            Ok(())
        } else {
            Err(ProcessingChannelError::InvalidState(
                "Force shutdown without a valid commitment transaction".to_string(),
            ))
        }
    }

    // This is the dual of `handle_tx_collaboration_msg`. Any logic error here is likely
    // to present in the other function as well.
    pub fn handle_tx_collaboration_command(
        &self,
        state: &mut ChannelActorState,
        command: TxCollaborationCommand,
    ) -> Result<(), ProcessingChannelError> {
        debug!("Handling tx collaboration command: {:?}", &command);
        let is_complete_command = matches!(command, TxCollaborationCommand::TxComplete());
        let is_waiting_for_remote = match state.state {
            ChannelState::CollaboratingFundingTx(flags) => {
                flags.contains(CollaboratingFundingTxFlags::AWAITING_REMOTE_TX_COLLABORATION_MSG)
            }
            _ => false,
        };

        // We first exclude below cases that are invalid for tx collaboration,
        // and then process the commands.
        let flags = match state.state {
            ChannelState::NegotiatingFunding(NegotiatingFundingFlags::INIT_SENT)
                if state.is_acceptor =>
            {
                return Err(ProcessingChannelError::InvalidState(
                    "Acceptor tries to start sending tx collaboration message".to_string(),
                ));
            }
            ChannelState::NegotiatingFunding(_) => {
                debug!("Beginning processing tx collaboration command");
                CollaboratingFundingTxFlags::empty()
            }
            ChannelState::CollaboratingFundingTx(_)
                if !is_complete_command && is_waiting_for_remote =>
            {
                return Err(ProcessingChannelError::InvalidState(format!(
                    "Trying to process command {:?} while in {:?} (should only send non-complete message after received response from peer)",
                    &command, state.state
                )));
            }
            ChannelState::CollaboratingFundingTx(flags) => {
                debug!(
                    "Processing tx collaboration command {:?} for state {:?}",
                    &command, &state.state
                );
                flags
            }
            _ => {
                return Err(ProcessingChannelError::InvalidState(format!(
                    "Invalid tx collaboration command {:?} for state {:?}",
                    &command, state.state
                )));
            }
        };

        // TODO: Note that we may deadlock here if send_tx_collaboration_command does successfully send the message,
        // as in that case both us and the remote are waiting for each other to send the message.
        match command {
            TxCollaborationCommand::TxUpdate(tx_update) => {
                let cfn_msg = CFNMessage::TxUpdate(TxUpdate {
                    channel_id: state.get_id(),
                    tx: tx_update.transaction.clone(),
                });
                self.network
                    .send_message(NetworkActorMessage::new_command(
                        NetworkActorCommand::SendCFNMessage(CFNMessageWithPeerId::new(
                            self.peer_id.clone(),
                            cfn_msg,
                        )),
                    ))
                    .expect(ASSUME_NETWORK_ACTOR_ALIVE);

                state.update_state(ChannelState::CollaboratingFundingTx(
                    CollaboratingFundingTxFlags::AWAITING_REMOTE_TX_COLLABORATION_MSG,
                ));
                state.funding_tx = Some(tx_update.transaction.clone());
                state.funding_source_lock_script = Some(tx_update.funding_source_lock_script);
                state.maybe_complete_tx_collaboration(tx_update.transaction, &self.network)?;
            }
            TxCollaborationCommand::TxComplete() => {
                state.check_tx_complete_preconditions()?;
                let cfn_msg = CFNMessage::TxComplete(TxComplete {
                    channel_id: state.get_id(),
                });
                self.network
                    .send_message(NetworkActorMessage::new_command(
                        NetworkActorCommand::SendCFNMessage(CFNMessageWithPeerId::new(
                            self.peer_id.clone(),
                            cfn_msg,
                        )),
                    ))
                    .expect(ASSUME_NETWORK_ACTOR_ALIVE);

                state.update_state(ChannelState::CollaboratingFundingTx(
                    flags | CollaboratingFundingTxFlags::OUR_TX_COMPLETE_SENT,
                ));
            }
        }

        Ok(())
    }

    pub fn handle_command(
        &self,
        state: &mut ChannelActorState,
        command: ChannelCommand,
    ) -> Result<(), ProcessingChannelError> {
        match command {
            ChannelCommand::TxCollaborationCommand(tx_collaboration_command) => {
                self.handle_tx_collaboration_command(state, tx_collaboration_command)
            }
            ChannelCommand::CommitmentSigned() => self.handle_commitment_signed_command(state),
            ChannelCommand::AddTlc(command, reply) => {
                match self.handle_add_tlc_command(state, command) {
                    Ok(tlc_id) => {
                        self.handle_commitment_signed_command(state)?;
                        let _ = reply.send(Ok(AddTlcResponse { tlc_id }));
                        Ok(())
                    }
                    Err(err) => {
                        let _ = reply.send(Err(err.to_string()));
                        Err(err)
                    }
                }
            }
            ChannelCommand::RemoveTlc(command, reply) => {
                match self.handle_remove_tlc_command(state, command) {
                    Ok(_) => {
                        self.handle_commitment_signed_command(state)?;
                        let _ = reply.send(Ok(()));
                        Ok(())
                    }
                    Err(err) => {
                        let _ = reply.send(Err(err.to_string()));
                        Err(err)
                    }
                }
            }
            ChannelCommand::Shutdown(command, reply) => {
                match self.handle_shutdown_command(state, command) {
                    Ok(_) => {
                        debug!("Shutdown command processed successfully");
                        let _ = reply.send(Ok(()));
                        Ok(())
                    }
                    Err(err) => {
                        debug!("Error processing shutdown command: {:?}", &err);
                        let _ = reply.send(Err(err.to_string()));
                        Err(err)
                    }
                }
            }
        }
    }

    pub fn handle_event(
        &self,
        myself: &ActorRef<ChannelActorMessage>,
        state: &mut ChannelActorState,
        event: ChannelEvent,
    ) -> Result<(), ProcessingChannelError> {
        match event {
            ChannelEvent::FundingTransactionConfirmed => {
                let flags = match state.state {
                    ChannelState::AwaitingChannelReady(flags) => flags,
                    ChannelState::AwaitingTxSignatures(f)
                        if f.contains(AwaitingTxSignaturesFlags::TX_SIGNATURES_SENT) =>
                    {
                        AwaitingChannelReadyFlags::empty()
                    }
                    _ => {
                        return Err(ProcessingChannelError::InvalidState(format!(
                            "Expecting funding transaction confirmed event in state AwaitingChannelReady or after TX_SIGNATURES_SENT, but got state {:?}", &state.state)));
                    }
                };
                self.network
                    .send_message(NetworkActorMessage::new_command(
                        NetworkActorCommand::SendCFNMessage(CFNMessageWithPeerId {
                            peer_id: state.peer_id.clone(),
                            message: CFNMessage::ChannelReady(ChannelReady {
                                channel_id: state.get_id(),
                            }),
                        }),
                    ))
                    .expect(ASSUME_NETWORK_ACTOR_ALIVE);
                let flags = flags | AwaitingChannelReadyFlags::OUR_CHANNEL_READY;
                state.update_state(ChannelState::AwaitingChannelReady(flags));
                if flags.contains(AwaitingChannelReadyFlags::CHANNEL_READY) {
                    state.on_channel_ready(&self.network);
                }
            }
            ChannelEvent::CommitmentTransactionConfirmed => {
                match state.state {
                    ChannelState::ShuttingDown(flags)
                        if flags.contains(ShuttingDownFlags::WAITING_COMMITMENT_CONFIRMATION) => {}
                    _ => {
                        return Err(ProcessingChannelError::InvalidState(format!(
                            "Expecting commitment transaction confirmed event in state ShuttingDown, but got state {:?}", &state.state)
                        ));
                    }
                };
                state.update_state(ChannelState::Closed);
            }
            ChannelEvent::PeerDisconnected => {
                myself.stop(Some("PeerDisconnected".to_string()));
            }
            ChannelEvent::ClosingTransactionConfirmed => {
                myself.stop(Some("ChannelClosed".to_string()));
            }
        }
        Ok(())
    }

    fn get_funding_and_reserved_amount(
        &self,
        funding_amount: u128,
        udt_type_script: &Option<Script>,
    ) -> Result<(u128, u64), ProcessingChannelError> {
        match udt_type_script {
            Some(_) => Ok((funding_amount, DEFAULT_UDT_MINIMAL_CKB_AMOUNT)),
            _ => {
                let reserved_ckb_amount = DEFAULT_CHANNEL_MINIMAL_CKB_AMOUNT;
                if funding_amount < reserved_ckb_amount.into() {
                    return Err(ProcessingChannelError::InvalidParameter(format!(
                        "The value of the channel should be greater than the reserved amount: {}",
                        reserved_ckb_amount
                    )));
                }
                let funding_amount = funding_amount - reserved_ckb_amount as u128;
                Ok((funding_amount, reserved_ckb_amount))
            }
        }
    }
}

#[rasync_trait]
impl<S> Actor for ChannelActor<S>
where
    S: ChannelActorStateStore + Send + Sync + 'static,
{
    type Msg = ChannelActorMessage;
    type State = ChannelActorState;
    type Arguments = ChannelInitializationParameter;

    async fn pre_start(
        &self,
        myself: ActorRef<Self::Msg>,
        args: Self::Arguments,
    ) -> Result<Self::State, ActorProcessingErr> {
        // startup the event processing
        match args {
            ChannelInitializationParameter::AcceptChannel(AcceptChannelParameter {
                funding_amount: my_funding_amount,
                reserved_ckb_amount: my_reserved_ckb_amount,
                seed,
                open_channel,
                channel_id_sender,
            }) => {
                let peer_id = self.peer_id.clone();
                debug!(
                    "Accepting channel {:?} to peer {:?}",
                    &open_channel, &peer_id
                );

                let counterpart_pubkeys = (&open_channel).into();
                let OpenChannel {
                    channel_id,
                    chain_hash,
                    commitment_fee_rate,
                    funding_fee_rate,
                    funding_udt_type_script,
                    funding_amount,
                    reserved_ckb_amount,
                    to_local_delay,
                    first_per_commitment_point,
                    second_per_commitment_point,
                    next_local_nonce,
                    ..
                } = &open_channel;

                if *chain_hash != [0u8; 32].into() {
                    return Err(Box::new(ProcessingChannelError::InvalidParameter(format!(
                        "Invalid chain hash {:?}",
                        chain_hash
                    ))));
                }

                let mut state = ChannelActorState::new_inbound_channel(
                    *channel_id,
                    my_funding_amount,
                    my_reserved_ckb_amount,
                    *commitment_fee_rate,
                    *funding_fee_rate,
                    funding_udt_type_script.clone(),
                    &seed,
                    peer_id.clone(),
                    *funding_amount,
                    *reserved_ckb_amount,
                    *to_local_delay,
                    counterpart_pubkeys,
                    next_local_nonce.clone(),
                    *first_per_commitment_point,
                    *second_per_commitment_point,
                );

                state.check_ckb_params(vec![
                    "local_reserved_ckb_amount",
                    "remote_reserved_ckb_amount",
                    "commitment_fee_rate",
                    "funding_fee_rate",
                ])?;

                let commitment_number = INITIAL_COMMITMENT_NUMBER;

                let accept_channel = AcceptChannel {
                    channel_id: *channel_id,
                    funding_amount: my_funding_amount,
                    reserved_ckb_amount: my_reserved_ckb_amount,
                    max_tlc_value_in_flight: DEFAULT_MAX_TLC_VALUE_IN_FLIGHT,
                    max_accept_tlcs: DEFAULT_MAX_ACCEPT_TLCS,
                    to_local_delay: *to_local_delay,
                    funding_pubkey: state.signer.funding_key.pubkey(),
                    revocation_basepoint: state.signer.revocation_base_key.pubkey(),
                    payment_basepoint: state.signer.payment_key.pubkey(),
                    min_tlc_value: DEFAULT_MIN_TLC_VALUE,
                    delayed_payment_basepoint: state.signer.delayed_payment_base_key.pubkey(),
                    tlc_basepoint: state.signer.tlc_base_key.pubkey(),
                    first_per_commitment_point: state
                        .signer
                        .get_commitment_point(commitment_number),
                    second_per_commitment_point: state
                        .signer
                        .get_commitment_point(commitment_number + 1),
                    next_local_nonce: state.get_local_musig2_pubnonce(),
                };

                let command = CFNMessageWithPeerId {
                    peer_id,
                    message: CFNMessage::AcceptChannel(accept_channel),
                };
                // TODO: maybe we should not use try_send here.
                self.network
                    .send_message(NetworkActorMessage::new_command(
                        NetworkActorCommand::SendCFNMessage(command),
                    ))
                    .expect(ASSUME_NETWORK_ACTOR_ALIVE);

                self.network
                    .send_message(NetworkActorMessage::new_event(
                        NetworkActorEvent::ChannelCreated(
                            state.get_id(),
                            self.peer_id.clone(),
                            myself,
                        ),
                    ))
                    .expect(ASSUME_NETWORK_ACTOR_ALIVE);
                state.update_state(ChannelState::NegotiatingFunding(
                    NegotiatingFundingFlags::INIT_SENT,
                ));
                if let Some(sender) = channel_id_sender {
                    sender.send(state.get_id()).expect("Receive not dropped");
                }
                Ok(state)
            }
            ChannelInitializationParameter::OpenChannel(OpenChannelParameter {
                funding_amount,
                seed,
                funding_udt_type_script,
                channel_id_sender,
                commitment_fee_rate,
                funding_fee_rate,
            }) => {
                let peer_id = self.peer_id.clone();
                info!("Trying to open a channel to {:?}", &peer_id);

                let commitment_fee_rate =
                    commitment_fee_rate.unwrap_or(DEFAULT_COMMITMENT_FEE_RATE);
                let funding_fee_rate = funding_fee_rate.unwrap_or(DEFAULT_FEE_RATE);

                let (funding_amount, reserved_ckb_amount) =
                    self.get_funding_and_reserved_amount(funding_amount, &funding_udt_type_script)?;

                let mut channel = ChannelActorState::new_outbound_channel(
                    &seed,
                    self.peer_id.clone(),
                    funding_amount,
                    reserved_ckb_amount,
                    commitment_fee_rate,
                    funding_fee_rate,
                    funding_udt_type_script.clone(),
                    LockTime::new(DEFAULT_TO_LOCAL_DELAY_BLOCKS),
                );

                channel.check_ckb_params(vec![
                    "commitment_fee_rate",
                    "funding_fee_rate",
                    "local_reserved_ckb_amount",
                ])?;

                let commitment_number = INITIAL_COMMITMENT_NUMBER;
                let message = CFNMessage::OpenChannel(OpenChannel {
                    chain_hash: Hash256::default(),
                    channel_id: channel.get_id(),
                    funding_udt_type_script,
                    funding_amount: channel.to_local_amount,
                    reserved_ckb_amount: channel.local_reserved_ckb_amount,
                    funding_fee_rate,
                    commitment_fee_rate,
                    max_tlc_value_in_flight: DEFAULT_MAX_TLC_VALUE_IN_FLIGHT,
                    max_accept_tlcs: DEFAULT_MAX_ACCEPT_TLCS,
                    min_tlc_value: DEFAULT_MIN_TLC_VALUE,
                    to_local_delay: LockTime::new(DEFAULT_TO_LOCAL_DELAY_BLOCKS),
                    channel_flags: 0,
                    first_per_commitment_point: channel
                        .signer
                        .get_commitment_point(commitment_number),
                    second_per_commitment_point: channel
                        .signer
                        .get_commitment_point(commitment_number + 1),
                    funding_pubkey: channel
                        .get_local_channel_parameters()
                        .pubkeys
                        .funding_pubkey,
                    revocation_basepoint: channel
                        .get_local_channel_parameters()
                        .pubkeys
                        .revocation_base_key,
                    payment_basepoint: channel
                        .get_local_channel_parameters()
                        .pubkeys
                        .payment_base_key,
                    delayed_payment_basepoint: channel
                        .get_local_channel_parameters()
                        .pubkeys
                        .delayed_payment_base_key,
                    tlc_basepoint: channel.get_local_channel_parameters().pubkeys.tlc_base_key,
                    next_local_nonce: channel.get_local_musig2_pubnonce(),
                });

                debug!(
                    "Created OpenChannel message to {:?}: {:?}",
                    &peer_id, &message
                );
                self.network
                    .send_message(NetworkActorMessage::new_command(
                        NetworkActorCommand::SendCFNMessage(CFNMessageWithPeerId {
                            peer_id,
                            message,
                        }),
                    ))
                    .expect(ASSUME_NETWORK_ACTOR_ALIVE);
                // TODO: note that we can't actually guarantee that this OpenChannel message is sent here.
                // It is even possible that the peer_id is bogus, and we can't send a message to it.
                // We need some book-keeping service to remove all the OUR_INIT_SENT channels.
                channel.update_state(ChannelState::NegotiatingFunding(
                    NegotiatingFundingFlags::OUR_INIT_SENT,
                ));
                debug!(
                    "Channel to peer {:?} with id {:?} created: {:?}",
                    &self.peer_id,
                    &channel.get_id(),
                    &channel
                );

                // There is a slim chance that this message is not immediately processed by
                // the network actor, while the peer already receive the message AcceptChannel and
                // starts sending following messages. This is a problem of transactionally updating
                // states across multiple actors (NetworkActor and ChannelActor).
                // See also the notes [state updates across multiple actors](docs/notes/state-update-across-multiple-actors.md).
                self.network
                    .send_message(NetworkActorMessage::new_event(
                        // TODO: The channel id here is a temporary channel id,
                        // while the ChannelCreated event emitted by the counterpart
                        // is a real channel id. This may cause confusion.
                        NetworkActorEvent::ChannelCreated(
                            channel.get_id(),
                            self.peer_id.clone(),
                            myself,
                        ),
                    ))
                    .expect(ASSUME_NETWORK_ACTOR_ALIVE);

                channel_id_sender
                    .send(channel.get_id())
                    .expect("Receive not dropped");
                Ok(channel)
            }
            ChannelInitializationParameter::ReestablishChannel(channel_id) => {
                let mut channel = self
                    .store
                    .get_channel_actor_state(&channel_id)
                    .expect("channel should exist");
                channel.reestablishing = true;

                let reestablish_channel = ReestablishChannel {
                    channel_id,
                    local_commitment_number: channel.get_current_commitment_number(true),
                    remote_commitment_number: channel.get_current_commitment_number(false),
                };

                let command = CFNMessageWithPeerId {
                    peer_id: self.peer_id.clone(),
                    message: CFNMessage::ReestablishChannel(reestablish_channel),
                };

                self.network
                    .send_message(NetworkActorMessage::new_command(
                        NetworkActorCommand::SendCFNMessage(command),
                    ))
                    .expect(ASSUME_NETWORK_ACTOR_ALIVE);

                self.network
                    .send_message(NetworkActorMessage::new_event(
                        NetworkActorEvent::ChannelCreated(
                            channel.get_id(),
                            self.peer_id.clone(),
                            myself,
                        ),
                    ))
                    .expect(ASSUME_NETWORK_ACTOR_ALIVE);
                Ok(channel)
            }
        }
    }

    async fn handle(
        &self,
        myself: ActorRef<Self::Msg>,
        message: Self::Msg,
        state: &mut Self::State,
    ) -> Result<(), ActorProcessingErr> {
        match message {
            ChannelActorMessage::PeerMessage(message) => {
                if state.reestablishing {
                    match message {
                        CFNMessage::ReestablishChannel(reestablish_channel) => {
                            state.handle_reestablish_channel_message(
                                reestablish_channel,
                                &self.network,
                            )?;
                        }
                        _ => {
                            debug!("Ignoring message while reestablishing: {:?}", message);
                        }
                    }
                } else if let Err(error) = self.handle_peer_message(state, message) {
                    error!("Error while processing channel message: {:?}", error);
                }
            }
            ChannelActorMessage::Command(command) => {
                if let Err(err) = self.handle_command(state, command) {
                    error!("Error while processing channel command: {:?}", err);
                }
            }
            ChannelActorMessage::Event(e) => {
                if let Err(err) = self.handle_event(&myself, state, e) {
                    error!("Error while processing channel event: {:?}", err);
                }
            }
        }
        match state.state {
            ChannelState::Closed => {
                debug!(
                    "The channel is closed, waiting for the closing transaction to be confirmed."
                );
            }
            _ => {
                self.store.insert_channel_actor_state(state.clone());
            }
        }
        Ok(())
    }
}

#[derive(Copy, Clone, Debug, PartialEq, Eq, Serialize, Deserialize)]
pub struct CommitmentNumbers {
    pub local: u64,
    pub remote: u64,
}

impl Default for CommitmentNumbers {
    fn default() -> Self {
        Self::new()
    }
}

impl CommitmentNumbers {
    pub fn new() -> Self {
        Self {
            local: INITIAL_COMMITMENT_NUMBER,
            remote: INITIAL_COMMITMENT_NUMBER,
        }
    }

    pub fn get_local(&self) -> u64 {
        self.local
    }

    pub fn get_remote(&self) -> u64 {
        self.remote
    }

    pub fn increment_local(&mut self) {
        self.local += 1;
    }

    pub fn increment_remote(&mut self) {
        self.remote += 1;
    }

    pub fn flip(&self) -> Self {
        Self {
            local: self.remote,
            remote: self.local,
        }
    }
}

#[derive(Copy, Clone, Debug, Serialize, Deserialize)]
pub struct TLCIds {
    pub offering: u64,
    pub received: u64,
}

impl Default for TLCIds {
    fn default() -> Self {
        Self::new()
    }
}

impl TLCIds {
    pub fn new() -> Self {
        Self {
            offering: 0,
            received: 0,
        }
    }

    pub fn get_next_offering(&self) -> u64 {
        self.offering
    }

    pub fn get_next_received(&self) -> u64 {
        self.received
    }

    pub fn increment_offering(&mut self) {
        self.offering += 1;
    }

    pub fn increment_received(&mut self) {
        self.received += 1;
    }
}

#[derive(Copy, Clone, Debug, PartialEq, Eq, Serialize, Deserialize, PartialOrd, Ord)]
pub enum TLCId {
    Offered(u64),
    Received(u64),
}

impl From<TLCId> for u64 {
    fn from(id: TLCId) -> u64 {
        match id {
            TLCId::Offered(id) => id,
            TLCId::Received(id) => id,
        }
    }
}

impl TLCId {
    pub fn is_offered(&self) -> bool {
        matches!(self, TLCId::Offered(_))
    }

    pub fn is_received(&self) -> bool {
        !self.is_offered()
    }

    pub fn flip(&self) -> Self {
        match self {
            TLCId::Offered(id) => TLCId::Received(*id),
            TLCId::Received(id) => TLCId::Offered(*id),
        }
    }

    pub fn flip_mut(&mut self) {
        *self = self.flip();
    }
}

#[serde_as]
#[derive(Clone, Debug, Serialize, Deserialize)]
pub struct ChannelActorState {
    pub state: ChannelState,
    #[serde_as(as = "DisplayFromStr")]
    pub peer_id: PeerId,
    pub id: Hash256,
    #[serde_as(as = "Option<EntityHex>")]
    pub funding_tx: Option<Transaction>,

    #[serde_as(as = "Option<EntityHex>")]
    pub funding_udt_type_script: Option<Script>,

    #[serde_as(as = "Option<EntityHex>")]
    pub funding_source_lock_script: Option<Script>,

    // Is this channel initially inbound?
    // An inbound channel is one where the counterparty is the funder of the channel.
    pub is_acceptor: bool,

    // TODO: consider transaction fee while building the commitment transaction.

    // The invariant here is that the sum of `to_local_amount` and `to_remote_amount`
    // should be equal to the total amount of the channel.
    // The changes of both `to_local_amount` and `to_remote_amount`
    // will always happen after a revoke_and_ack message is sent/received.
    // This means that while calculating the amounts for commitment transactions,
    // processing add_tlc command and messages, we need to take into account that
    // the amounts are not decremented/incremented yet.

    // The amount of CKB/UDT that we own in the channel.
    // This value will only change after we have resolved a tlc.
    pub to_local_amount: u128,
    // The amount of CKB/UDT that the remote owns in the channel.
    // This value will only change after we have resolved a tlc.
    pub to_remote_amount: u128,

    // these two amounts used to keep the minimal ckb amount for the two parties
    // TLC operations will not affect these two amounts, only used to keep the commitment transactions
    // to be valid, so that any party can close the channel at any time.
    // Note: the values are different for the UDT scenario
    pub local_reserved_ckb_amount: u64,
    pub remote_reserved_ckb_amount: u64,

    // The commitment fee rate is used to calculate the fee for the commitment transactions.
    // The side who want to submit the commitment transaction will pay fee
    pub commitment_fee_rate: u64,

    // The fee rate used for funding transaction, the initiator may set it as `funding_fee_rate` option,
    // if it's not set, DEFAULT_FEE_RATE will be used as default value, two sides will use the same fee rate
    pub funding_fee_rate: u64,

    // Signer is used to sign the commitment transactions.
    pub signer: InMemorySigner,

    // Cached channel parameter for easier of access.
    pub local_channel_parameters: ChannelParametersOneParty,
    // The holder has set a shutdown script.
    #[serde_as(as = "Option<EntityHex>")]
    pub local_shutdown_script: Option<Script>,

    // Commitment numbers that are used to derive keys.
    // This value is guaranteed to be 0 when channel is just created.
    pub commitment_numbers: CommitmentNumbers,

    // Below are fields that are only usable after the channel is funded,
    // (or at some point of the state).

    // The id of next offering/received tlc, must increment by 1 for each new tlc.
    pub tlc_ids: TLCIds,

    // BtreeMap of tlc ids to pending tlcs.
    // serde_as is required for serde to json, as json requires keys to be strings.
    // See https://stackoverflow.com/questions/51276896/how-do-i-use-serde-to-serialize-a-hashmap-with-structs-as-keys-to-json
    #[serde_as(as = "Vec<(_, _)>")]
    pub tlcs: BTreeMap<TLCId, DetailedTLCInfo>,

    // The counterparty has already sent a shutdown message with this script.
    #[serde_as(as = "Option<EntityHex>")]
    pub remote_shutdown_script: Option<Script>,

    pub remote_nonce: Option<PubNonce>,

    // The latest commitment transaction we're holding
    #[serde_as(as = "Option<EntityHex>")]
    pub latest_commitment_transaction: Option<Transaction>,

    // All the commitment point that are sent from the counterparty.
    // We need to save all these points to derive the keys for the commitment transactions.
    pub remote_commitment_points: Vec<Pubkey>,
    pub remote_channel_parameters: Option<ChannelParametersOneParty>,
    pub local_shutdown_signature: Option<PartialSignature>,
    pub local_shutdown_fee_rate: Option<u64>,
    pub remote_shutdown_fee_rate: Option<u64>,
    pub remote_shutdown_signature: Option<PartialSignature>,

    // A flag to indicate whether the channel is reestablishing, we won't process any messages until the channel is reestablished.
    pub reestablishing: bool,

    // A redundant field to record the total amount of the channel.
    // Used only for debugging purposes.
    #[cfg(debug_assertions)]
    pub total_amount: u128,

    pub created_at: SystemTime,
}

#[derive(PartialEq, Eq, Clone, Debug)]
pub struct ClosedChannel {}

#[derive(Debug)]
pub enum ChannelEvent {
<<<<<<< HEAD
    FundingTransactionConfirmed,
    CommitmentTransactionConfirmed,
=======
>>>>>>> 5676a32c
    PeerDisconnected,
    FundingTransactionConfirmed,
    ClosingTransactionConfirmed,
}

pub type ProcessingChannelResult = Result<(), ProcessingChannelError>;

#[derive(Error, Debug)]
pub enum ProcessingChannelError {
    #[error("Invalid state: {0}")]
    InvalidState(String),
    #[error("Repeated processing message: {0}")]
    RepeatedProcessing(String),
    #[error("Invalid parameter: {0}")]
    InvalidParameter(String),
    #[error("Failed to spawn actor: {0}")]
    SpawnErr(#[from] SpawnErr),
    #[error("Musig2 VerifyError: {0}")]
    Musig2VerifyError(#[from] VerifyError),
    #[error("Musig2 SigningError: {0}")]
    Musig2SigningError(#[from] SigningError),
}

bitflags! {
    #[derive(Copy, Clone, Debug, PartialEq, Eq, Serialize, Deserialize)]
    #[serde(transparent)]
    pub struct NegotiatingFundingFlags: u32 {
        const OUR_INIT_SENT = 1;
        const THEIR_INIT_SENT = 1 << 1;
        const INIT_SENT = NegotiatingFundingFlags::OUR_INIT_SENT.bits() | NegotiatingFundingFlags::THEIR_INIT_SENT.bits();
    }

    #[derive(Copy, Clone, Debug, PartialEq, Eq, Serialize, Deserialize)]
    #[serde(transparent)]
    pub struct CollaboratingFundingTxFlags: u32 {
        const AWAITING_REMOTE_TX_COLLABORATION_MSG = 1;
        const PREPARING_LOCAL_TX_COLLABORATION_MSG = 1 << 1;
        const OUR_TX_COMPLETE_SENT = 1 << 2;
        const THEIR_TX_COMPLETE_SENT = 1 << 3;
        const COLLABRATION_COMPLETED = CollaboratingFundingTxFlags::OUR_TX_COMPLETE_SENT.bits() | CollaboratingFundingTxFlags::THEIR_TX_COMPLETE_SENT.bits();
    }

    #[derive(Copy, Clone, Debug, PartialEq, Eq, Serialize, Deserialize)]
    #[serde(transparent)]
    pub struct SigningCommitmentFlags: u32 {
        const OUR_COMMITMENT_SIGNED_SENT = 1;
        const THEIR_COMMITMENT_SIGNED_SENT = 1 << 1;
        const COMMITMENT_SIGNED_SENT = SigningCommitmentFlags::OUR_COMMITMENT_SIGNED_SENT.bits() | SigningCommitmentFlags::THEIR_COMMITMENT_SIGNED_SENT.bits();
    }

    #[derive(Copy, Clone, Debug, PartialEq, Eq, Serialize, Deserialize)]
    #[serde(transparent)]
    pub struct AwaitingTxSignaturesFlags: u32 {
        const OUR_TX_SIGNATURES_SENT = 1;
        const THEIR_TX_SIGNATURES_SENT = 1 << 1;
        const TX_SIGNATURES_SENT = AwaitingTxSignaturesFlags::OUR_TX_SIGNATURES_SENT.bits() | AwaitingTxSignaturesFlags::THEIR_TX_SIGNATURES_SENT.bits();
    }

    #[derive(Copy, Clone, Debug, PartialEq, Eq, Serialize, Deserialize)]
    #[serde(transparent)]
    pub struct AwaitingChannelReadyFlags: u32 {
        const OUR_CHANNEL_READY = 1;
        const THEIR_CHANNEL_READY = 1 << 1;
        const CHANNEL_READY = AwaitingChannelReadyFlags::OUR_CHANNEL_READY.bits() | AwaitingChannelReadyFlags::THEIR_CHANNEL_READY.bits();
    }

    #[derive(Copy, Clone, Debug, PartialEq, Eq, Serialize, Deserialize)]
    #[serde(transparent)]
    pub struct ShuttingDownFlags: u32 {
        /// Indicates that we have sent a `shutdown` message.
        const OUR_SHUTDOWN_SENT = 1;
        /// Indicates that they have sent a `shutdown` message.
        const THEIR_SHUTDOWN_SENT = 1 << 1;
        /// Indicates that both we and they have sent `shutdown` messages,
        /// but some HTLCs are still pending to be resolved.
        const AWAITING_PENDING_TLCS = ShuttingDownFlags::OUR_SHUTDOWN_SENT.bits() | ShuttingDownFlags::THEIR_SHUTDOWN_SENT.bits();
        /// Indicates all pending HTLCs are resolved, and this channel will be dropped.
        const DROPPING_PENDING = 1 << 2;
        /// Indicates we have submitted a commitment transaction, waiting for confirmation
        const WAITING_COMMITMENT_CONFIRMATION = 1 << 3;
    }
}

// Depending on the state of the channel, we may process the commitment_signed command differently.
// Below are all the channel state flags variants that we may encounter
// in normal commitment_signed processing flow.
#[derive(Debug)]
enum CommitmentSignedFlags {
    SigningCommitment(SigningCommitmentFlags),
    PendingShutdown(ShuttingDownFlags),
    ChannelReady(),
}

#[derive(Copy, Clone, Debug, PartialEq, Eq, Serialize, Deserialize)]
#[serde(
    rename_all = "SCREAMING_SNAKE_CASE",
    tag = "state_name",
    content = "state_flags"
)]
pub enum ChannelState {
    /// We are negotiating the parameters required for the channel prior to funding it.
    NegotiatingFunding(NegotiatingFundingFlags),
    /// We're collaborating with the other party on the funding transaction.
    CollaboratingFundingTx(CollaboratingFundingTxFlags),
    /// We have collaborated over the funding and are now waiting for CommitmentSigned messages.
    SigningCommitment(SigningCommitmentFlags),
    /// We've received and sent `commitment_signed` and are now waiting for both
    /// party to collaborate on creating a valid funding transaction.
    AwaitingTxSignatures(AwaitingTxSignaturesFlags),
    /// We've received/sent `funding_created` and `funding_signed` and are thus now waiting on the
    /// funding transaction to confirm.
    AwaitingChannelReady(AwaitingChannelReadyFlags),
    /// Both we and our counterparty consider the funding transaction confirmed and the channel is
    /// now operational.
    ChannelReady(),
    /// We've successfully negotiated a `closing_signed` dance. At this point, the `ChannelManager`
    /// is about to drop us, but we store this anyway.
    ShuttingDown(ShuttingDownFlags),
    /// This channel is closed.
    Closed,
}

impl ChannelState {
    fn is_closed(&self) -> bool {
        matches!(self, ChannelState::Closed)
    }
}

pub fn new_channel_id_from_seed(seed: &[u8]) -> Hash256 {
    blake2b_256(seed).into()
}

fn derive_channel_id_from_revocation_keys(
    revocation_basepoint1: &Pubkey,
    revocation_basepoint2: &Pubkey,
) -> Hash256 {
    let local_revocation = revocation_basepoint1.0.serialize();
    let remote_revocation = revocation_basepoint2.0.serialize();
    let mut preimage = [local_revocation, remote_revocation];
    preimage.sort();
    new_channel_id_from_seed(&preimage.concat())
}

fn derive_temp_channel_id_from_revocation_key(revocation_basepoint: &Pubkey) -> Hash256 {
    let revocation = revocation_basepoint.0.serialize();
    let zero_point = [0; 33];
    let preimage = [zero_point, revocation].concat();
    new_channel_id_from_seed(&preimage)
}

pub fn get_commitment_secret(commitment_seed: &[u8; 32], commitment_number: u64) -> [u8; 32] {
    // Note that here, we hold the same assumption to bolts for commitment number,
    // i.e. this number should be in the range [0, 2^48).
    let mut res: [u8; 32] = *commitment_seed;
    for i in 0..48 {
        let bitpos = 47 - i;
        if commitment_number & (1 << bitpos) == (1 << bitpos) {
            res[bitpos / 8] ^= 1 << (bitpos & 7);
            res = blake2b_256(res);
        }
    }
    res
}

pub fn get_commitment_point(commitment_seed: &[u8; 32], commitment_number: u64) -> Pubkey {
    Privkey::from(&get_commitment_secret(commitment_seed, commitment_number)).pubkey()
}

// Constructors for the channel actor state.
#[allow(clippy::too_many_arguments)]
impl ChannelActorState {
    pub fn new_inbound_channel(
        temp_channel_id: Hash256,
        local_value: u128,
        local_reserved_ckb_amount: u64,
        commitment_fee_rate: u64,
        funding_fee_rate: u64,
        funding_udt_type_script: Option<Script>,
        seed: &[u8],
        peer_id: PeerId,
        remote_value: u128,
        remote_reserved_ckb_amount: u64,
        remote_delay: LockTime,
        remote_pubkeys: ChannelBasePublicKeys,
        remote_nonce: PubNonce,
        first_commitment_point: Pubkey,
        second_commitment_point: Pubkey,
    ) -> Self {
        let signer = InMemorySigner::generate_from_seed(seed);
        let local_base_pubkeys = signer.get_base_public_keys();

        let channel_id = derive_channel_id_from_revocation_keys(
            &local_base_pubkeys.revocation_base_key,
            &remote_pubkeys.revocation_base_key,
        );

        debug!(
            "Generated channel id ({:?}) for temporary channel {:?}",
            &channel_id, &temp_channel_id,
        );

        Self {
            state: ChannelState::NegotiatingFunding(NegotiatingFundingFlags::THEIR_INIT_SENT),
            peer_id,
            funding_tx: None,
            is_acceptor: true,
            funding_udt_type_script,
            to_local_amount: local_value,
            to_remote_amount: remote_value,
            commitment_fee_rate,
            funding_fee_rate,
            id: channel_id,
            tlc_ids: Default::default(),
            tlcs: Default::default(),
            local_shutdown_script: None,
            funding_source_lock_script: None,
            local_channel_parameters: ChannelParametersOneParty {
                pubkeys: local_base_pubkeys,
                selected_contest_delay: remote_delay,
            },
            signer,
            remote_channel_parameters: Some(ChannelParametersOneParty {
                pubkeys: remote_pubkeys,
                selected_contest_delay: remote_delay,
            }),
            commitment_numbers: Default::default(),
            remote_shutdown_script: None,
            remote_nonce: Some(remote_nonce),
            remote_commitment_points: vec![first_commitment_point, second_commitment_point],
            local_shutdown_signature: None,
            local_shutdown_fee_rate: None,
            remote_shutdown_signature: None,
            remote_shutdown_fee_rate: None,
            local_reserved_ckb_amount,
            remote_reserved_ckb_amount,
            latest_commitment_transaction: None,

            reestablishing: false,
            #[cfg(debug_assertions)]
            total_amount: local_value + remote_value,
            created_at: SystemTime::now(),
        }
    }

    #[allow(clippy::too_many_arguments)]
    pub fn new_outbound_channel(
        seed: &[u8],
        peer_id: PeerId,
        value: u128,
        local_reserved_ckb_amount: u64,
        commitment_fee_rate: u64,
        funding_fee_rate: u64,
        funding_udt_type_script: Option<Script>,
        to_local_delay: LockTime,
    ) -> Self {
        let signer = InMemorySigner::generate_from_seed(seed);
        let local_pubkeys = signer.get_base_public_keys();
        let temp_channel_id =
            derive_temp_channel_id_from_revocation_key(&local_pubkeys.revocation_base_key);
        Self {
            state: ChannelState::NegotiatingFunding(NegotiatingFundingFlags::empty()),
            peer_id,
            funding_tx: None,
            funding_udt_type_script,
            is_acceptor: false,
            to_local_amount: value,
            to_remote_amount: 0,
            commitment_fee_rate,
            funding_fee_rate,
            id: temp_channel_id,
            tlc_ids: Default::default(),
            tlcs: Default::default(),
            signer,
            local_channel_parameters: ChannelParametersOneParty {
                pubkeys: local_pubkeys,
                selected_contest_delay: to_local_delay,
            },
            remote_channel_parameters: None,
            remote_nonce: None,
            commitment_numbers: Default::default(),
            remote_commitment_points: vec![],
            funding_source_lock_script: None,
            local_shutdown_script: None,
            local_shutdown_fee_rate: None,
            remote_shutdown_script: None,
            remote_shutdown_fee_rate: None,
            local_shutdown_signature: None,
            remote_shutdown_signature: None,
            local_reserved_ckb_amount,
            remote_reserved_ckb_amount: 0,
            latest_commitment_transaction: None,

            reestablishing: false,
            created_at: SystemTime::now(),
            #[cfg(debug_assertions)]
            total_amount: value,
        }
    }

    fn check_reserved_ckb_amount(
        &self,
        field: &'static str,
        reserved_ckb_amount: u64,
    ) -> ProcessingChannelResult {
        let minimal_reserved_amount =
            default_minimal_ckb_amount(self.funding_udt_type_script.is_some());
        if reserved_ckb_amount < minimal_reserved_amount {
            return Err(ProcessingChannelError::InvalidParameter(format!(
                "The {} should be greater than {}",
                field, minimal_reserved_amount
            )));
        }
        Ok(())
    }

    fn check_ckb_params(&self, check_fields: Vec<&'static str>) -> ProcessingChannelResult {
        for field in check_fields {
            match field {
                "local_reserved_ckb_amount" => {
                    return self.check_reserved_ckb_amount(field, self.local_reserved_ckb_amount);
                }
                "remote_reserved_ckb_amount" => {
                    return self.check_reserved_ckb_amount(field, self.remote_reserved_ckb_amount);
                }
                "funding_fee_rate" => {
                    if self.funding_fee_rate < DEFAULT_FEE_RATE {
                        return Err(ProcessingChannelError::InvalidParameter(format!(
                            "Funding fee rate is less than {}",
                            DEFAULT_FEE_RATE,
                        )));
                    }
                }
                "commitment_fee_rate" => {
                    if self.commitment_fee_rate < DEFAULT_COMMITMENT_FEE_RATE {
                        return Err(ProcessingChannelError::InvalidParameter(format!(
                            "Commitment fee rate is less than {}",
                            DEFAULT_COMMITMENT_FEE_RATE,
                        )));
                    }

                    let commitment_fee = calculate_commitment_tx_fee(
                        self.commitment_fee_rate,
                        &self.funding_udt_type_script,
                    );

                    let expected_minimal_reserved_ckb_amount = commitment_fee * 2;
                    debug!(
                        "expected_minimal_reserved_ckb_amount: {}, reserved_ckb_amount: {}",
                        expected_minimal_reserved_ckb_amount, self.local_reserved_ckb_amount
                    );
                    if self.local_reserved_ckb_amount < expected_minimal_reserved_ckb_amount {
                        return Err(ProcessingChannelError::InvalidParameter(format!(
                        "Commitment fee rate is: {}, expect more CKB amount as reserved ckb amount expected to larger than {}, \
                        or you can set a lower commitment fee rate",
                        self.commitment_fee_rate, expected_minimal_reserved_ckb_amount
                    )));
                    }
                }
                _ => {
                    unimplemented!("Check field {} is not implemented", field);
                }
            }
        }
        Ok(())
    }

    fn check_shutdown_fee_rate(&self, fee_rate: FeeRate) -> ProcessingChannelResult {
        if fee_rate.as_u64() < self.commitment_fee_rate {
            return Err(ProcessingChannelError::InvalidParameter(format!(
                "Fee rate {} is less than commitment fee rate {}",
                fee_rate, self.commitment_fee_rate
            )));
        }

        let fee = calculate_commitment_tx_fee(fee_rate.as_u64(), &self.funding_udt_type_script);
        debug!("shutdown fee: {:?}", fee);

        let available_max_fee = if self.funding_udt_type_script.is_none() {
            self.to_local_amount as u64 + self.local_reserved_ckb_amount - MIN_OCCUPIED_CAPACITY
        } else {
            self.local_reserved_ckb_amount - MIN_UDT_OCCUPIED_CAPACITY
        };
        debug!(
            "verify_shutdown_fee fee: {} available_max_fee: {}",
            fee, available_max_fee,
        );
        if fee > available_max_fee {
            return Err(ProcessingChannelError::InvalidParameter(format!(
                "Local balance is not enough to pay the fee, expect fee {} <= available_max_fee {}",
                fee, available_max_fee
            )));
        }
        Ok(())
    }

    pub fn get_local_balance(&self) -> u128 {
        self.to_local_amount
    }

    pub fn get_remote_balance(&self) -> u128 {
        self.to_remote_amount
    }

    pub fn get_sent_tlc_balance(&self) -> u128 {
        self.get_active_offered_tlcs(true)
            .map(|tlc| tlc.tlc.amount)
            .sum::<u128>()
    }

    pub fn get_received_tlc_balance(&self) -> u128 {
        self.get_active_received_tlcs(false)
            .map(|tlc| tlc.tlc.amount)
            .sum::<u128>()
    }

    pub fn get_created_at_in_microseconds(&self) -> u64 {
        self.created_at
            .duration_since(UNIX_EPOCH)
            .unwrap()
            .as_micros() as u64
    }

    pub fn is_closed(&self) -> bool {
        self.state.is_closed()
    }

    fn update_state(&mut self, new_state: ChannelState) {
        debug!(
            "Updating channel state from {:?} to {:?}",
            &self.state, &new_state
        );
        self.state = new_state;
    }

    // Send RevokeAndAck message to the counterparty, and update the
    // channel state accordingly.
    fn send_revoke_and_ack_message(&mut self, network: &ActorRef<NetworkActorMessage>) {
        // Now we should revoke previous transation by revealing preimage.
        let old_number = self.get_remote_commitment_number();
        let secret = self.signer.get_commitment_secret(old_number);

        self.update_state_on_raa_msg(false);

        let new_number = self.get_remote_commitment_number();
        let point = self.get_local_commitment_point(new_number);

        debug!(
            "Revealing revocation preimage #{}: {:?}",
            old_number, &secret
        );
        debug!("Sending new commitment point #{}: {:?}", new_number, &point);

        network
            .send_message(NetworkActorMessage::new_command(
                NetworkActorCommand::SendCFNMessage(CFNMessageWithPeerId {
                    peer_id: self.peer_id.clone(),
                    message: CFNMessage::RevokeAndAck(RevokeAndAck {
                        channel_id: self.get_id(),
                        per_commitment_secret: secret.into(),
                        next_per_commitment_point: point,
                    }),
                }),
            ))
            .expect(ASSUME_NETWORK_ACTOR_ALIVE);
    }

    // After sending or receiving a RevokeAndAck message, all messages before
    // are considered confirmed by both parties. These messages include
    // AddTlc and RemoveTlc to operate on TLCs.
    // Update state on revoke and ack message received on sent.
    // This may fill in the creation_confirmed_at and removal_confirmed_at fields
    // of the tlcs. And update the to_local_amount and to_remote_amount.
    fn update_state_on_raa_msg(&mut self, is_received: bool) {
        #[cfg(debug_assertions)]
        {
            self.total_amount = self.to_local_amount + self.to_remote_amount;
        }

        if is_received {
            self.increment_local_commitment_number();
        } else {
            self.increment_remote_commitment_number();
        }

        // If this revoke_and_ack message is received from the counterparty,
        // then we should be operating on remote commitment numbers.
        let commitment_numbers = self.get_current_commitment_numbers();

        let (mut to_local_amount, mut to_remote_amount) =
            (self.to_local_amount, self.to_remote_amount);

        debug!("Updating local state on revoke_and_ack message {}, current commitment number: {:?}, to_local_amount: {}, to_remote_amount: {}",
            if is_received { "received" } else { "sent" }, commitment_numbers, to_local_amount, to_remote_amount);

        self.tlcs.values_mut().for_each(|tlc| {
            if tlc.removal_confirmed_at.is_some() {
                return;
            }

            let amount = tlc.tlc.amount;
            // This tlc has not been committed yet.
            if tlc.creation_confirmed_at.is_none() {
                debug!(
                    "Setting local_committed_at for tlc {:?} to commitment number {:?}",
                    tlc.tlc.id, commitment_numbers
                );
                tlc.creation_confirmed_at = Some(commitment_numbers);
            }
            match (tlc.removed_at, tlc.removal_confirmed_at) {
                (Some((_removed_at, reason)), None) => {
                    tlc.removal_confirmed_at = Some(commitment_numbers);
                     match reason {
                        RemoveTlcReason::RemoveTlcFulfill(_)  => {
                            if tlc.is_offered(){
                                to_local_amount -= amount;
                                to_remote_amount += amount;
                            } else {
                                to_local_amount += amount;
                                to_remote_amount -= amount;
                            };
                            debug!(
                                "Updated local amount to {} and remote amount to {} by removing fulfilled tlc {:?} from channel {:?} with reason {:?}",
                                to_local_amount, to_remote_amount, tlc.tlc.id, self.id, reason
                            );
                        },
                        RemoveTlcReason::RemoveTlcFail(_) => {
                            debug!("Removing failed tlc {:?} from channel {:?} with reason {:?}", tlc.tlc.id, self.id, reason);
                        },
                    };
                    debug!(
                        "Setting removal_confirmed_at for tlc {:?} to commitment number {:?}",
                        tlc.tlc.id, commitment_numbers)
                }
                (Some((removed_at, reason)), Some(removal_confirmed_at)) => {
                    debug!(
                        "TLC {:?} is already removed with reason {:?} at commitment number {:?} and is confirmed at {:?}",
                        tlc.tlc.id, reason, removed_at, removal_confirmed_at
                    );
                }
                _ => {
                    debug!("Ignoring processing TLC {:?} as it is not removed yet", tlc.tlc.id);
                }
            }
        });
        self.to_local_amount = to_local_amount;
        self.to_remote_amount = to_remote_amount;
        debug!("Updated local state on revoke_and_ack message {}: current commitment number: {:?}, to_local_amount: {}, to_remote_amount: {}",
        if is_received { "received" } else { "sent" }, commitment_numbers, to_local_amount, to_remote_amount);
        #[cfg(debug_assertions)]
        {
            self.total_amount = self.to_local_amount + self.to_remote_amount;
        }
    }
}

// Properties for the channel actor state.
impl ChannelActorState {
    pub fn get_id(&self) -> Hash256 {
        self.id
    }

    pub fn get_local_secnonce(&self) -> SecNonce {
        self.signer
            .derive_musig2_nonce(self.get_local_commitment_number())
    }

    pub fn get_local_nonce(&self) -> impl Borrow<PubNonce> {
        self.get_local_secnonce().public_nonce()
    }

    pub fn get_next_local_secnonce(&self) -> SecNonce {
        self.signer
            .derive_musig2_nonce(self.get_next_commitment_number(true))
    }

    pub fn get_next_local_nonce(&self) -> PubNonce {
        self.get_next_local_secnonce().public_nonce()
    }

    pub fn get_remote_nonce(&self) -> &PubNonce {
        self.remote_nonce.as_ref().unwrap()
    }

    pub fn get_current_commitment_numbers(&self) -> CommitmentNumbers {
        self.commitment_numbers
    }

    pub fn get_local_commitment_number(&self) -> u64 {
        self.commitment_numbers.get_local()
    }

    pub fn get_remote_commitment_number(&self) -> u64 {
        self.commitment_numbers.get_remote()
    }

    fn set_remote_commitment_number(&mut self, number: u64) {
        debug!(
            "Setting remote commitment number from {} to {}",
            self.commitment_numbers.remote, number
        );
        self.commitment_numbers.remote = number;
    }

    pub fn increment_local_commitment_number(&mut self) {
        debug!(
            "Incrementing local commitment number from {} to {}",
            self.get_local_commitment_number(),
            self.get_local_commitment_number() + 1
        );
        self.commitment_numbers.increment_local();
    }

    pub fn increment_remote_commitment_number(&mut self) {
        debug!(
            "Incrementing remote commitment number from {} to {}",
            self.get_remote_commitment_number(),
            self.get_remote_commitment_number() + 1
        );
        self.commitment_numbers.increment_remote();
    }

    pub fn get_current_commitment_number(&self, local: bool) -> u64 {
        if local {
            self.get_local_commitment_number()
        } else {
            self.get_remote_commitment_number()
        }
    }

    pub fn get_next_commitment_number(&self, local: bool) -> u64 {
        self.get_current_commitment_number(local) + 1
    }

    pub fn get_next_offering_tlc_id(&self) -> u64 {
        self.tlc_ids.get_next_offering()
    }

    pub fn get_next_received_tlc_id(&self) -> u64 {
        self.tlc_ids.get_next_received()
    }

    pub fn increment_next_offered_tlc_id(&mut self) {
        self.tlc_ids.increment_offering();
    }

    pub fn increment_next_received_tlc_id(&mut self) {
        self.tlc_ids.increment_received();
    }

    pub fn get_offered_tlc(&self, tlc_id: u64) -> Option<&DetailedTLCInfo> {
        self.tlcs.get(&TLCId::Offered(tlc_id))
    }

    pub fn get_received_tlc(&self, tlc_id: u64) -> Option<&DetailedTLCInfo> {
        self.tlcs.get(&TLCId::Received(tlc_id))
    }

    pub fn insert_tlc(&mut self, tlc: TLC) -> Result<DetailedTLCInfo, ProcessingChannelError> {
        if let Some(current) = self.tlcs.get(&tlc.id) {
            if current.tlc == tlc {
                debug!(
                    "Repeated processing of AddTlcCommand with id {:?}: current tlc {:?}",
                    tlc.id, current,
                );
                return Ok(*current);
            } else {
                return Err(ProcessingChannelError::InvalidParameter(format!(
                        "Trying to insert different tlcs with identical id {:?}: current tlc {:?}, new tlc {:?}",
                        tlc.id, current, tlc
                    )));
            }
        };
        if tlc.amount == 0 {
            return Err(ProcessingChannelError::InvalidParameter(format!(
                "Expect the amount of tlc with id {:?} is larger than zero",
                tlc.id
            )));
        }
        if tlc.is_offered() {
            // TODO: We should actually also consider all our fulfilled tlcs here.
            // Because this is also the amount that we can actually spend.
            let sent_tlc_value = self.get_sent_tlc_balance();
            debug!("Value of local sent tlcs: {}", sent_tlc_value);
            debug_assert!(self.to_local_amount >= sent_tlc_value);
            // TODO: handle transaction fee here.
            if sent_tlc_value + tlc.amount > self.to_local_amount {
                return Err(ProcessingChannelError::InvalidParameter(format!(
                    "Adding tlc {:?} with amount {} exceeds local balance {}",
                    tlc.id,
                    tlc.amount,
                    self.to_local_amount - sent_tlc_value
                )));
            }
        } else {
            // TODO: We should actually also consider all their fulfilled tlcs here.
            // Because this is also the amount that we can actually spend.
            let received_tlc_value = self.get_received_tlc_balance();
            debug!("Value of remote received tlcs: {}", received_tlc_value);
            debug_assert!(self.to_remote_amount >= received_tlc_value);
            // TODO: handle transaction fee here.
            if received_tlc_value + tlc.amount > self.to_remote_amount {
                return Err(ProcessingChannelError::InvalidParameter(format!(
                    "Adding tlc {:?} with amount {} exceeds remote balance {}",
                    tlc.id,
                    tlc.amount,
                    self.to_remote_amount - received_tlc_value
                )));
            }
        }
        debug!(
            "Adding new tlc {:?} to channel {:?} with local balance {} and remote balance {}",
            &tlc,
            &self.get_id(),
            self.to_local_amount,
            self.to_remote_amount
        );
        let detailed_tlc = DetailedTLCInfo {
            tlc,
            created_at: self.get_current_commitment_numbers(),
            creation_confirmed_at: None,
            removed_at: None,
            removal_confirmed_at: None,
        };
        self.tlcs.insert(tlc.id, detailed_tlc);
        if tlc.is_offered() {
            self.increment_next_offered_tlc_id();
        } else {
            self.increment_next_received_tlc_id();
        }
        Ok(detailed_tlc)
    }

    // Remove a tlc with a reason. If the tlc is removed, then the channel
    // balance will be updated accordingly. Otherwise, it is guaranteed that
    // the channel state is not updated.
    pub fn remove_tlc_with_reason(
        &mut self,
        tlc_id: TLCId,
        reason: RemoveTlcReason,
    ) -> Result<DetailedTLCInfo, ProcessingChannelError> {
        let removed_at = self.get_current_commitment_numbers();

        let tlc = match self.tlcs.get_mut(&tlc_id) {
            None => {
                return Err(ProcessingChannelError::InvalidParameter(format!(
                    "Trying to remove non-existing tlc with id {:?}",
                    tlc_id
                )))
            }
            Some(current) => {
                match current.removed_at {
                    Some((current_removed_at, current_remove_reason))
                        if current_remove_reason == reason && removed_at == current_removed_at =>
                    {
                        debug!(
                            "Skipping removing of tlc {:?} as it is already removed at {:?} with the same reason {:?}", tlc_id, removed_at, reason
                        );
                        return Ok(*current);
                    }
                    Some((current_remove_reason, current_removed_at)) => {
                        return Err(ProcessingChannelError::InvalidParameter(
                            format!("Illegally removing the same tlc: {:?} was previously removed at {:?} for {:?}, and trying to remove it again at {:?} for {:?}",
                                tlc_id,  current_removed_at, reason, removed_at, current_remove_reason)));
                    }
                    None => {
                        debug!(
                            "Inserting remove reason {:?} at commitment number {:?} for tlc {:?}",
                            reason, removed_at, current
                        );
                        if let RemoveTlcReason::RemoveTlcFulfill(fulfill) = reason {
                            let filled_payment_hash: Hash256 = current
                                .tlc
                                .hash_algorithm
                                .hash(fulfill.payment_preimage)
                                .into();
                            if current.tlc.payment_hash != filled_payment_hash {
                                return Err(ProcessingChannelError::InvalidParameter(format!(
                                    "Preimage {:?} is hashed to {}, which does not match payment hash {:?}",
                                    fulfill.payment_preimage, filled_payment_hash, current.tlc.payment_hash,
                                )));
                            }
                        }
                    }
                };
                current.removed_at = Some((removed_at, reason));
                current
            }
        };
        Ok(*tlc)
    }

    pub fn get_local_channel_parameters(&self) -> &ChannelParametersOneParty {
        &self.local_channel_parameters
    }

    pub fn get_remote_channel_parameters(&self) -> &ChannelParametersOneParty {
        self.remote_channel_parameters.as_ref().unwrap()
    }

    pub fn get_funding_transaction(&self) -> &Transaction {
        self.funding_tx
            .as_ref()
            .expect("Funding transaction is present")
    }

    pub fn get_funding_transaction_outpoint(&self) -> OutPoint {
        let tx = self.get_funding_transaction();
        // By convention, the funding tx output for the channel is the first output.
        OutPoint::new(tx.calc_tx_hash(), 0)
    }

    pub fn get_local_shutdown_script(&self) -> &Script {
        // TODO: what is the best strategy for shutdown script here?
        self.local_shutdown_script
            .as_ref()
            .expect("Holder shutdown script is present")
    }

    pub fn get_remote_shutdown_script(&self) -> &Script {
        self.remote_shutdown_script
            .as_ref()
            .expect("Counterparty shutdown script is present")
    }

    fn get_local_commitment_point(&self, commitment_number: u64) -> Pubkey {
        let commitment_point = self.signer.get_commitment_point(commitment_number);
        debug!(
            "Obtained {}th local commitment point: {:?}",
            commitment_number, commitment_point
        );
        commitment_point
    }

    /// Get the counterparty commitment point for the given commitment number.
    fn get_remote_commitment_point(&self, commitment_number: u64) -> Pubkey {
        debug!("Getting remote commitment point #{}", commitment_number);
        let index = commitment_number as usize;
        let commitment_point = self.remote_commitment_points[index];
        debug!(
            "Obtained remote commitment point #{} (counting from 0) out of total {} commitment points: {:?}",
            index,
            self.remote_commitment_points.len(),
            commitment_point
        );
        commitment_point
    }

    pub fn get_funding_lock_script_xonly(&self) -> [u8; 32] {
        let point: musig2::secp::Point = self.get_musig2_agg_context().aggregated_pubkey();
        point.serialize_xonly()
    }

    pub fn get_funding_lock_script(&self) -> Script {
        let args = blake2b_256(self.get_funding_lock_script_xonly());
        debug!(
            "Aggregated pubkey: {:?}, hash: {:?}",
            hex::encode(args),
            hex::encode(&args[..20])
        );
        get_script_by_contract(Contract::FundingLock, args.as_slice())
    }

    pub fn get_funding_request(&self) -> FundingRequest {
        FundingRequest {
            script: self.get_funding_lock_script(),
            udt_type_script: self.funding_udt_type_script.clone(),
            local_amount: self.to_local_amount as u64,
            funding_fee_rate: self.funding_fee_rate,
            remote_amount: self.to_remote_amount as u64,
            local_reserved_ckb_amount: self.local_reserved_ckb_amount,
            remote_reserved_ckb_amount: self.remote_reserved_ckb_amount,
        }
    }

    pub fn get_musig2_agg_pubkey(&self) -> Pubkey {
        self.get_musig2_agg_context().aggregated_pubkey()
    }

    pub fn get_musig2_agg_context(&self) -> KeyAggContext {
        let local_pubkey = self.get_local_channel_parameters().pubkeys.funding_pubkey;
        let remote_pubkey = self.get_remote_channel_parameters().pubkeys.funding_pubkey;
        let keys = self.order_things_for_musig2(local_pubkey, remote_pubkey);
        KeyAggContext::new(keys).expect("Valid pubkeys")
    }

    pub fn get_local_musig2_secnonce(&self) -> SecNonce {
        self.signer
            .derive_musig2_nonce(self.get_local_commitment_number())
    }

    pub fn get_local_musig2_pubnonce(&self) -> PubNonce {
        self.get_local_musig2_secnonce().public_nonce()
    }

    pub fn get_musig2_agg_pubnonce(&self) -> AggNonce {
        let local_nonce = self.get_local_nonce();
        let local_nonce = local_nonce.borrow();
        let remote_nonce = self.get_remote_nonce();
        let nonces = self.order_things_for_musig2(local_nonce, remote_nonce);
        debug!(
            "Got agg nonces {:?} from peer {:?}: {:?}",
            AggNonce::sum(nonces),
            &self.peer_id,
            nonces
        );
        AggNonce::sum(nonces)
    }

    // The parameter `local_commitment` indicates whether we are building a local or remote
    // commitment. This field is used in some edge cases where we need to know whether we are
    // safe to include a TLC in the commitment transaction.
    // For example, if A sends a AddTlc to B, then A immediately sends a CommitmentSigned to B,
    // this CommitmentSigned message should be the commitment transaction that includes the TLC.
    // Now imagine while A sends CommitmentSigned to B, B also sends a CommitmentSigned message to A,
    // then to verify this CommitmentSigned message, A needs to determine whether to include
    // the TLC in the commitment transaction. Because it is possible that B has not received the
    // AddTlc message from A, so A should not include the TLC in the commitment transaction.
    fn should_tlc_be_included_in_commitment_tx(
        info: &DetailedTLCInfo,
        local_commitment: bool,
    ) -> bool {
        let DetailedTLCInfo {
            tlc,
            creation_confirmed_at,
            removed_at,
            removal_confirmed_at,
            ..
        } = info;
        {
            let am_i_sending_add_tlc_message = {
                if tlc.is_offered() {
                    local_commitment
                } else {
                    !local_commitment
                }
            };
            let am_i_sending_remove_tlc_message = !am_i_sending_add_tlc_message;
            match (removal_confirmed_at, removed_at, creation_confirmed_at) {
                (Some(_), _, _) => {
                    debug!(
                        "Not including TLC {:?} to commitment transction as it is already removed",
                        tlc.id
                    );
                    return false;
                }
                (_, Some(_), Some(_)) => {
                    debug!("Will only include TLC {:?} to commitment transaction if I am sending remove tlc message ({})", tlc.id,am_i_sending_remove_tlc_message);
                    return am_i_sending_remove_tlc_message;
                }
                (_, Some(_), None) => {
                    panic!("TLC {:?} is removed but not confirmed yet", info);
                }
                (_, _, Some(n)) => {
                    debug!("Including TLC {:?} to commitment transaction because tlc confirmed at {:?}", tlc.id, n);
                    return true;
                }
                (None, None, None) => {
                    debug!("Will only include TLC {:?} to commitment transaction if I am sending add tlc message ({})", tlc.id, am_i_sending_add_tlc_message);
                    am_i_sending_add_tlc_message
                }
            }
        }
    }

    pub fn get_active_received_tlcs(
        &self,
        local_commitment: bool,
    ) -> impl Iterator<Item = &DetailedTLCInfo> {
        self.tlcs.values().filter(move |info| {
            Self::should_tlc_be_included_in_commitment_tx(info, local_commitment)
                && !info.is_offered()
        })
    }

    pub fn get_active_offered_tlcs(
        &self,
        local_commitment: bool,
    ) -> impl Iterator<Item = &DetailedTLCInfo> {
        self.tlcs.values().filter(move |info| {
            Self::should_tlc_be_included_in_commitment_tx(info, local_commitment)
                && info.is_offered()
        })
    }

    // The parameter local indicates whether we are interested in the value sent by the local party.
    fn get_tlc_value_received_from_remote(&self, local_commitment: bool) -> u128 {
        if local_commitment {
            self.get_active_received_tlcs(local_commitment)
                .map(|tlc| tlc.tlc.amount)
                .sum::<u128>()
        } else {
            self.get_active_offered_tlcs(local_commitment)
                .map(|tlc| tlc.tlc.amount)
                .sum::<u128>()
        }
    }

    // Get the pubkeys for the tlc. Tlc pubkeys are the pubkeys held by each party
    // while this tlc was created (pubkeys are derived from the commitment number
    // when this tlc was created). The pubkeys returned here are sorted.
    // The offerer who offered this tlc will have the first pubkey, and the receiver
    // will have the second pubkey.
    // This tlc must have valid local_committed_at and remote_committed_at fields.
    pub fn get_tlc_pubkeys(&self, tlc: &DetailedTLCInfo, local: bool) -> (Pubkey, Pubkey) {
        debug!("Getting tlc pubkeys for tlc: {:?}", tlc);
        let is_offered = tlc.tlc.is_offered();
        let CommitmentNumbers {
            local: local_commitment_number,
            remote: remote_commitment_number,
        } = tlc.get_commitment_numbers(local);
        debug!(
            "Local commitment number: {}, remote commitment number: {}",
            local_commitment_number, remote_commitment_number
        );
        let local_pubkey = derive_tlc_pubkey(
            &self.get_local_channel_parameters().pubkeys.tlc_base_key,
            &self.get_local_commitment_point(remote_commitment_number),
        );
        let remote_pubkey = derive_tlc_pubkey(
            &self.get_remote_channel_parameters().pubkeys.tlc_base_key,
            &self.get_remote_commitment_point(local_commitment_number),
        );

        if is_offered {
            (local_pubkey, remote_pubkey)
        } else {
            (remote_pubkey, local_pubkey)
        }
    }

    pub fn get_active_received_tlc_with_pubkeys(
        &self,
        local: bool,
    ) -> impl Iterator<Item = (&DetailedTLCInfo, Pubkey, Pubkey)> {
        self.get_active_received_tlcs(local).map(move |tlc| {
            let (k1, k2) = self.get_tlc_pubkeys(tlc, local);
            (tlc, k1, k2)
        })
    }

    pub fn get_active_offered_tlc_with_pubkeys(
        &self,
        local: bool,
    ) -> impl Iterator<Item = (&DetailedTLCInfo, Pubkey, Pubkey)> {
        self.get_active_offered_tlcs(local).map(move |tlc| {
            let (k1, k2) = self.get_tlc_pubkeys(tlc, local);
            (tlc, k1, k2)
        })
    }

    pub fn get_witness_args_for_active_tlcs(&self, local: bool) -> Vec<u8> {
        // Build a sorted array of TLC so that both party can generate the same commitment transaction.
        debug!("All tlcs: {:?}", self.tlcs);
        let tlcs = {
            let (mut received_tlcs, mut offered_tlcs) = (
                self.get_active_received_tlc_with_pubkeys(local)
                    .map(|(tlc, local, remote)| (*tlc, local, remote))
                    .collect::<Vec<_>>(),
                self.get_active_offered_tlc_with_pubkeys(local)
                    .map(|(tlc, local, remote)| (*tlc, local, remote))
                    .collect::<Vec<_>>(),
            );
            debug!("Received tlcs: {:?}", &received_tlcs);
            debug!("Offered tlcs: {:?}", &offered_tlcs);
            let (mut a, mut b) = if local {
                (received_tlcs, offered_tlcs)
            } else {
                for (tlc, _, _) in received_tlcs.iter_mut().chain(offered_tlcs.iter_mut()) {
                    // Need to flip these fields for the counterparty.
                    tlc.tlc.flip_mut();
                }
                (offered_tlcs, received_tlcs)
            };
            a.sort_by(|x, y| u64::from(x.0.tlc.id).cmp(&u64::from(y.0.tlc.id)));
            b.sort_by(|x, y| u64::from(x.0.tlc.id).cmp(&u64::from(y.0.tlc.id)));
            [a, b].concat()
        };
        debug!("Sorted tlcs: {:?}", &tlcs);
        tlcs.iter()
            .flat_map(|(tlc, local, remote)| {
                [
                    vec![tlc.tlc.get_htlc_type()],
                    tlc.tlc.amount.to_le_bytes().to_vec(),
                    tlc.tlc.get_hash().to_vec(),
                    local.serialize().to_vec(),
                    remote.serialize().to_vec(),
                    Since::from(tlc.tlc.lock_time)
                        .value()
                        .to_le_bytes()
                        .to_vec(),
                ]
                .concat()
            })
            .collect()
    }

    fn any_tlc_pending(&self) -> bool {
        self.tlcs.values().any(|tlc| {
            tlc.creation_confirmed_at.is_none()
                || tlc.removal_confirmed_at.is_none()
                || tlc.removed_at.is_none()
        })
    }

    pub fn get_remote_funding_pubkey(&self) -> &Pubkey {
        &self.get_remote_channel_parameters().pubkeys.funding_pubkey
    }

    fn check_valid_to_auto_accept(&self) -> bool {
        let Some(remote_fee_rate) = self.remote_shutdown_fee_rate else {
            return false;
        };
        if remote_fee_rate < self.commitment_fee_rate {
            return false;
        }
        let fee = calculate_commitment_tx_fee(remote_fee_rate, &self.funding_udt_type_script);
        let remote_available_max_fee = if self.funding_udt_type_script.is_none() {
            self.to_remote_amount as u64 + self.remote_reserved_ckb_amount - MIN_OCCUPIED_CAPACITY
        } else {
            self.remote_reserved_ckb_amount - MIN_UDT_OCCUPIED_CAPACITY
        };
        return fee <= remote_available_max_fee;
    }

    pub fn check_state_for_tlc_update(&self) -> ProcessingChannelResult {
        match self.state {
            ChannelState::ChannelReady() => Ok(()),
            ChannelState::ShuttingDown(_) => Ok(()),
            _ => Err(ProcessingChannelError::InvalidState(format!(
                "Invalid state {:?} for adding tlc",
                self.state
            ))),
        }
    }

    pub fn create_outbounding_tlc(&self, command: AddTlcCommand) -> TLC {
        // TODO: we are filling the user command with a new id here.
        // The advantage of this is that we don't need to burden the users to
        // provide a next id for each tlc. The disadvantage is that users may
        // inadvertently click the same button twice, and we will process the same
        // twice, the frontend needs to prevent this kind of behaviour.
        // Is this what we want?
        let id = self.get_next_offering_tlc_id();
        assert!(
            self.get_offered_tlc(id).is_none(),
            "Must not have the same id in pending offered tlcs"
        );

        let preimage = command.preimage.unwrap_or(get_random_preimage());
        let payment_hash = command
            .payment_hash
            .unwrap_or_else(|| command.hash_algorithm.hash(preimage).into());

        TLC {
            id: TLCId::Offered(id),
            amount: command.amount,
            payment_hash,
            lock_time: command.expiry,
            payment_preimage: Some(preimage),
            hash_algorithm: command.hash_algorithm,
        }
    }

    pub fn create_inbounding_tlc(&self, message: AddTlc) -> Result<TLC, ProcessingChannelError> {
        if self.get_received_tlc(message.tlc_id).is_some() {
            return Err(ProcessingChannelError::InvalidParameter(format!(
                "Trying to add tlc with existing id {:?}",
                message.tlc_id
            )));
        }
        if message.tlc_id != self.get_next_received_tlc_id() {
            return Err(ProcessingChannelError::InvalidParameter(format!(
                "Trying to add tlc with id {:?} while expecting id {:?}",
                message.tlc_id,
                self.get_next_received_tlc_id()
            )));
        }
        Ok(TLC {
            id: TLCId::Received(message.tlc_id),
            amount: message.amount,
            payment_hash: message.payment_hash,
            lock_time: message.expiry,
            payment_preimage: None,
            hash_algorithm: message.hash_algorithm,
        })
    }
}

impl From<&ChannelActorState> for Musig2SignContext {
    fn from(value: &ChannelActorState) -> Self {
        Musig2SignContext {
            key_agg_ctx: value.get_musig2_agg_context(),
            agg_nonce: value.get_musig2_agg_pubnonce(),
            seckey: value.signer.funding_key,
            secnonce: value.get_local_musig2_secnonce(),
        }
    }
}

impl From<&ChannelActorState> for Musig2VerifyContext {
    fn from(value: &ChannelActorState) -> Self {
        Musig2VerifyContext {
            key_agg_ctx: value.get_musig2_agg_context(),
            agg_nonce: value.get_musig2_agg_pubnonce(),
            pubkey: *value.get_remote_funding_pubkey(),
            pubnonce: value.get_remote_nonce().clone(),
        }
    }
}

// State transition handlers for the channel actor state.
impl ChannelActorState {
    pub fn create_witness_for_funding_cell(
        &self,
        signature: CompactSignature,
        version: u64,
    ) -> [u8; FUNDING_CELL_WITNESS_LEN] {
        create_witness_for_funding_cell(
            self.get_funding_lock_script_xonly(),
            self.get_funding_transaction_outpoint(),
            signature,
            version,
        )
    }

    pub fn aggregate_partial_signatures_to_consume_funding_cell(
        &self,
        partial_signatures: [PartialSignature; 2],
        version: u64,
        tx: &TransactionView,
    ) -> Result<TransactionView, ProcessingChannelError> {
        let funding_out_point = self.get_funding_transaction_outpoint();
        debug_assert_eq!(
            tx.input_pts_iter().next().as_ref(),
            Some(&funding_out_point),
            "The first input of the tx must be the funding cell outpoint"
        );

        let message = get_funding_cell_message_to_sign(version, funding_out_point, tx);
        debug!(
            "Message to sign to consume funding cell {:?} with version {:?}",
            hex::encode(message.as_slice()),
            version
        );

        let verify_ctx = Musig2VerifyContext::from(self);

        let signature = aggregate_partial_signatures_for_msg(
            message.as_slice(),
            verify_ctx,
            partial_signatures,
        )?;

        let witness = self.create_witness_for_funding_cell(signature, version);
        Ok(tx
            .as_advanced_builder()
            .set_witnesses(vec![witness.pack()])
            .build())
    }

    pub fn sign_tx_to_consume_funding_cell(
        &self,
        tx: &PartiallySignedCommitmentTransaction,
    ) -> Result<TransactionView, ProcessingChannelError> {
        debug!(
            "Signing and verifying commitment tx with message {:?} (version {})",
            hex::encode(tx.msg.as_slice()),
            tx.version
        );
        let sign_ctx = Musig2SignContext::from(self);
        let signature2 = sign_ctx.sign(tx.msg.as_slice())?;

        self.aggregate_partial_signatures_to_consume_funding_cell(
            [tx.signature, signature2],
            tx.version,
            &tx.tx,
        )
    }

    pub fn maybe_transition_to_shutdown(
        &mut self,
        network: &ActorRef<NetworkActorMessage>,
    ) -> ProcessingChannelResult {
        // This function will also be called when we resolve all pending tlcs.
        // If we are not in the ShuttingDown state, we should not do anything.
        let flags = match self.state {
            ChannelState::ShuttingDown(flags) => flags,
            _ => {
                return Ok(());
            }
        };

        if !flags.contains(ShuttingDownFlags::AWAITING_PENDING_TLCS) || self.any_tlc_pending() {
            debug!(
                "Will not shutdown the channel because we require all tlcs resolved and both parties sent the Shutdown message, current state: {:?}, pending tlcs: {:?}",
                &self.state,
                &self.tlcs
            );
            return Ok(());
        }

        debug!("All pending tlcs are resolved, transitioning to Shutdown state");
        self.update_state(ChannelState::ShuttingDown(
            flags | ShuttingDownFlags::DROPPING_PENDING,
        ));

        let (shutdown_tx, message) = self.build_shutdown_tx()?;
        let sign_ctx = Musig2SignContext::from(&*self);

        // Create our shutdown signature if we haven't already.
        let local_shutdown_signature = match self.local_shutdown_signature {
            Some(signature) => signature,
            None => {
                let signature = sign_ctx.sign(message.as_slice())?;
                self.local_shutdown_signature = Some(signature);
                debug!(
                    "We have signed shutdown tx ({:?}) message {:?} with signature {:?}",
                    &shutdown_tx, &message, &signature,
                );

                network
                    .send_message(NetworkActorMessage::new_command(
                        NetworkActorCommand::SendCFNMessage(CFNMessageWithPeerId {
                            peer_id: self.peer_id.clone(),
                            message: CFNMessage::ClosingSigned(ClosingSigned {
                                partial_signature: signature,
                                channel_id: self.get_id(),
                            }),
                        }),
                    ))
                    .expect(ASSUME_NETWORK_ACTOR_ALIVE);
                signature
            }
        };

        match self.remote_shutdown_signature {
            Some(remote_shutdown_signature) => {
                self.update_state(ChannelState::Closed);
                let tx = self.aggregate_partial_signatures_to_consume_funding_cell(
                    [local_shutdown_signature, remote_shutdown_signature],
                    u64::MAX,
                    &shutdown_tx,
                )?;

                assert_eq!(
                    tx.data().serialized_size_in_block(),
                    commitment_tx_size(&self.funding_udt_type_script)
                );

                network
                    .send_message(NetworkActorMessage::new_event(
                        NetworkActorEvent::ClosingTransactionPending(
                            self.get_id(),
                            self.peer_id.clone(),
                            tx,
                        ),
                    ))
                    .expect(ASSUME_NETWORK_ACTOR_ALIVE);
            }

            None => {
                debug!("We have sent our shutdown signature, waiting for counterparty's signature");
            }
        }

        Ok(())
    }

    pub fn handle_accept_channel_message(
        &mut self,
        accept_channel: AcceptChannel,
    ) -> ProcessingChannelResult {
        if self.state != ChannelState::NegotiatingFunding(NegotiatingFundingFlags::OUR_INIT_SENT) {
            return Err(ProcessingChannelError::InvalidState(format!(
                "accepting a channel while in state {:?}, expecting NegotiatingFundingFlags::OUR_INIT_SENT",
                self.state
            )));
        }

        self.check_reserved_ckb_amount(
            "remote_reserved_ckb_amount",
            accept_channel.reserved_ckb_amount,
        )?;

        self.update_state(ChannelState::NegotiatingFunding(
            NegotiatingFundingFlags::INIT_SENT,
        ));

        self.to_remote_amount = accept_channel.funding_amount;
        self.remote_reserved_ckb_amount = accept_channel.reserved_ckb_amount;

        #[cfg(debug_assertions)]
        {
            self.total_amount = self.to_local_amount + self.to_remote_amount;
        }

        self.remote_nonce = Some(accept_channel.next_local_nonce.clone());
        let remote_pubkeys = (&accept_channel).into();
        self.remote_channel_parameters = Some(ChannelParametersOneParty {
            pubkeys: remote_pubkeys,
            selected_contest_delay: accept_channel.to_local_delay,
        });
        self.remote_commitment_points = vec![
            accept_channel.first_per_commitment_point,
            accept_channel.second_per_commitment_point,
        ];

        debug!(
            "Successfully processed AcceptChannel message {:?}",
            &accept_channel
        );
        Ok(())
    }

    // This is the dual of `handle_tx_collaboration_command`. Any logic error here is likely
    // to present in the other function as well.
    pub fn handle_tx_collaboration_msg(
        &mut self,
        msg: TxCollaborationMsg,
        network: &ActorRef<NetworkActorMessage>,
    ) -> ProcessingChannelResult {
        debug!("Processing tx collaboration message: {:?}", &msg);
        let is_complete_message = matches!(msg, TxCollaborationMsg::TxComplete(_));
        let is_waiting_for_remote = match self.state {
            ChannelState::CollaboratingFundingTx(flags) => {
                flags.contains(CollaboratingFundingTxFlags::AWAITING_REMOTE_TX_COLLABORATION_MSG)
            }
            _ => false,
        };
        let flags = match self.state {
            // Starting transaction collaboration
            ChannelState::NegotiatingFunding(NegotiatingFundingFlags::INIT_SENT)
                if !self.is_acceptor =>
            {
                return Err(ProcessingChannelError::InvalidState(
                    "Initiator received a tx collaboration message".to_string(),
                ));
            }
            ChannelState::NegotiatingFunding(_) => {
                debug!("Started negotiating funding tx collaboration");
                CollaboratingFundingTxFlags::empty()
            }
            ChannelState::CollaboratingFundingTx(_)
                if !is_complete_message && !is_waiting_for_remote =>
            {
                return Err(ProcessingChannelError::InvalidState(format!(
                    "Trying to process message {:?} while in {:?} (should only receive non-complete message after sent response from peer)",
                    &msg, self.state
                )));
            }
            ChannelState::CollaboratingFundingTx(flags) => {
                if flags.contains(CollaboratingFundingTxFlags::THEIR_TX_COMPLETE_SENT) {
                    return Err(ProcessingChannelError::InvalidState(format!(
                        "Received a tx collaboration message {:?}, but we are already in the state {:?} where the remote has sent a complete message",
                        &msg, &self.state
                    )));
                }
                debug!(
                    "Processing tx collaboration message {:?} for state {:?}",
                    &msg, &self.state
                );
                flags
            }
            _ => {
                return Err(ProcessingChannelError::InvalidState(format!(
                    "Invalid tx collaboration message {:?} for state {:?}",
                    &msg, &self.state
                )));
            }
        };
        match msg {
            TxCollaborationMsg::TxUpdate(msg) => {
                // TODO check if the tx is valid.
                self.funding_tx = Some(msg.tx.clone());
                if self.is_tx_final(&msg.tx)? {
                    self.maybe_complete_tx_collaboration(msg.tx, network)?;
                } else {
                    network
                        .send_message(NetworkActorMessage::new_command(
                            NetworkActorCommand::UpdateChannelFunding(
                                self.get_id(),
                                msg.tx,
                                self.get_funding_request(),
                            ),
                        ))
                        .expect(ASSUME_NETWORK_ACTOR_ALIVE);
                    self.update_state(ChannelState::CollaboratingFundingTx(
                        CollaboratingFundingTxFlags::PREPARING_LOCAL_TX_COLLABORATION_MSG,
                    ));
                }
            }
            TxCollaborationMsg::TxComplete(_msg) => {
                self.check_tx_complete_preconditions()?;
                let flags = flags | CollaboratingFundingTxFlags::THEIR_TX_COMPLETE_SENT;
                self.update_state(ChannelState::CollaboratingFundingTx(flags));
                if flags.contains(CollaboratingFundingTxFlags::COLLABRATION_COMPLETED) {
                    // Notify outside observers.
                    network
                        .send_message(NetworkActorMessage::new_event(
                            NetworkActorEvent::NetworkServiceEvent(
                                NetworkServiceEvent::CommitmentSignaturePending(
                                    self.peer_id.clone(),
                                    self.get_id(),
                                    self.get_current_commitment_number(false),
                                ),
                            ),
                        ))
                        .expect(ASSUME_NETWORK_ACTOR_ALIVE);
                }
            }
        }
        Ok(())
    }

    pub fn handle_commitment_signed_message(
        &mut self,
        commitment_signed: CommitmentSigned,
        network: &ActorRef<NetworkActorMessage>,
    ) -> ProcessingChannelResult {
        let flags = match self.state {
            ChannelState::CollaboratingFundingTx(flags)
                if !flags.contains(CollaboratingFundingTxFlags::COLLABRATION_COMPLETED) =>
            {
                return Err(ProcessingChannelError::InvalidState(format!(
                    "Unable to process commitment_signed message in state {:?}, as collaboration is not completed yet.",
                    &self.state
                )));
            }
            ChannelState::CollaboratingFundingTx(_) => {
                debug!(
                    "Processing commitment_signed message in state {:?}",
                    &self.state
                );
                CommitmentSignedFlags::SigningCommitment(SigningCommitmentFlags::empty())
            }
            ChannelState::SigningCommitment(flags)
                if flags.contains(SigningCommitmentFlags::THEIR_COMMITMENT_SIGNED_SENT) =>
            {
                return Err(ProcessingChannelError::InvalidState(format!(
                    "Unable to process commitment_signed message in state {:?}, as we have already received our commitment_signed message.",
                    &self.state
                )));
            }
            ChannelState::SigningCommitment(flags) => {
                debug!(
                    "Processing commitment_signed message in state {:?}",
                    &self.state
                );
                CommitmentSignedFlags::SigningCommitment(flags)
            }
            ChannelState::ChannelReady() => {
                debug!("Processing commitment_signed message while channel ready");
                CommitmentSignedFlags::ChannelReady()
            }
            ChannelState::ShuttingDown(flags) => {
                if flags.contains(ShuttingDownFlags::AWAITING_PENDING_TLCS) {
                    debug!(
                        "Signing commitment transactions while shutdown is pending, current state {:?}",
                        &self.state
                    );
                    CommitmentSignedFlags::PendingShutdown(flags)
                } else {
                    return Err(ProcessingChannelError::InvalidState(format!(
                        "Unable to process commitment_signed message in shutdowning state with flags {:?}",
                        &flags
                    )));
                }
            }
            _ => {
                return Err(ProcessingChannelError::InvalidState(format!(
                    "Unable to send commitment signed message in state {:?}",
                    &self.state
                )));
            }
        };

        let tx = self.verify_and_complete_tx(commitment_signed.partial_signature)?;
        // This is the commitment transaction that both parties signed,
        // can be broadcasted to the network if necessary

        assert_eq!(
            tx.data().serialized_size_in_block(),
            commitment_tx_size(&self.funding_udt_type_script)
        );

        let num = self.get_current_commitment_number(false);

        debug!(
            "Successfully handled commitment signed message: {:?}, tx: {:?}",
            &commitment_signed, &tx
        );

        // Notify outside observers.
        network
            .send_message(NetworkActorMessage::new_event(
                NetworkActorEvent::NetworkServiceEvent(
                    NetworkServiceEvent::RemoteCommitmentSigned(
                        self.peer_id.clone(),
                        self.get_id(),
                        num,
                        tx.clone(),
                    ),
                ),
            ))
            .expect(ASSUME_NETWORK_ACTOR_ALIVE);

        debug!(
            "Updating peer next remote nonce from {:?} to {:?}",
            self.get_remote_nonce(),
            &commitment_signed.next_local_nonce
        );
        self.remote_nonce = Some(commitment_signed.next_local_nonce);
        self.latest_commitment_transaction = Some(tx.data());
        match flags {
            CommitmentSignedFlags::SigningCommitment(flags) => {
                let flags = flags | SigningCommitmentFlags::THEIR_COMMITMENT_SIGNED_SENT;
                self.update_state(ChannelState::SigningCommitment(flags));
                self.maybe_transition_to_tx_signatures(flags, network)?;
            }
            CommitmentSignedFlags::ChannelReady() | CommitmentSignedFlags::PendingShutdown(_) => {
                self.send_revoke_and_ack_message(network);
                match flags {
                    CommitmentSignedFlags::ChannelReady() => {}
                    CommitmentSignedFlags::PendingShutdown(_) => {
                        // TODO: Handle error in the below function call.
                        // We've already updated our state, we should never fail here.
                        self.maybe_transition_to_shutdown(network)?;
                    }
                    _ => {
                        unreachable!(
                            "Invalid flags for commitment signed message, should have handled {:?}",
                            flags
                        );
                    }
                }
            }
        }
        Ok(())
    }

    pub fn maybe_transition_to_tx_signatures(
        &mut self,
        flags: SigningCommitmentFlags,
        network: &ActorRef<NetworkActorMessage>,
    ) -> ProcessingChannelResult {
        if flags.contains(SigningCommitmentFlags::COMMITMENT_SIGNED_SENT) {
            debug!("Commitment signed message sent by both sides, tranitioning to AwaitingTxSignatures state");
            self.update_state(ChannelState::AwaitingTxSignatures(
                AwaitingTxSignaturesFlags::empty(),
            ));
            if self.should_local_send_tx_signatures_first() {
                debug!("It is our turn to send tx_signatures, so we will do it now.");
                self.handle_tx_signatures(network, None)?;
            }
        }
        Ok(())
    }

    // TODO: currently witnesses in the tx_signatures molecule message are a list of bytes.
    // It is unclear how can we compose two partial sets witnesses into a complete
    // set of witnesses.
    pub fn handle_tx_signatures(
        &mut self,
        network: &ActorRef<NetworkActorMessage>,
        // If partial_witnesses is given, then it is the counterparty that send a message
        // to us, and we must combine them to make a full list of witnesses.
        // Otherwise, we are the one who is to start send the tx_signatures.
        // We can just create a partial set of witnesses, and sent them to the peer.
        partial_witnesses: Option<Vec<Vec<u8>>>,
    ) -> ProcessingChannelResult {
        let flags = match self.state {
            ChannelState::AwaitingTxSignatures(flags)
                if flags.contains(AwaitingTxSignaturesFlags::THEIR_TX_SIGNATURES_SENT)
                    && partial_witnesses.is_some() =>
            {
                return Err(ProcessingChannelError::RepeatedProcessing(format!(
                    "tx_signatures partial witnesses {:?}",
                    partial_witnesses.unwrap()
                )));
            }
            ChannelState::AwaitingTxSignatures(flags)
                if flags.contains(AwaitingTxSignaturesFlags::OUR_TX_SIGNATURES_SENT)
                    && partial_witnesses.is_none() =>
            {
                return Err(ProcessingChannelError::RepeatedProcessing(
                    "We have already sent our tx_signatures".to_string(),
                ));
            }
            ChannelState::SigningCommitment(flags)
                if flags.contains(SigningCommitmentFlags::COMMITMENT_SIGNED_SENT) =>
            {
                AwaitingTxSignaturesFlags::empty()
            }
            ChannelState::AwaitingTxSignatures(flags) => flags,
            _ => {
                return Err(ProcessingChannelError::InvalidState(format!(
                    "Unable to build and sign funding tx in state {:?}",
                    &self.state
                )));
            }
        };

        let flags = if partial_witnesses.is_some() {
            flags | AwaitingTxSignaturesFlags::THEIR_TX_SIGNATURES_SENT
        } else {
            flags | AwaitingTxSignaturesFlags::OUR_TX_SIGNATURES_SENT
        };
        self.update_state(ChannelState::AwaitingTxSignatures(flags));

        let funding_tx = self
            .funding_tx
            .clone()
            .ok_or(ProcessingChannelError::InvalidState(
                "Funding transaction is not present".to_string(),
            ))?;

        network
            .send_message(NetworkActorMessage::new_command(
                NetworkActorCommand::SignTx(
                    self.peer_id.clone(),
                    self.get_id(),
                    funding_tx,
                    partial_witnesses,
                ),
            ))
            .expect(ASSUME_NETWORK_ACTOR_ALIVE);
        let flags = flags | AwaitingTxSignaturesFlags::OUR_TX_SIGNATURES_SENT;
        self.update_state(ChannelState::AwaitingTxSignatures(flags));

        Ok(())
    }

    pub fn on_channel_ready(&mut self, network: &ActorRef<NetworkActorMessage>) {
        self.update_state(ChannelState::ChannelReady());
        self.increment_local_commitment_number();
        self.increment_remote_commitment_number();
        network
            .send_message(NetworkActorMessage::new_event(
                NetworkActorEvent::ChannelReady(self.get_id(), self.peer_id.clone()),
            ))
            .expect(ASSUME_NETWORK_ACTOR_ALIVE);
    }

    pub fn append_remote_commitment_point(&mut self, commitment_point: Pubkey) {
        debug!(
            "Setting remote commitment point #{} (counting from 0)): {:?}",
            self.remote_commitment_points.len(),
            commitment_point
        );
        assert_eq!(
            self.remote_commitment_points.len() as u64,
            self.get_local_commitment_number()
        );
        self.remote_commitment_points.push(commitment_point);
    }

    pub fn handle_revoke_and_ack_message(
        &mut self,
        revoke_and_ack: RevokeAndAck,
    ) -> ProcessingChannelResult {
        let RevokeAndAck {
            channel_id: _,
            per_commitment_secret,
            next_per_commitment_point,
        } = revoke_and_ack;
        let commitment_number = self.get_local_commitment_number();
        debug!(
            "Checking commitment secret and point for revocation #{}",
            commitment_number
        );
        let per_commitment_point = self.get_remote_commitment_point(commitment_number);
        if per_commitment_point != Privkey::from(per_commitment_secret).pubkey() {
            return Err(ProcessingChannelError::InvalidParameter(format!(
                "Per commitment secret and per commitment point mismatch #{}: secret {:?}, point: {:?}",
                commitment_number, per_commitment_secret, per_commitment_point
            )));
        }
        self.update_state_on_raa_msg(true);
        self.append_remote_commitment_point(next_per_commitment_point);
        Ok(())
    }

    fn handle_reestablish_channel_message(
        &mut self,
        reestablish_channel: ReestablishChannel,
        network: &ActorRef<NetworkActorMessage>,
    ) -> ProcessingChannelResult {
        debug!(
            "Handling reestablish channel message: {:?}, our commitment_numbers {:?}",
            reestablish_channel, self.commitment_numbers,
        );
        self.reestablishing = false;
        match self.state {
            ChannelState::NegotiatingFunding(_flags) => {
                // TODO: in current implementation, we don't store the channel when we are in NegotiatingFunding state.
                // This is an unreachable state for reestablish channel message. we may need to handle this case in the future.
            }
            ChannelState::ChannelReady() => {
                let expected_local_commitment_number = self.get_local_commitment_number();
                let acutal_local_commitment_number = reestablish_channel.remote_commitment_number;
                if acutal_local_commitment_number == expected_local_commitment_number {
                    // resend AddTlc, RemoveTlc and CommitmentSigned messages if needed
                    let mut need_resend_commitment_signed = false;
                    for info in self.tlcs.values() {
                        if info.is_offered() {
                            if info.created_at.get_local() >= acutal_local_commitment_number
                                && info.creation_confirmed_at.is_none()
                            {
                                // resend AddTlc message
                                network
                                    .send_message(NetworkActorMessage::new_command(
                                        NetworkActorCommand::SendCFNMessage(CFNMessageWithPeerId {
                                            peer_id: self.peer_id.clone(),
                                            message: CFNMessage::AddTlc(AddTlc {
                                                channel_id: self.get_id(),
                                                tlc_id: info.tlc.get_id(),
                                                amount: info.tlc.amount,
                                                payment_hash: info.tlc.payment_hash,
                                                expiry: info.tlc.lock_time,
                                                hash_algorithm: info.tlc.hash_algorithm,
                                            }),
                                        }),
                                    ))
                                    .expect(ASSUME_NETWORK_ACTOR_ALIVE);

                                need_resend_commitment_signed = true;
                            }
                        } else if let Some((commitment_number, remove_reason)) = info.removed_at {
                            if commitment_number.get_local() >= acutal_local_commitment_number {
                                // resend RemoveTlc message
                                network
                                    .send_message(NetworkActorMessage::new_command(
                                        NetworkActorCommand::SendCFNMessage(CFNMessageWithPeerId {
                                            peer_id: self.peer_id.clone(),
                                            message: CFNMessage::RemoveTlc(RemoveTlc {
                                                channel_id: self.get_id(),
                                                tlc_id: info.tlc.get_id(),
                                                reason: remove_reason,
                                            }),
                                        }),
                                    ))
                                    .expect(ASSUME_NETWORK_ACTOR_ALIVE);

                                need_resend_commitment_signed = true;
                            }
                        }
                    }
                    if need_resend_commitment_signed {
                        debug!("Resend CommitmentSigned message");
                        network
                            .send_message(NetworkActorMessage::new_command(
                                NetworkActorCommand::ControlCfnChannel(ChannelCommandWithId {
                                    channel_id: self.get_id(),
                                    command: ChannelCommand::CommitmentSigned(),
                                }),
                            ))
                            .expect(ASSUME_NETWORK_ACTOR_ALIVE);
                    }
                } else if acutal_local_commitment_number == expected_local_commitment_number + 1 {
                    // wait for remote to resend the RevokeAndAck message, do nothing here
                } else {
                    // unreachable state, just log an error for potential bugs
                    error!(
                        "Reestablish channel message with invalid local commitment number: expected {}, actual {}",
                        expected_local_commitment_number, acutal_local_commitment_number
                    );
                }

                let expected_remote_commitment_number = self.get_remote_commitment_number();
                let acutal_remote_commitment_number = reestablish_channel.local_commitment_number;
                if expected_remote_commitment_number == acutal_remote_commitment_number {
                    // synced with remote, do nothing
                } else if expected_remote_commitment_number == acutal_remote_commitment_number + 1 {
                    // Resetting our remote commitment number to the actual remote commitment number
                    // and resend the RevokeAndAck message.
                    self.set_remote_commitment_number(acutal_remote_commitment_number);
                    self.send_revoke_and_ack_message(network);
                } else {
                    // unreachable state, just log an error for potential bugs
                    error!(
                        "Reestablish channel message with invalid remote commitment number: expected {}, actual {}",
                        expected_remote_commitment_number, acutal_remote_commitment_number
                    );
                }
            }
            _ => {
                // TODO: @quake we need to handle other states.
                warn!(
                    "Unhandled reestablish channel message in state {:?}",
                    &self.state
                );
            }
        }
        Ok(())
    }

    pub fn is_tx_final(&self, tx: &Transaction) -> Result<bool, ProcessingChannelError> {
        // TODO: check if the tx is valid
        let tx = tx.clone().into_view();

        let first_output = tx
            .outputs()
            .get(0)
            .ok_or(ProcessingChannelError::InvalidParameter(
                "Funding transaction should have at least one output".to_string(),
            ))?;

        if first_output.lock() != self.get_funding_lock_script() {
            error!("Checking if transaction final failed as tx's first output's script is not funding lock: tx: {:?}, first output lock script: {:?}, funding lock script: {:?}",
                 &tx, first_output.lock(), self.get_funding_lock_script());
            // TODO: return an error here. We panic because we want to move fast.
            panic!("Invalid funding transation")
        }

        if self.funding_udt_type_script.is_some() {
            let (_output, data) =
                tx.output_with_data(0)
                    .ok_or(ProcessingChannelError::InvalidParameter(
                        "Funding transaction should have at least one output".to_string(),
                    ))?;
            assert!(data.as_ref().len() >= 16);
            let mut amount_bytes = [0u8; 16];
            amount_bytes.copy_from_slice(&data.as_ref()[0..16]);
            let udt_amount = u128::from_le_bytes(amount_bytes);
            debug!(
                "udt_amount: {}, to_remote_amount: {}, to_local_amount: {}",
                udt_amount, self.to_remote_amount, self.to_local_amount
            );
            return Ok(udt_amount == self.to_remote_amount + self.to_local_amount);
        } else {
            let current_capacity: u64 = first_output.capacity().unpack();
            let is_complete = current_capacity
                == (self.to_local_amount
                    + self.to_remote_amount
                    + self.local_reserved_ckb_amount as u128
                    + self.remote_reserved_ckb_amount as u128) as u64;
            Ok(is_complete)
        }
    }

    pub fn maybe_complete_tx_collaboration(
        &mut self,
        tx: Transaction,
        network: &ActorRef<NetworkActorMessage>,
    ) -> ProcessingChannelResult {
        let is_complete = self.is_tx_final(&tx)?;

        debug!(
            "Checking if funding transaction {:?} is complete: {}",
            &tx, is_complete
        );

        if is_complete {
            // We need to send a SendCFNMessage command here (instead of a ControlCfnChannel),
            // to guarantee that the TxComplete message immediately is sent to the network actor.
            // Otherwise, it is possible that when the network actor is processing ControlCfnChannel,
            // it receives another SendCFNMessage command, and that message (e.g. CommitmentSigned)
            // is processed first, thus breaking the order of messages.
            network
                .send_message(NetworkActorMessage::new_command(
                    NetworkActorCommand::SendCFNMessage(CFNMessageWithPeerId::new(
                        self.peer_id.clone(),
                        CFNMessage::TxComplete(TxComplete {
                            channel_id: self.get_id(),
                        }),
                    )),
                ))
                .expect(ASSUME_NETWORK_ACTOR_ALIVE);
            let old_flags = match self.state {
                ChannelState::CollaboratingFundingTx(flags) => flags,
                _ => {
                    panic!(
                        "Must be in CollaboratingFundingTx state while running update_funding_tx"
                    );
                }
            };
            self.update_state(ChannelState::CollaboratingFundingTx(
                old_flags | CollaboratingFundingTxFlags::OUR_TX_COMPLETE_SENT,
            ));
        }
        Ok(())
    }

    // TODO: More checks to the funding tx.
    fn check_tx_complete_preconditions(&mut self) -> ProcessingChannelResult {
        match self.funding_tx.as_ref() {
            None => {
                return Err(ProcessingChannelError::InvalidState(
                    "Received TxComplete message without a funding transaction".to_string(),
                ));
            }
            Some(tx) => {
                debug!(
                    "Received TxComplete message, funding tx is present {:?}",
                    tx
                );
                let check = self.is_tx_final(tx);
                if !check.is_ok_and(|ok| ok) {
                    return Err(ProcessingChannelError::InvalidState(
                        "Received TxComplete message, but funding tx is not final".to_string(),
                    ));
                }
            }
        }
        Ok(())
    }

    pub fn fill_in_channel_id(&mut self) {
        assert!(
            self.remote_channel_parameters.is_some(),
            "Counterparty pubkeys is required to derive actual channel id"
        );
        let remote_revocation = &self
            .get_remote_channel_parameters()
            .pubkeys
            .revocation_base_key;
        let local_revocation = &self
            .get_local_channel_parameters()
            .pubkeys
            .revocation_base_key;
        let channel_id =
            derive_channel_id_from_revocation_keys(local_revocation, remote_revocation);

        debug!("Channel Id changed from {:?} to {:?}", self.id, channel_id,);

        self.id = channel_id;
    }

    // Whose pubkey should go first in musig2?
    // We define a definitive order for the pubkeys in musig2 to makes it easier
    // to aggregate musig2 signatures.
    fn should_local_go_first_in_musig2(&self) -> bool {
        let local_pubkey = self.get_local_channel_parameters().pubkeys.funding_pubkey;
        let remote_pubkey = self.get_remote_channel_parameters().pubkeys.funding_pubkey;
        local_pubkey <= remote_pubkey
    }

    // Order some items (like pubkey and nonce) from holders and counterparty in musig2.
    fn order_things_for_musig2<T>(&self, holder: T, counterparty: T) -> [T; 2] {
        if self.should_local_go_first_in_musig2() {
            [holder, counterparty]
        } else {
            [counterparty, holder]
        }
    }

    // Should the local send tx_signatures first?
    // In order to avoid deadlock, we need to define an order for sending tx_signatures.
    // Currently the order of sending tx_signatures is defined as follows:
    // If the amount to self is less than the amount to remote, then we should send,
    // else if the amount to self is equal to the amount to remote and we have
    // smaller funding_pubkey, then we should send first. Otherwise, we should wait
    // the counterparty to send tx_signatures first.
    fn should_local_send_tx_signatures_first(&self) -> bool {
        self.to_local_amount < self.to_remote_amount
            || self.to_local_amount == self.to_remote_amount
                && self.should_local_go_first_in_musig2()
    }

    pub fn build_shutdown_tx(&self) -> Result<(TransactionView, [u8; 32]), ProcessingChannelError> {
        // Don't use get_local_shutdown_script and get_remote_shutdown_script here
        // as they will panic if the scripts are not present.
        // This function may be called in a state where these scripts are not present.
        let (
            local_shutdown_script,
            remote_shutdown_script,
            local_shutdown_fee,
            remote_shutdown_fee,
        ) = match (
            self.local_shutdown_script.clone(),
            self.remote_shutdown_script.clone(),
            self.local_shutdown_fee_rate,
            self.remote_shutdown_fee_rate,
        ) {
            (
                Some(local_shutdown_script),
                Some(remote_shutdown_script),
                Some(local_shutdown_fee_rate),
                Some(remote_shutdown_fee_rate),
            ) => (
                local_shutdown_script,
                remote_shutdown_script,
                calculate_commitment_tx_fee(local_shutdown_fee_rate, &self.funding_udt_type_script),
                calculate_commitment_tx_fee(
                    remote_shutdown_fee_rate,
                    &self.funding_udt_type_script,
                ),
            ),
            _ => {
                return Err(ProcessingChannelError::InvalidState(format!(
                    "Shutdown scripts are not present: local_shutdown_script {:?}, remote_shutdown_script {:?}, local_shutdown_fee_rate {:?}, remote_shutdown_fee_rate {:?}",
                    &self.local_shutdown_script, &self.remote_shutdown_script,
                    &self.local_shutdown_fee_rate, &self.remote_shutdown_fee_rate
                )));
            }
        };

        debug!(
            "build_shutdown_tx local_shutdown_fee: local {}, remote {}",
            local_shutdown_fee, remote_shutdown_fee
        );

        let cell_deps = get_cell_deps(vec![Contract::FundingLock], &self.funding_udt_type_script);
        let tx_builder = TransactionBuilder::default().cell_deps(cell_deps).input(
            CellInput::new_builder()
                .previous_output(self.get_funding_transaction_outpoint())
                .build(),
        );

        if let Some(type_script) = &self.funding_udt_type_script {
            debug!(
                "shutdown UDT local_amount: {}, remote_amount: {}",
                self.to_local_amount, self.to_remote_amount
            );

            let local_capacity: u64 = self.local_reserved_ckb_amount - local_shutdown_fee;
            debug!(
                "shutdown_tx local_capacity: {} - {} = {}",
                self.local_reserved_ckb_amount, local_shutdown_fee, local_capacity
            );
            let local_output = CellOutput::new_builder()
                .lock(local_shutdown_script)
                .type_(Some(type_script.clone()).pack())
                .capacity(local_capacity.pack())
                .build();
            let local_output_data = self.to_local_amount.to_le_bytes().pack();

            let remote_capacity: u64 = self.remote_reserved_ckb_amount - remote_shutdown_fee;
            debug!(
                "shutdown_tx remote_capacity: {} - {} = {}",
                self.remote_reserved_ckb_amount, remote_shutdown_fee, remote_capacity
            );
            let remote_output = CellOutput::new_builder()
                .lock(remote_shutdown_script)
                .type_(Some(type_script.clone()).pack())
                .capacity(remote_capacity.pack())
                .build();
            let remote_output_data = self.to_remote_amount.to_le_bytes().pack();

            let outputs = self.order_things_for_musig2(local_output, remote_output);
            let outputs_data = self.order_things_for_musig2(local_output_data, remote_output_data);
            let tx = tx_builder
                .set_outputs(outputs.to_vec())
                .set_outputs_data(outputs_data.to_vec())
                .build();
            let message = get_funding_cell_message_to_sign(
                u64::MAX,
                self.get_funding_transaction_outpoint(),
                &tx,
            );
            debug!(
                "Building message to sign for shutdown transaction {:?}",
                hex::encode(message.as_slice())
            );
            Ok((tx, message))
        } else {
            debug!(
                "Final balance partition before shutting down: local {} (fee {}), remote {} (fee {})",
                self.to_local_amount, local_shutdown_fee,
                self.to_remote_amount, remote_shutdown_fee
            );
            let local_value =
                self.to_local_amount as u64 + self.local_reserved_ckb_amount - local_shutdown_fee;
            let remote_value = self.to_remote_amount as u64 + self.remote_reserved_ckb_amount
                - remote_shutdown_fee;
            debug!(
                "Building shutdown transaction with values: local {}, remote {}",
                local_value, remote_value
            );
            let local_output = CellOutput::new_builder()
                .capacity(local_value.pack())
                .lock(local_shutdown_script)
                .build();
            let remote_output = CellOutput::new_builder()
                .capacity(remote_value.pack())
                .lock(remote_shutdown_script)
                .build();
            let outputs = self.order_things_for_musig2(local_output, remote_output);
            let tx = tx_builder
                .set_outputs(outputs.to_vec())
                .set_outputs_data(vec![Default::default(), Default::default()])
                .build();

            let message = get_funding_cell_message_to_sign(
                u64::MAX,
                self.get_funding_transaction_outpoint(),
                &tx,
            );
            debug!(
                "Building message to sign for shutdown transaction {:?}",
                hex::encode(message.as_slice())
            );
            Ok((tx, message))
        }
    }

    // The parameter `local` here specifies whether we are building the commitment transaction
    // for the local party or the remote party. If `local` is true, then we are building a
    // commitment transaction which can be broadcasted by ourself (with valid partial
    // signature from the other party), else we are building a commitment transaction
    // for the remote party (we build this commitment transaction
    // normally because we want to send a partial signature to remote).
    // The function returns a tuple, the first element is the commitment transaction itself,
    // and the second element is the message to be signed by the each party,
    // so as to consume the funding cell. The last element is the witnesses for the
    // commitment transaction.
    pub fn build_commitment_tx(&self, local: bool) -> (TransactionView, [u8; 32], Vec<u8>) {
        let version = self.get_current_commitment_number(local);
        debug!(
            "Building {} commitment transaction #{} with local commtiment number {} and remote commitment number {}",
            if local { "local" } else { "remote" }, version,
            self.get_local_commitment_number(), self.get_remote_commitment_number()
        );

        let funding_out_point = self.get_funding_transaction_outpoint();
        let cell_deps = get_cell_deps(vec![Contract::FundingLock], &self.funding_udt_type_script);
        let tx_builder = TransactionBuilder::default().cell_deps(cell_deps).input(
            CellInput::new_builder()
                .previous_output(funding_out_point.clone())
                .build(),
        );

        let (outputs, outputs_data, witnesses) =
            self.build_commitment_transaction_parameters(local);
        debug!(
            "Building {} commitment transaction #{}'s outputs: {:?}",
            if local { "local" } else { "remote" },
            version,
            &outputs
        );
        let tx_builder = tx_builder.set_outputs(outputs);
        let tx_builder = tx_builder.set_outputs_data(outputs_data);
        let tx = tx_builder.build();
        let message = get_funding_cell_message_to_sign(version, funding_out_point, &tx);
        debug!(
            "Built {} commitment transaction #{}: transaction: {:?}, signing message: {:?}, witnesses: {:?}",
            if local { "local" } else { "remote" }, version,
            &tx, hex::encode(message.as_slice()), hex::encode(&witnesses)
        );
        (tx, message, witnesses)
    }

    fn build_current_commitment_transaction_witnesses(&self, local: bool) -> Vec<u8> {
        let local_commitment_number = self.get_local_commitment_number();
        let remote_commitment_number = self.get_remote_commitment_number();
        let commitment_number = if local {
            local_commitment_number
        } else {
            remote_commitment_number
        };
        debug!(
            "Building {} commitment transaction #{}'s witnesses (commitment numbers: local {}, remote {})",
            if local { "local" } else { "remote" },
            commitment_number,
            local_commitment_number,
            remote_commitment_number
        );
        let (delayed_epoch, delayed_payment_key, revocation_key) = {
            let (
                delay,
                // delayed_payment and revocation keys.
                // The two fields below are used to derive a pubkey for the delayed payment.
                // The delayed_payment_commitment_point is held by the broadcaster.
                delayed_payment_commitment_point,
                delayed_payment_base_key,
                // The two fields below are used to derive a pubkey for the revocation.
                // Unlike delayed_payment_commitment_point above, the revocation key is held
                // by the counter-signatory until this commitment transaction is revoked.
                revocation_commitment_point,
                revocation_base_key,
            ) = if local {
                (
                    self.get_local_channel_parameters().selected_contest_delay,
                    self.get_local_commitment_point(remote_commitment_number),
                    self.get_local_channel_parameters()
                        .delayed_payment_base_key(),
                    self.get_remote_commitment_point(local_commitment_number),
                    self.get_local_channel_parameters().revocation_base_key(),
                )
            } else {
                (
                    self.get_remote_channel_parameters().selected_contest_delay,
                    self.get_remote_commitment_point(local_commitment_number),
                    self.get_remote_channel_parameters()
                        .delayed_payment_base_key(),
                    self.get_local_commitment_point(remote_commitment_number),
                    self.get_remote_channel_parameters().revocation_base_key(),
                )
            };
            debug!(
                "Got base witness parameters: delayed_time: {:?}, delayed_payment_key: {:?}, delayed_commitment_point {:?}, revocation_key: {:?}, revocation_commitment point: {:?}",
                delay, delayed_payment_base_key,
                delayed_payment_commitment_point,
                revocation_base_key, revocation_commitment_point
            );
            (
                delay,
                derive_delayed_payment_pubkey(
                    delayed_payment_base_key,
                    &delayed_payment_commitment_point,
                ),
                derive_revocation_pubkey(revocation_base_key, &revocation_commitment_point),
            )
        };

        debug!(
            "Parameters for witnesses: epoch {:?}, payment key: {:?}, revocation key: {:?}",
            delayed_epoch, delayed_payment_key, revocation_key
        );

        // for xudt compatibility issue,
        // refer to: https://github.com/nervosnetwork/cfn-scripts/pull/5
        let empty_witness_args: [u8; 16] = [16, 0, 0, 0, 16, 0, 0, 0, 16, 0, 0, 0, 16, 0, 0, 0];
        [
            empty_witness_args.to_vec(),
            (Since::from(delayed_epoch).value()).to_le_bytes().to_vec(),
            blake2b_256(delayed_payment_key.serialize())[0..20].to_vec(),
            blake2b_256(revocation_key.serialize())[0..20].to_vec(),
            self.get_witness_args_for_active_tlcs(local),
        ]
        .concat()
    }

    // Build the parameters for the commitment transaction. The first two elements for the
    // returning tuple are commitment outputs and commitment outputs data.
    // The last element is the witnesses for the commitment transaction.
    fn build_commitment_transaction_parameters(
        &self,
        local: bool,
    ) -> (Vec<CellOutput>, Vec<Bytes>, Vec<u8>) {
        #[cfg(debug_assertions)]
        {
            debug_assert_eq!(
                self.total_amount,
                self.to_local_amount + self.to_remote_amount
            );
        }

        // The time_locked_value is amount of assets locked by commitment-lock.
        // Our value is always time-locked. Additionally, we need to add the value of
        // all the TLCs that we have received from the counterparty.
        let (time_locked_value, immediately_spendable_value) = if local {
            (
                self.to_local_amount + self.local_reserved_ckb_amount as u128,
                self.to_remote_amount + self.remote_reserved_ckb_amount as u128,
            )
        } else {
            (
                self.to_remote_amount + self.remote_reserved_ckb_amount as u128,
                self.to_local_amount + self.local_reserved_ckb_amount as u128,
            )
        };

        // Only the received tlc value is added here because
        // sent tlc value is already included in the time_locked_value.
        let received_tlc_value = self.get_tlc_value_received_from_remote(local);
        debug!(
            "Got {} commitment transaction #{}'s values: time_locked_value: {}, tlc_value: {}, immediately_spendable_value: {}",
            if local { "local" } else { "remote" },
            self.get_current_commitment_number(local),
            time_locked_value, received_tlc_value, immediately_spendable_value);
        let mut time_locked_value = time_locked_value + received_tlc_value;
        let immediately_spendable_value = immediately_spendable_value - received_tlc_value;

        debug!("Building commitment transaction with time_locked_value: {}, immediately_spendable_value: {}", time_locked_value, immediately_spendable_value);
        let immediate_payment_key = {
            let (commitment_point, base_payment_key) = if local {
                (
                    // Note that we're building a local commitment transaction, so we need to use
                    // the local commitment number.
                    self.get_remote_commitment_point(self.get_local_commitment_number()),
                    self.get_remote_channel_parameters().payment_base_key(),
                )
            } else {
                (
                    // Note that we're building a remote commitment transaction, so we need to use
                    // the remote commitment number.
                    self.get_local_commitment_point(self.get_remote_commitment_number()),
                    self.get_local_channel_parameters().payment_base_key(),
                )
            };
            derive_payment_pubkey(base_payment_key, &commitment_point)
        };

        let witnesses: Vec<u8> = self.build_current_commitment_transaction_witnesses(local);

        let hash = blake2b_256(&witnesses);
        let script_arg: &[u8] = &hash[..20];
        debug!(
            "Building {} commitment transaction with witnesses {:?} and hash {:?} with local commitment number {} and remote commitment number {}",
            if local { "local" } else {"remote"},
            hex::encode(&witnesses),
            hex::encode(script_arg),
            self.get_local_commitment_number(),
            self.get_remote_commitment_number()
        );

        let immediate_secp256k1_lock_script = get_script_by_contract(
            Contract::Secp256k1Lock,
            &blake2b_256(immediate_payment_key.serialize())[0..20],
        );
        let commitment_lock_script = get_script_by_contract(Contract::CommitmentLock, script_arg);

        let commitment_tx_fee =
            calculate_commitment_tx_fee(self.commitment_fee_rate, &self.funding_udt_type_script);
        debug!("debug commitment_fee: {:?}", commitment_tx_fee);

        if let Some(udt_type_script) = &self.funding_udt_type_script {
            let (mut time_locked_ckb_amount, immediately_spendable_ckb_amount) = if local {
                (
                    self.local_reserved_ckb_amount,
                    self.remote_reserved_ckb_amount,
                )
            } else {
                (
                    self.remote_reserved_ckb_amount,
                    self.local_reserved_ckb_amount,
                )
            };

            // NOTE: we have already make sure the reserved_ckb_amount will enough for commitment tx fee
            // commitment tx fee is paid by the side who want to submit the commitment transaction
            time_locked_ckb_amount -= commitment_tx_fee;

            let immediate_output_data = immediately_spendable_value.to_le_bytes().pack();
            let immediate_output = CellOutput::new_builder()
                .lock(immediate_secp256k1_lock_script)
                .type_(Some(udt_type_script.clone()).pack())
                .capacity(immediately_spendable_ckb_amount.pack())
                .build();

            let commitment_lock_output_data = time_locked_value.to_le_bytes().pack();
            let commitment_lock_output = CellOutput::new_builder()
                .lock(commitment_lock_script)
                .type_(Some(udt_type_script.clone()).pack())
                .capacity(time_locked_ckb_amount.pack())
                .build();

            let outputs = vec![immediate_output, commitment_lock_output];
            let outputs_data = vec![immediate_output_data, commitment_lock_output_data];
            (outputs, outputs_data, witnesses)
        } else {
            let commitment_tx_fee = commitment_tx_fee as u128;

            // commitment tx fee is paid by the side who want to submit the commitment transaction
            time_locked_value -= commitment_tx_fee;

            let outputs = vec![
                CellOutput::new_builder()
                    .capacity((immediately_spendable_value as u64).pack())
                    .lock(immediate_secp256k1_lock_script)
                    .build(),
                CellOutput::new_builder()
                    .capacity((time_locked_value as u64).pack())
                    .lock(commitment_lock_script)
                    .build(),
            ];
            let outputs_data = vec![Bytes::default(); outputs.len()];
            (outputs, outputs_data, witnesses)
        }
    }

    pub fn build_and_verify_commitment_tx(
        &self,
        signature: PartialSignature,
    ) -> Result<PartiallySignedCommitmentTransaction, ProcessingChannelError> {
        let verify_ctx = Musig2VerifyContext::from(self);

        let (tx, msg, witnesses) = self.build_commitment_tx(false);
        debug!(
            "Verifying partial signature ({:?}) of commitment tx ({:?}) message {:?}",
            &signature,
            &tx,
            hex::encode(msg)
        );
        verify_ctx.verify(signature, msg.as_slice())?;
        Ok(PartiallySignedCommitmentTransaction {
            msg,
            version: self.get_current_commitment_number(false),
            tx,
            signature,
            witnesses,
        })
    }

    pub fn build_and_sign_commitment_tx(
        &self,
    ) -> Result<PartiallySignedCommitmentTransaction, ProcessingChannelError> {
        let sign_ctx = Musig2SignContext::from(self);

        let (tx, msg, witnesses) = self.build_commitment_tx(true);

        debug!(
            "Signing commitment tx with message {:?}",
            hex::encode(msg.as_slice())
        );
        let signature = sign_ctx.sign(msg.as_slice())?;
        debug!(
            "Signed commitment tx ({:?}) message {:?} with signature {:?}",
            &tx,
            hex::encode(msg),
            &signature,
        );

        Ok(PartiallySignedCommitmentTransaction {
            msg,
            tx,
            signature,
            witnesses,
            version: self.get_current_commitment_number(true),
        })
    }

    /// Verify the partial signature from the peer and create a complete transaction
    /// with valid witnesses.
    pub fn verify_and_complete_tx(
        &self,
        signature: PartialSignature,
    ) -> Result<TransactionView, ProcessingChannelError> {
        let tx = self.build_and_verify_commitment_tx(signature)?;
        debug!(
            "Trying to complete tx with partial remote signature {:?}",
            &tx
        );
        self.sign_tx_to_consume_funding_cell(&tx)
    }
}

pub trait ChannelActorStateStore {
    fn get_channel_actor_state(&self, id: &Hash256) -> Option<ChannelActorState>;
    fn insert_channel_actor_state(&self, state: ChannelActorState);
    fn delete_channel_actor_state(&self, id: &Hash256);
    fn get_channel_ids_by_peer(&self, peer_id: &PeerId) -> Vec<Hash256>;
    fn get_active_channel_ids_by_peer(&self, peer_id: &PeerId) -> Vec<Hash256> {
        self.get_channel_ids_by_peer(peer_id)
            .into_iter()
            .filter(
                |id| matches!(self.get_channel_actor_state(id), Some(state) if !state.is_closed()),
            )
            .collect()
    }
    fn get_channel_states(&self, peer_id: Option<PeerId>) -> Vec<(PeerId, Hash256, ChannelState)>;
    fn get_active_channel_states(
        &self,
        peer_id: Option<PeerId>,
    ) -> Vec<(PeerId, Hash256, ChannelState)> {
        self.get_channel_states(peer_id)
            .into_iter()
            .filter(|(_, _, state)| !state.is_closed())
            .collect()
    }
}

/// A wrapper on CommitmentTransaction that has a partial signature along with
/// the ckb transaction.
#[derive(Clone, Debug)]
pub struct PartiallySignedCommitmentTransaction {
    // The message that was signed by the partial signature.
    // This partial signature is going to be verified by the funding lock.
    // We have to follow funding lock's rules to generate this message.
    pub msg: [u8; 32],
    // The version number of the commitment transaction.
    pub version: u64,
    // The commitment transaction.
    pub tx: TransactionView,
    // The witnesses in the commitment transaction.
    pub witnesses: Vec<u8>,
    // The partial signature of the commitment transaction.
    pub signature: PartialSignature,
}

pub fn create_witness_for_funding_cell(
    lock_key_xonly: [u8; 32],
    out_point: OutPoint,
    signature: CompactSignature,
    version: u64,
) -> [u8; FUNDING_CELL_WITNESS_LEN] {
    let mut witness = Vec::with_capacity(FUNDING_CELL_WITNESS_LEN);

    // for xudt compatibility issue,
    // refer to: https://github.com/nervosnetwork/cfn-scripts/pull/5
    let empty_witness_args = [16, 0, 0, 0, 16, 0, 0, 0, 16, 0, 0, 0, 16, 0, 0, 0];
    witness.extend_from_slice(&empty_witness_args);
    for bytes in [
        version.to_le_bytes().as_ref(),
        out_point.as_slice(),
        lock_key_xonly.as_slice(),
        signature.serialize().as_slice(),
    ] {
        debug!(
            "Extending witness with {} bytes: {:?}",
            bytes.len(),
            hex::encode(bytes)
        );
        witness.extend_from_slice(bytes);
    }

    debug!(
        "Building witnesses for transaction to consume funding cell: {:?}",
        hex::encode(&witness)
    );

    witness
        .try_into()
        .expect("Witness length should be correct")
}

pub struct Musig2VerifyContext {
    pub key_agg_ctx: KeyAggContext,
    pub agg_nonce: AggNonce,
    pub pubkey: Pubkey,
    pub pubnonce: PubNonce,
}

impl From<Musig2SignContext> for Musig2VerifyContext {
    fn from(value: Musig2SignContext) -> Self {
        Musig2VerifyContext {
            key_agg_ctx: value.key_agg_ctx,
            agg_nonce: value.agg_nonce,
            pubkey: value.seckey.pubkey(),
            pubnonce: value.secnonce.public_nonce(),
        }
    }
}

impl Musig2VerifyContext {
    pub fn verify(&self, signature: PartialSignature, message: &[u8]) -> ProcessingChannelResult {
        let result = verify_partial(
            &self.key_agg_ctx,
            signature,
            &self.agg_nonce,
            self.pubkey,
            &self.pubnonce,
            message,
        );
        debug!(
            "Verifying partial signature {:?} with message {:?}, nonce {:?}, agg nonce {:?}, result {:?}",
            &signature,
            hex::encode(message),
            &self.pubnonce,
            &self.agg_nonce,
            result
        );
        Ok(result?)
    }
}

#[derive(Debug, Clone)]
pub struct Musig2SignContext {
    key_agg_ctx: KeyAggContext,
    agg_nonce: AggNonce,
    seckey: Privkey,
    secnonce: SecNonce,
}

impl Musig2SignContext {
    pub fn sign(self, message: &[u8]) -> Result<PartialSignature, ProcessingChannelError> {
        debug!(
            "Musig2 signing partial message {:?} with nonce {:?} (public nonce: {:?}), agg nonce {:?}",
            hex::encode(message),
            self.secnonce,
            self.secnonce.public_nonce(),
            &self.agg_nonce
        );
        Ok(sign_partial(
            &self.key_agg_ctx,
            self.seckey,
            self.secnonce,
            &self.agg_nonce,
            message,
        )?)
    }
}

fn get_funding_cell_message_to_sign(
    version: u64,
    funding_out_point: OutPoint,
    tx: &TransactionView,
) -> [u8; 32] {
    let version = version.to_le_bytes();
    let version = version.as_ref();
    let funding_out_point = funding_out_point.as_slice();
    let tx_hash = tx.hash();
    let tx_hash = tx_hash.as_slice();
    blake2b_256([version, funding_out_point, tx_hash].concat())
}

pub fn aggregate_partial_signatures_for_msg(
    message: &[u8],
    verify_ctx: Musig2VerifyContext,
    partial_signatures: [PartialSignature; 2],
) -> Result<CompactSignature, ProcessingChannelError> {
    debug!(
        "Message to aggregate signatures: {:?}",
        hex::encode(message)
    );
    let signature: CompactSignature = aggregate_partial_signatures(
        &verify_ctx.key_agg_ctx,
        &verify_ctx.agg_nonce,
        partial_signatures,
        message,
    )?;
    Ok(signature)
}

#[derive(Clone, Debug, PartialEq, Eq, Serialize, Deserialize)]
pub struct ChannelParametersOneParty {
    pub pubkeys: ChannelBasePublicKeys,
    pub selected_contest_delay: LockTime,
}

impl ChannelParametersOneParty {
    pub fn funding_pubkey(&self) -> &Pubkey {
        &self.pubkeys.funding_pubkey
    }

    pub fn payment_base_key(&self) -> &Pubkey {
        &self.pubkeys.payment_base_key
    }

    pub fn delayed_payment_base_key(&self) -> &Pubkey {
        &self.pubkeys.delayed_payment_base_key
    }

    pub fn revocation_base_key(&self) -> &Pubkey {
        &self.pubkeys.revocation_base_key
    }

    pub fn tlc_base_key(&self) -> &Pubkey {
        &self.pubkeys.tlc_base_key
    }
}

/// One counterparty's public keys which do not change over the life of a channel.
#[derive(Clone, Debug, PartialEq, Eq, Serialize, Deserialize)]
pub struct ChannelBasePublicKeys {
    /// The public key which is used to sign all commitment transactions, as it appears in the
    /// on-chain channel lock-in 2-of-2 multisig output.
    pub funding_pubkey: Pubkey,
    /// The base point which is used (with derive_public_revocation_key) to derive per-commitment
    /// revocation keys. This is combined with the per-commitment-secret generated by the
    /// counterparty to create a secret which the counterparty can reveal to revoke previous
    /// states.
    pub revocation_base_key: Pubkey,
    /// The public key on which the non-broadcaster (ie the countersignatory) receives an immediately
    /// spendable primary channel balance on the broadcaster's commitment transaction. This key is
    /// static across every commitment transaction.
    pub payment_base_key: Pubkey,
    /// The base point which is used (with derive_public_key) to derive a per-commitment payment
    /// public key which receives non-HTLC-encumbered funds which are only available for spending
    /// after some delay (or can be claimed via the revocation path).
    pub delayed_payment_base_key: Pubkey,
    /// The base point which is used (with derive_public_key) to derive a per-commitment public key
    /// which is used to encumber HTLC-in-flight outputs.
    pub tlc_base_key: Pubkey,
}

impl From<&OpenChannel> for ChannelBasePublicKeys {
    fn from(value: &OpenChannel) -> Self {
        ChannelBasePublicKeys {
            funding_pubkey: value.funding_pubkey,
            revocation_base_key: value.revocation_basepoint,
            payment_base_key: value.payment_basepoint,
            delayed_payment_base_key: value.delayed_payment_basepoint,
            tlc_base_key: value.tlc_basepoint,
        }
    }
}

impl From<&AcceptChannel> for ChannelBasePublicKeys {
    fn from(value: &AcceptChannel) -> Self {
        ChannelBasePublicKeys {
            funding_pubkey: value.funding_pubkey,
            revocation_base_key: value.revocation_basepoint,
            payment_base_key: value.payment_basepoint,
            delayed_payment_base_key: value.delayed_payment_basepoint,
            tlc_base_key: value.tlc_basepoint,
        }
    }
}

type ShortHash = [u8; 20];

/// A tlc output.
#[derive(Copy, Clone, Debug, PartialEq, Eq, Serialize, Deserialize)]
pub struct TLC {
    /// The id of a TLC.
    pub id: TLCId,
    /// The value as it appears in the commitment transaction
    pub amount: u128,
    /// The CLTV lock-time at which this HTLC expires.
    pub lock_time: LockTime,
    /// The hash of the preimage which unlocks this HTLC.
    pub payment_hash: Hash256,
    /// The preimage of the hash to be sent to the counterparty.
    pub payment_preimage: Option<Hash256>,
    /// Which hash algorithm is applied on the preimage
    pub hash_algorithm: HashAlgorithm,
}

impl TLC {
    pub fn is_offered(&self) -> bool {
        self.id.is_offered()
    }

    pub fn is_received(&self) -> bool {
        !self.is_offered()
    }

    // Change this tlc to the opposite side.
    pub fn flip_mut(&mut self) {
        self.id.flip_mut()
    }

    /// Get the value for the field `htlc_type` in commitment lock witness.
    /// - Lowest 1 bit: 0 if the tlc is offered by the remote party, 1 otherwise.
    /// - High 7 bits:
    ///     - 0: ckb hash
    ///     - 1: sha256
    pub fn get_htlc_type(&self) -> u8 {
        let offered_flag = if self.is_offered() { 0u8 } else { 1u8 };
        ((self.hash_algorithm as u8) << 1) + offered_flag
    }

    fn get_hash(&self) -> ShortHash {
        self.payment_hash.as_ref()[..20].try_into().unwrap()
    }

    fn get_id(&self) -> u64 {
        match self.id {
            TLCId::Offered(id) => id,
            TLCId::Received(id) => id,
        }
    }
}

/// A tlc output in a commitment transaction, including both the tlc output
/// and the commitment_number that it first appeared (will appear) in the
/// commitment transaction.
#[derive(Copy, Clone, Debug, PartialEq, Eq, Serialize, Deserialize)]
pub struct DetailedTLCInfo {
    tlc: TLC,
    // The commitment numbers of both parties when this tlc is created
    // as the offerer sees it.
    // TODO: There is a potential bug here. The commitment number of the
    // receiver may have been updated by the time this tlc is included
    // in a commitment of the offerer. Currently we assume that the commitment
    // number of the receiver when the time this tlc is actually committed by
    // the offerer is just the same as the commitment number of the receiver
    // when the this tlc is created.
    created_at: CommitmentNumbers,
    // The commitment number of the party that received this tlc
    // (also called receiver) when this tlc is first included in
    // the commitment transaction of the receiver.
    creation_confirmed_at: Option<CommitmentNumbers>,
    // The commitment number of the party that removed this tlc
    // (only the receiver is allowed to remove) when the tlc is removed.
    removed_at: Option<(CommitmentNumbers, RemoveTlcReason)>,
    // The initial commitment number of the party (the offerer) that
    // has confirmed the removal of this tlc.
    removal_confirmed_at: Option<CommitmentNumbers>,
}

impl DetailedTLCInfo {
    fn is_offered(&self) -> bool {
        self.tlc.is_offered()
    }

    fn get_commitment_numbers(&self, local: bool) -> CommitmentNumbers {
        let am_i_sending_the_tlc = {
            if self.is_offered() {
                local
            } else {
                !local
            }
        };
        if am_i_sending_the_tlc {
            self.created_at
        } else {
            self.creation_confirmed_at
                .expect("Commitment number is present")
        }
    }
}

pub fn get_tweak_by_commitment_point(commitment_point: &Pubkey) -> [u8; 32] {
    let mut hasher = new_blake2b();
    hasher.update(&commitment_point.serialize());
    let mut result = [0u8; 32];
    hasher.finalize(&mut result);
    result
}

fn derive_private_key(secret: &Privkey, commitment_point: &Pubkey) -> Privkey {
    secret.tweak(get_tweak_by_commitment_point(commitment_point))
}

fn derive_public_key(base_key: &Pubkey, commitment_point: &Pubkey) -> Pubkey {
    base_key.tweak(get_tweak_by_commitment_point(commitment_point))
}

pub fn derive_revocation_pubkey(base_key: &Pubkey, commitment_point: &Pubkey) -> Pubkey {
    derive_public_key(base_key, commitment_point)
}

pub fn derive_payment_pubkey(base_key: &Pubkey, commitment_point: &Pubkey) -> Pubkey {
    derive_public_key(base_key, commitment_point)
}

pub fn derive_delayed_payment_pubkey(base_key: &Pubkey, commitment_point: &Pubkey) -> Pubkey {
    derive_public_key(base_key, commitment_point)
}

pub fn derive_tlc_pubkey(base_key: &Pubkey, commitment_point: &Pubkey) -> Pubkey {
    derive_public_key(base_key, commitment_point)
}

/// A simple implementation of [`WriteableEcdsaChannelSigner`] that just keeps the private keys in memory.
///
/// This implementation performs no policy checks and is insufficient by itself as
/// a secure external signer.
#[derive(Clone, Eq, PartialEq, Debug, Serialize, Deserialize)]
pub struct InMemorySigner {
    /// Holder secret key in the 2-of-2 multisig script of a channel. This key also backs the
    /// holder's anchor output in a commitment transaction, if one is present.
    pub funding_key: Privkey,
    /// Holder secret key for blinded revocation pubkey.
    pub revocation_base_key: Privkey,
    /// Holder secret key used for our balance in counterparty-broadcasted commitment transactions.
    pub payment_key: Privkey,
    /// Holder secret key used in an HTLC transaction.
    pub delayed_payment_base_key: Privkey,
    /// Holder HTLC secret key used in commitment transaction HTLC outputs.
    pub tlc_base_key: Privkey,
    /// SecNonce used to generate valid signature in musig.
    // TODO: use rust's ownership to make sure musig_nonce is used once.
    pub musig2_base_nonce: Privkey,
    /// Seed to derive above keys (per commitment).
    pub commitment_seed: [u8; 32],
}

impl InMemorySigner {
    pub fn generate_from_seed(params: &[u8]) -> Self {
        let seed = ckb_hash::blake2b_256(params);

        let commitment_seed = {
            let mut hasher = new_blake2b();
            hasher.update(&seed);
            hasher.update(&b"commitment seed"[..]);
            let mut result = [0u8; 32];
            hasher.finalize(&mut result);
            result
        };

        let key_derive = |seed: &[u8], info: &[u8]| {
            let result = blake2b_hash_with_salt(seed, info);
            Privkey::from_slice(&result)
        };

        let funding_key = key_derive(&seed, b"funding key");
        let revocation_base_key = key_derive(funding_key.as_ref(), b"revocation base key");
        let payment_key = key_derive(revocation_base_key.as_ref(), b"payment key");
        let delayed_payment_base_key =
            key_derive(payment_key.as_ref(), b"delayed payment base key");
        let tlc_base_key = key_derive(delayed_payment_base_key.as_ref(), b"HTLC base key");
        let musig2_base_nonce = key_derive(tlc_base_key.as_ref(), b"musig nocne");

        Self {
            funding_key,
            revocation_base_key,
            payment_key,
            delayed_payment_base_key,
            tlc_base_key,
            musig2_base_nonce,
            commitment_seed,
        }
    }

    fn get_base_public_keys(&self) -> ChannelBasePublicKeys {
        ChannelBasePublicKeys {
            funding_pubkey: self.funding_key.pubkey(),
            revocation_base_key: self.revocation_base_key.pubkey(),
            payment_base_key: self.payment_key.pubkey(),
            delayed_payment_base_key: self.delayed_payment_base_key.pubkey(),
            tlc_base_key: self.tlc_base_key.pubkey(),
        }
    }

    pub fn get_commitment_point(&self, commitment_number: u64) -> Pubkey {
        get_commitment_point(&self.commitment_seed, commitment_number)
    }

    pub fn get_commitment_secret(&self, commitment_number: u64) -> [u8; 32] {
        get_commitment_secret(&self.commitment_seed, commitment_number)
    }

    pub fn derive_revocation_key(&self, commitment_number: u64) -> Privkey {
        let per_commitment_point = self.get_commitment_point(commitment_number);
        debug!(
            "Revocation key: {}",
            hex::encode(
                derive_private_key(&self.revocation_base_key, &per_commitment_point).as_ref()
            )
        );
        derive_private_key(&self.revocation_base_key, &per_commitment_point)
    }

    pub fn derive_payment_key(&self, new_commitment_number: u64) -> Privkey {
        let per_commitment_point = self.get_commitment_point(new_commitment_number);
        derive_private_key(&self.payment_key, &per_commitment_point)
    }

    pub fn derive_delayed_payment_key(&self, new_commitment_number: u64) -> Privkey {
        let per_commitment_point = self.get_commitment_point(new_commitment_number);
        derive_private_key(&self.delayed_payment_base_key, &per_commitment_point)
    }

    pub fn derive_tlc_key(&self, new_commitment_number: u64) -> Privkey {
        let per_commitment_point = self.get_commitment_point(new_commitment_number);
        derive_private_key(&self.tlc_base_key, &per_commitment_point)
    }

    // TODO: Verify that this is a secure way to derive the nonce.
    pub fn derive_musig2_nonce(&self, commitment_number: u64) -> SecNonce {
        let commitment_point = self.get_commitment_point(commitment_number);
        let seckey = derive_private_key(&self.musig2_base_nonce, &commitment_point);
        debug!(
            "Deriving Musig2 nonce: commitment number: {}, commitment point: {:?}",
            commitment_number, commitment_point
        );
        SecNonce::build(seckey.as_ref()).build()
    }
}

#[cfg(test)]
mod tests {
    use crate::{
        ckb::{
            network::{AcceptChannelCommand, OpenChannelCommand},
            test_utils::NetworkNode,
            NetworkActorCommand, NetworkActorMessage,
        },
        NetworkServiceEvent,
    };

    use ckb_jsonrpc_types::Status;
    use ractor::call;

    use super::{super::types::Privkey, derive_private_key, derive_tlc_pubkey, InMemorySigner};

    #[test]
    fn test_per_commitment_point_and_secret_consistency() {
        let signer = InMemorySigner::generate_from_seed(&[1; 32]);
        assert_eq!(
            signer.get_commitment_point(0),
            Privkey::from(&signer.get_commitment_secret(0)).pubkey()
        );
    }

    #[test]
    fn test_derive_private_and_public_keys() {
        let privkey = Privkey::from(&[1; 32]);
        let per_commitment_point = Privkey::from(&[2; 32]).pubkey();
        let derived_privkey = derive_private_key(&privkey, &per_commitment_point);
        let derived_pubkey = derive_tlc_pubkey(&privkey.pubkey(), &per_commitment_point);
        assert_eq!(derived_privkey.pubkey(), derived_pubkey);
    }

    #[tokio::test]
    async fn test_open_channel_to_peer() {
        let [node_a, mut node_b] = NetworkNode::new_n_interconnected_nodes(2)
            .await
            .try_into()
            .unwrap();

        let message = |rpc_reply| {
            NetworkActorMessage::Command(NetworkActorCommand::OpenChannel(
                OpenChannelCommand {
                    peer_id: node_b.peer_id.clone(),
                    funding_amount: 100000000000,
                    funding_udt_type_script: None,
                    commitment_fee_rate: None,
                    funding_fee_rate: None,
                },
                rpc_reply,
            ))
        };
        let _open_channel_result = call!(node_a.network_actor, message)
            .expect("node_a alive")
            .expect("open channel success");

        node_b
            .expect_event(|event| match event {
                NetworkServiceEvent::ChannelPendingToBeAccepted(peer_id, channel_id) => {
                    println!("A channel ({:?}) to {:?} create", channel_id, peer_id);
                    assert_eq!(peer_id, &node_a.peer_id);
                    true
                }
                _ => false,
            })
            .await;
    }

    #[tokio::test]
    async fn test_open_and_accept_channel() {
        use crate::ckb::channel::DEFAULT_CHANNEL_MINIMAL_CKB_AMOUNT;

        let [node_a, mut node_b] = NetworkNode::new_n_interconnected_nodes(2)
            .await
            .try_into()
            .unwrap();

        let message = |rpc_reply| {
            NetworkActorMessage::Command(NetworkActorCommand::OpenChannel(
                OpenChannelCommand {
                    peer_id: node_b.peer_id.clone(),
                    funding_amount: 100000000000,
                    funding_udt_type_script: None,
                    commitment_fee_rate: None,
                    funding_fee_rate: None,
                },
                rpc_reply,
            ))
        };
        let open_channel_result = call!(node_a.network_actor, message)
            .expect("node_a alive")
            .expect("open channel success");

        node_b
            .expect_event(|event| match event {
                NetworkServiceEvent::ChannelPendingToBeAccepted(peer_id, channel_id) => {
                    println!("A channel ({:?}) to {:?} create", &channel_id, peer_id);
                    assert_eq!(peer_id, &node_a.peer_id);
                    true
                }
                _ => false,
            })
            .await;

        let message = |rpc_reply| {
            NetworkActorMessage::Command(NetworkActorCommand::AcceptChannel(
                AcceptChannelCommand {
                    temp_channel_id: open_channel_result.channel_id,
                    funding_amount: DEFAULT_CHANNEL_MINIMAL_CKB_AMOUNT as u128,
                },
                rpc_reply,
            ))
        };

        let _accept_channel_result = call!(node_b.network_actor, message)
            .expect("node_b alive")
            .expect("accept channel success");
    }

    #[tokio::test]
    async fn test_create_channel() {
        let [mut node_a, mut node_b] = NetworkNode::new_n_interconnected_nodes(2)
            .await
            .try_into()
            .unwrap();

        let message = |rpc_reply| {
            NetworkActorMessage::Command(NetworkActorCommand::OpenChannel(
                OpenChannelCommand {
                    peer_id: node_b.peer_id.clone(),
                    funding_amount: 100000000000,
                    funding_udt_type_script: None,
                    commitment_fee_rate: None,
                    funding_fee_rate: None,
                },
                rpc_reply,
            ))
        };
        let open_channel_result = call!(node_a.network_actor, message)
            .expect("node_a alive")
            .expect("open channel success");

        node_b
            .expect_event(|event| match event {
                NetworkServiceEvent::ChannelPendingToBeAccepted(peer_id, channel_id) => {
                    println!("A channel ({:?}) to {:?} create", &channel_id, peer_id);
                    assert_eq!(peer_id, &node_a.peer_id);
                    true
                }
                _ => false,
            })
            .await;
        let message = |rpc_reply| {
            NetworkActorMessage::Command(NetworkActorCommand::AcceptChannel(
                AcceptChannelCommand {
                    temp_channel_id: open_channel_result.channel_id,
                    funding_amount: 6200000000,
                },
                rpc_reply,
            ))
        };
        let accept_channel_result = call!(node_b.network_actor, message)
            .expect("node_b alive")
            .expect("accept channel success");
        let new_channel_id = accept_channel_result.new_channel_id;

        let node_a_commitment_tx = node_a
            .expect_to_process_event(|event| match event {
                NetworkServiceEvent::RemoteCommitmentSigned(peer_id, channel_id, num, tx) => {
                    println!(
                        "Commitment tx (#{}) {:?} from {:?} for channel {:?} received",
                        num, &tx, peer_id, channel_id
                    );
                    assert_eq!(peer_id, &node_b.peer_id);
                    assert_eq!(channel_id, &new_channel_id);
                    Some(tx.clone())
                }
                _ => None,
            })
            .await;

        let node_b_commitment_tx = node_b
            .expect_to_process_event(|event| match event {
                NetworkServiceEvent::RemoteCommitmentSigned(peer_id, channel_id, num, tx) => {
                    println!(
                        "Commitment tx (#{}) {:?} from {:?} for channel {:?} received",
                        num, &tx, peer_id, channel_id
                    );
                    assert_eq!(peer_id, &node_a.peer_id);
                    assert_eq!(channel_id, &new_channel_id);
                    Some(tx.clone())
                }
                _ => None,
            })
            .await;

        node_a
            .expect_event(|event| match event {
                NetworkServiceEvent::ChannelReady(peer_id, channel_id) => {
                    println!(
                        "A channel ({:?}) to {:?} is now ready",
                        &channel_id, &peer_id
                    );
                    assert_eq!(peer_id, &node_b.peer_id);
                    assert_eq!(channel_id, &new_channel_id);
                    true
                }
                _ => false,
            })
            .await;

        node_b
            .expect_event(|event| match event {
                NetworkServiceEvent::ChannelReady(peer_id, channel_id) => {
                    println!(
                        "A channel ({:?}) to {:?} is now ready",
                        &channel_id, &peer_id
                    );
                    assert_eq!(peer_id, &node_a.peer_id);
                    assert_eq!(channel_id, &new_channel_id);
                    true
                }
                _ => false,
            })
            .await;

        // We can submit the commitment txs to the chain now.
        assert_eq!(
            node_a.submit_tx(node_a_commitment_tx.clone()).await,
            Status::Committed
        );
        assert_eq!(
            node_b.submit_tx(node_b_commitment_tx.clone()).await,
            Status::Committed
        );
    }

    #[tokio::test]
    async fn test_reestablish_channel() {
        let [mut node_a, mut node_b] = NetworkNode::new_n_interconnected_nodes(2)
            .await
            .try_into()
            .unwrap();

        let message = |rpc_reply| {
            NetworkActorMessage::Command(NetworkActorCommand::OpenChannel(
                OpenChannelCommand {
                    peer_id: node_b.peer_id.clone(),
                    funding_amount: 100000000000,
                    funding_udt_type_script: None,
                    commitment_fee_rate: None,
                    funding_fee_rate: None,
                },
                rpc_reply,
            ))
        };
        let open_channel_result = call!(node_a.network_actor, message)
            .expect("node_a alive")
            .expect("open channel success");

        node_b
            .expect_event(|event| match event {
                NetworkServiceEvent::ChannelPendingToBeAccepted(peer_id, channel_id) => {
                    println!("A channel ({:?}) to {:?} create", &channel_id, peer_id);
                    assert_eq!(peer_id, &node_a.peer_id);
                    true
                }
                _ => false,
            })
            .await;

        let message = |rpc_reply| {
            NetworkActorMessage::Command(NetworkActorCommand::AcceptChannel(
                AcceptChannelCommand {
                    temp_channel_id: open_channel_result.channel_id,
                    funding_amount: 6200000000,
                },
                rpc_reply,
            ))
        };
        let _accept_channel_result = call!(node_b.network_actor, message)
            .expect("node_b alive")
            .expect("accept channel success");

        node_a
            .expect_event(|event| match event {
                NetworkServiceEvent::ChannelCreated(peer_id, channel_id) => {
                    println!("A channel ({:?}) to {:?} create", channel_id, peer_id);
                    assert_eq!(peer_id, &node_b.peer_id);
                    true
                }
                _ => false,
            })
            .await;

        node_b
            .expect_event(|event| match event {
                NetworkServiceEvent::ChannelCreated(peer_id, channel_id) => {
                    println!("A channel ({:?}) to {:?} create", channel_id, peer_id);
                    assert_eq!(peer_id, &node_a.peer_id);
                    true
                }
                _ => false,
            })
            .await;

        node_a
            .network_actor
            .send_message(NetworkActorMessage::new_command(
                NetworkActorCommand::DisconnectPeer(node_b.peer_id.clone()),
            ))
            .expect("node_a alive");

        node_a
            .expect_event(|event| match event {
                NetworkServiceEvent::PeerDisConnected(peer_id, _) => {
                    assert_eq!(peer_id, &node_b.peer_id);
                    true
                }
                _ => false,
            })
            .await;

        node_b
            .expect_event(|event| match event {
                NetworkServiceEvent::PeerDisConnected(peer_id, _) => {
                    assert_eq!(peer_id, &node_a.peer_id);
                    true
                }
                _ => false,
            })
            .await;

        node_a.connect_to(&node_b).await;

        node_a
            .expect_event(|event| match event {
                NetworkServiceEvent::ChannelCreated(peer_id, channel_id) => {
                    println!("A channel ({:?}) to {:?} create", channel_id, peer_id);
                    assert_eq!(peer_id, &node_b.peer_id);
                    true
                }
                _ => false,
            })
            .await;

        node_b
            .expect_event(|event| match event {
                NetworkServiceEvent::ChannelCreated(peer_id, channel_id) => {
                    println!("A channel ({:?}) to {:?} create", channel_id, peer_id);
                    assert_eq!(peer_id, &node_a.peer_id);
                    true
                }
                _ => false,
            })
            .await;
    }
}<|MERGE_RESOLUTION|>--- conflicted
+++ resolved
@@ -1519,13 +1519,9 @@
 
 #[derive(Debug)]
 pub enum ChannelEvent {
-<<<<<<< HEAD
+    PeerDisconnected,
     FundingTransactionConfirmed,
     CommitmentTransactionConfirmed,
-=======
->>>>>>> 5676a32c
-    PeerDisconnected,
-    FundingTransactionConfirmed,
     ClosingTransactionConfirmed,
 }
 
