use bitflags::bitflags;
use tracing::{debug, error, info, warn};

use ckb_hash::{blake2b_256, new_blake2b};
use ckb_sdk::Since;
use ckb_types::{
    core::{FeeRate, TransactionBuilder, TransactionView},
    packed::{Bytes, CellInput, CellOutput, OutPoint, Script, Transaction},
    prelude::{AsTransactionBuilder, IntoTransactionView, Pack, Unpack},
};

use molecule::prelude::{Builder, Entity};
use musig2::{
    aggregate_partial_signatures,
    errors::{SigningError, VerifyError},
    sign_partial, verify_partial, AggNonce, CompactSignature, KeyAggContext, PartialSignature,
    PubNonce, SecNonce,
};
use ractor::{
    async_trait as rasync_trait, Actor, ActorProcessingErr, ActorRef, RpcReplyPort, SpawnErr,
};

use serde::{Deserialize, Serialize};
use serde_with::{serde_as, DisplayFromStr};
use tentacle::secio::PeerId;
use thiserror::Error;
use tokio::sync::oneshot;

use std::{
    borrow::Borrow,
    collections::BTreeMap,
    time::{SystemTime, UNIX_EPOCH},
};

use crate::{
    ckb::{
        config::{DEFAULT_UDT_MINIMAL_CKB_AMOUNT, MIN_OCCUPIED_CAPACITY},
        fee::{calculate_commitment_tx_fee, commitment_tx_size},
        types::Shutdown,
    },
    ckb_chain::{
        contracts::{get_cell_deps, get_script_by_contract, Contract},
        FundingRequest,
    },
    NetworkServiceEvent,
};

use super::{
    config::{DEFAULT_CHANNEL_MINIMAL_CKB_AMOUNT, MIN_UDT_OCCUPIED_CAPACITY},
    fee::{calculate_shutdown_tx_fee, default_minimal_ckb_amount},
    hash_algorithm::HashAlgorithm,
    key::blake2b_hash_with_salt,
    network::CFNMessageWithPeerId,
    serde_utils::EntityHex,
    types::{
        AcceptChannel, AddTlc, CFNMessage, ChannelReady, ClosingSigned, CommitmentSigned, Hash256,
        LockTime, OpenChannel, Privkey, Pubkey, ReestablishChannel, RemoveTlc, RemoveTlcReason,
        RevokeAndAck, TxCollaborationMsg, TxComplete, TxUpdate,
    },
    NetworkActorCommand, NetworkActorEvent, NetworkActorMessage,
};

// - `version`: 8 bytes, u64 in little-endian
// - `funding_out_point`: 36 bytes, out point of the funding transaction
// - `pubkey`: 32 bytes, x only aggregated public key
// - `signature`: 64 bytes, aggregated signature
pub const FUNDING_CELL_WITNESS_LEN: usize = 16 + 8 + 36 + 32 + 64;
// Some part of the code liberally gets previous commitment number, which is
// the current commitment number minus 1. We deliberately set initial commitment number to 1,
// so that we can get previous commitment point/number without checking if the channel
// is funded or not.
pub const INITIAL_COMMITMENT_NUMBER: u64 = 0;

const ASSUME_NETWORK_ACTOR_ALIVE: &str = "network actor must be alive";

pub enum ChannelActorMessage {
    /// Command are the messages that are sent to the channel actor to perform some action.
    /// It is normally generated from a user request.
    Command(ChannelCommand),
    /// Some system events associated to a channel, such as the funding transaction confirmed.
    Event(ChannelEvent),
    /// PeerMessage are the messages sent from the peer.
    PeerMessage(CFNMessage),
}

#[derive(Debug, Serialize, Deserialize)]
pub struct AddTlcResponse {
    pub tlc_id: u64,
}

#[derive(Debug)]
pub enum ChannelCommand {
    TxCollaborationCommand(TxCollaborationCommand),
    // TODO: maybe we should automatically send commitment_signed message after receiving
    // tx_complete event.
    CommitmentSigned(),
    AddTlc(AddTlcCommand, RpcReplyPort<Result<AddTlcResponse, String>>),
    RemoveTlc(RemoveTlcCommand, RpcReplyPort<Result<(), String>>),
    Shutdown(ShutdownCommand, RpcReplyPort<Result<(), String>>),
}

#[derive(Debug)]
pub enum TxCollaborationCommand {
    TxUpdate(TxUpdateCommand),
    TxComplete(),
}

#[derive(Debug)]
pub struct AddTlcCommand {
    pub amount: u128,
    pub preimage: Option<Hash256>,
    pub payment_hash: Option<Hash256>,
    pub expiry: LockTime,
    pub hash_algorithm: HashAlgorithm,
}

#[derive(Debug)]
pub struct RemoveTlcCommand {
    pub id: u64,
    pub reason: RemoveTlcReason,
}

#[derive(Debug)]
pub struct ShutdownCommand {
    pub close_script: Script,
    pub fee_rate: FeeRate,
    pub force: bool,
}

fn get_random_preimage() -> Hash256 {
    let mut preimage = [0u8; 32];
    preimage.copy_from_slice(&rand::random::<[u8; 32]>());
    preimage.into()
}

#[derive(Debug)]
pub struct ChannelCommandWithId {
    pub channel_id: Hash256,
    pub command: ChannelCommand,
}

pub const DEFAULT_FEE_RATE: u64 = 1_000;
pub const DEFAULT_COMMITMENT_FEE_RATE: u64 = 1_000;
pub const DEFAULT_MAX_TLC_VALUE_IN_FLIGHT: u128 = u128::MAX;
pub const DEFAULT_MAX_ACCEPT_TLCS: u64 = u64::MAX;
pub const DEFAULT_MIN_TLC_VALUE: u128 = 0;
pub const DEFAULT_TO_LOCAL_DELAY_BLOCKS: u64 = 10;

#[derive(Debug)]
pub struct TxUpdateCommand {
    pub transaction: Transaction,
    pub funding_source_lock_script: Script,
}

pub struct OpenChannelParameter {
    pub funding_amount: u128,
    pub seed: [u8; 32],
    pub funding_udt_type_script: Option<Script>,
    pub channel_id_sender: oneshot::Sender<Hash256>,
    pub commitment_fee_rate: Option<u64>,
    pub funding_fee_rate: Option<u64>,
}

pub struct AcceptChannelParameter {
    pub funding_amount: u128,
    pub reserved_ckb_amount: u64,
    pub seed: [u8; 32],
    pub open_channel: OpenChannel,
    pub channel_id_sender: Option<oneshot::Sender<Hash256>>,
}

pub enum ChannelInitializationParameter {
    /// To open a new channel to another peer, the funding amount,
    /// the temporary channel id a unique channel seed to generate
    /// channel secrets must be given.
    OpenChannel(OpenChannelParameter),
    /// To accept a new channel from another peer, the funding amount,
    /// a unique channel seed to generate unique channel id,
    /// original OpenChannel message and an oneshot
    /// channel to receive the new channel ID must be given.
    AcceptChannel(AcceptChannelParameter),
    /// Reestablish a channel with given channel id.
    ReestablishChannel(Hash256),
}

#[derive(Debug)]
pub struct ChannelActor<S> {
    peer_id: PeerId,
    network: ActorRef<NetworkActorMessage>,
    store: S,
}

impl<S: ChannelActorStateStore> ChannelActor<S> {
    pub fn new(peer_id: PeerId, network: ActorRef<NetworkActorMessage>, store: S) -> Self {
        Self {
            peer_id,
            network,
            store,
        }
    }

    pub fn handle_peer_message(
        &self,
        state: &mut ChannelActorState,
        message: CFNMessage,
    ) -> Result<(), ProcessingChannelError> {
        match message {
            CFNMessage::OpenChannel(_) => {
                panic!("OpenChannel message should be processed while prestarting")
            }
            CFNMessage::AcceptChannel(accept_channel) => {
                state.handle_accept_channel_message(accept_channel)?;
                let old_id = state.get_id();
                state.fill_in_channel_id();
                self.network
                    .send_message(NetworkActorMessage::new_event(
                        NetworkActorEvent::ChannelAccepted(
                            state.peer_id.clone(),
                            state.get_id(),
                            old_id,
                            state.to_local_amount,
                            state.to_remote_amount,
                            state.get_funding_lock_script(),
                            state.funding_udt_type_script.clone(),
                            state.local_reserved_ckb_amount,
                            state.remote_reserved_ckb_amount,
                            state.funding_fee_rate,
                        ),
                    ))
                    .expect(ASSUME_NETWORK_ACTOR_ALIVE);
                Ok(())
            }
            CFNMessage::TxUpdate(tx) => {
                state.handle_tx_collaboration_msg(TxCollaborationMsg::TxUpdate(tx), &self.network)
            }
            CFNMessage::TxComplete(tx) => {
                state.handle_tx_collaboration_msg(
                    TxCollaborationMsg::TxComplete(tx),
                    &self.network,
                )?;
                if let ChannelState::CollaboratingFundingTx(flags) = state.state {
                    if flags.contains(CollaboratingFundingTxFlags::COLLABRATION_COMPLETED) {
                        self.handle_commitment_signed_command(state)?;
                    }
                }
                Ok(())
            }
            CFNMessage::CommitmentSigned(commitment_signed) => {
                state.handle_commitment_signed_message(commitment_signed, &self.network)?;
                if let ChannelState::SigningCommitment(flags) = state.state {
                    if !flags.contains(SigningCommitmentFlags::OUR_COMMITMENT_SIGNED_SENT) {
                        // TODO: maybe we should send our commitment_signed message here.
                        debug!("CommitmentSigned message received, but we haven't sent our commitment_signed message yet");
                        // Notify outside observers.
                        self.network
                            .send_message(NetworkActorMessage::new_event(
                                NetworkActorEvent::NetworkServiceEvent(
                                    NetworkServiceEvent::CommitmentSignaturePending(
                                        state.peer_id.clone(),
                                        state.get_id(),
                                        state.get_current_commitment_number(false),
                                    ),
                                ),
                            ))
                            .expect(ASSUME_NETWORK_ACTOR_ALIVE);
                    }
                }
                Ok(())
            }
            CFNMessage::TxSignatures(tx_signatures) => {
                // We're the one who sent tx_signature first, and we received a tx_signature message.
                // This means that the tx_signature procedure is now completed. Just change state,
                // and exit.
                if state.should_local_send_tx_signatures_first() {
                    let new_witnesses: Vec<_> = tx_signatures
                        .witnesses
                        .into_iter()
                        .map(|x| x.pack())
                        .collect();
                    debug!(
                        "Updating funding tx witnesses of {:?} to {:?}",
                        state.get_funding_transaction().calc_tx_hash(),
                        new_witnesses.iter().map(|x| hex::encode(x.as_slice()))
                    );
                    state.funding_tx = Some(
                        state
                            .get_funding_transaction()
                            .as_advanced_builder()
                            .set_witnesses(new_witnesses)
                            .build()
                            .data(),
                    );
                    self.network
                        .send_message(NetworkActorMessage::new_event(
                            NetworkActorEvent::FundingTransactionPending(
                                state.get_funding_transaction().clone(),
                                state.get_funding_transaction_outpoint(),
                                state.get_id(),
                            ),
                        ))
                        .expect(ASSUME_NETWORK_ACTOR_ALIVE);

                    state.update_state(ChannelState::AwaitingChannelReady(
                        AwaitingChannelReadyFlags::empty(),
                    ));
                    return Ok(());
                };

                state.handle_tx_signatures(&self.network, Some(tx_signatures.witnesses))?;
                Ok(())
            }
            CFNMessage::RevokeAndAck(revoke_and_ack) => {
                state.handle_revoke_and_ack_message(revoke_and_ack)?;
                Ok(())
            }
            CFNMessage::ChannelReady(channel_ready) => {
                let flags = match state.state {
                    ChannelState::AwaitingTxSignatures(flags) => {
                        if flags.contains(AwaitingTxSignaturesFlags::TX_SIGNATURES_SENT) {
                            AwaitingChannelReadyFlags::empty()
                        } else {
                            return Err(ProcessingChannelError::InvalidState(format!(
                                "received ChannelReady message, but we're not ready for ChannelReady, state is currently {:?}",
                                state.state
                            )));
                        }
                    }
                    ChannelState::AwaitingChannelReady(flags) => flags,
                    _ => {
                        return Err(ProcessingChannelError::InvalidState(format!(
                            "received ChannelReady message, but we're not ready for ChannelReady, state is currently {:?}", state.state
                        )));
                    }
                };
                let flags = flags | AwaitingChannelReadyFlags::THEIR_CHANNEL_READY;
                state.update_state(ChannelState::AwaitingChannelReady(flags));
                debug!(
                    "ChannelReady: {:?}, current state: {:?}",
                    &channel_ready, &state.state
                );

                if flags.contains(AwaitingChannelReadyFlags::CHANNEL_READY) {
                    state.on_channel_ready(&self.network);
                }

                Ok(())
            }
            CFNMessage::AddTlc(add_tlc) => {
                state.check_state_for_tlc_update()?;

                let tlc = state.create_inbounding_tlc(add_tlc)?;
                state.insert_tlc(tlc)?;

                // TODO: here we didn't send any ack message to the peer.
                // The peer may falsely believe that we have already processed this message,
                // while we have crashed. We need a way to make sure that the peer will resend
                // this message, and our processing of this message is idempotent.
                Ok(())
            }
            CFNMessage::RemoveTlc(remove_tlc) => {
                state.check_state_for_tlc_update()?;

                state
                    .remove_tlc_with_reason(TLCId::Offered(remove_tlc.tlc_id), remove_tlc.reason)?;
                Ok(())
            }
            CFNMessage::Shutdown(shutdown) => {
                let flags = match state.state {
                    ChannelState::ChannelReady() => ShuttingDownFlags::empty(),
                    ChannelState::ShuttingDown(flags)
                        if flags.contains(ShuttingDownFlags::THEIR_SHUTDOWN_SENT) =>
                    {
                        return Err(ProcessingChannelError::InvalidParameter(
                            "Received Shutdown message, but we're already in ShuttingDown state"
                                .to_string(),
                        ));
                    }
                    ChannelState::ShuttingDown(flags) => flags,
                    _ => {
                        return Err(ProcessingChannelError::InvalidState(format!(
                            "received Shutdown message, but we're not ready for Shutdown, state is currently {:?}",
                            state.state
                        )));
                    }
                };
                state.remote_shutdown_script = Some(shutdown.close_script);
                state.remote_shutdown_fee_rate = Some(shutdown.fee_rate.as_u64());

                let mut flags = flags | ShuttingDownFlags::THEIR_SHUTDOWN_SENT;

                if state.check_valid_to_auto_accept_shutdown() {
                    let funding_source_lock_script =
                        state.funding_source_lock_script.as_ref().unwrap();
                    self.network
                        .send_message(NetworkActorMessage::new_command(
                            NetworkActorCommand::SendCFNMessage(CFNMessageWithPeerId {
                                peer_id: self.peer_id.clone(),
                                message: CFNMessage::Shutdown(Shutdown {
                                    channel_id: state.get_id(),
                                    close_script: funding_source_lock_script.clone(),
                                    fee_rate: FeeRate::from_u64(0),
                                    force: shutdown.force,
                                }),
                            }),
                        ))
                        .expect(ASSUME_NETWORK_ACTOR_ALIVE);
                    state.local_shutdown_script = Some(funding_source_lock_script.clone());
                    state.local_shutdown_fee_rate = Some(0);
                    flags |= ShuttingDownFlags::OUR_SHUTDOWN_SENT;
                    debug!("Auto accept shutdown ...");
                }
                state.update_state(ChannelState::ShuttingDown(flags));
                state.maybe_transition_to_shutdown(&self.network)?;

                Ok(())
            }
            CFNMessage::ClosingSigned(closing) => {
                let ClosingSigned {
                    partial_signature,
                    channel_id,
                } = closing;

                if channel_id != state.get_id() {
                    return Err(ProcessingChannelError::InvalidParameter(
                        "Channel id mismatch".to_string(),
                    ));
                }

                // Note that we don't check the validity of the signature here.
                // we will check the validity when we're about to build the shutdown tx.
                // This may be or may not be a problem.
                // We do this to simplify the handling of the message.
                // We may change this in the future.
                // We also didn't check the state here.
                state.remote_shutdown_signature = Some(partial_signature);

                state.maybe_transition_to_shutdown(&self.network)?;
                Ok(())
            }
            CFNMessage::ReestablishChannel(reestablish_channel) => {
                state.handle_reestablish_channel_message(reestablish_channel, &self.network)?;
                Ok(())
            }
            CFNMessage::TxAbort(_) | CFNMessage::TxInitRBF(_) | CFNMessage::TxAckRBF(_) => {
                warn!("Received unsupported message: {:?}", &message);
                Ok(())
            }
        }
    }

    pub fn handle_commitment_signed_command(
        &self,
        state: &mut ChannelActorState,
    ) -> ProcessingChannelResult {
        let flags = match state.state {
            ChannelState::CollaboratingFundingTx(flags)
                if !flags.contains(CollaboratingFundingTxFlags::COLLABRATION_COMPLETED) =>
            {
                return Err(ProcessingChannelError::InvalidState(format!(
                    "Unable to process commitment_signed command in state {:?}, as collaboration is not completed yet.",
                    &state.state
                )));
            }
            ChannelState::CollaboratingFundingTx(_) => {
                debug!(
                    "Processing commitment_signed command in from CollaboratingFundingTx state {:?}",
                    &state.state
                );
                CommitmentSignedFlags::SigningCommitment(SigningCommitmentFlags::empty())
            }
            ChannelState::SigningCommitment(flags)
                if flags.contains(SigningCommitmentFlags::OUR_COMMITMENT_SIGNED_SENT) =>
            {
                return Err(ProcessingChannelError::InvalidState(format!(
                    "Unable to process commitment_signed command in state {:?}, as we have already sent our commitment_signed message.",
                    &state.state
                )));
            }
            ChannelState::SigningCommitment(flags) => {
                debug!(
                    "Processing commitment_signed command in from SigningCommitment state {:?}",
                    &state.state
                );
                CommitmentSignedFlags::SigningCommitment(flags)
            }
            ChannelState::ChannelReady() => CommitmentSignedFlags::ChannelReady(),
            ChannelState::ShuttingDown(flags) => {
                if flags.contains(ShuttingDownFlags::AWAITING_PENDING_TLCS) {
                    debug!(
                        "Signing commitment transactions while shutdown is pending, current state {:?}",
                        &state.state
                    );
                    CommitmentSignedFlags::PendingShutdown(flags)
                } else {
                    return Err(ProcessingChannelError::InvalidState(format!(
                        "Unable to process commitment_signed message in shutdowning state with flags {:?}",
                        &flags
                    )));
                }
            }
            _ => {
                return Err(ProcessingChannelError::InvalidState(format!(
                    "Unable to send commitment signed message in state {:?}",
                    &state.state
                )));
            }
        };

        debug!(
            "Building and signing commitment tx for state {:?}",
            &state.state
        );
        let PartiallySignedCommitmentTransaction {
            tx,
            signature,
            witnesses,
            msg: _,
            version,
        } = state.build_and_sign_commitment_tx()?;
        debug!(
            "Built and signed commitment tx #{}: transaction: ({:?}), partial signature: {:?}",
            version, &tx, &signature
        );

        debug!(
            "Sending next local nonce {:?} (previous nonce {:?})",
            state.get_next_local_nonce(),
            state.get_local_nonce().borrow()
        );
        let commitment_signed = CommitmentSigned {
            channel_id: state.get_id(),
            partial_signature: signature,
            next_local_nonce: state.get_next_local_nonce(),
        };
        debug!(
            "Sending built commitment_signed message: {:?}",
            &commitment_signed
        );
        self.network
            .send_message(NetworkActorMessage::new_command(
                NetworkActorCommand::SendCFNMessage(CFNMessageWithPeerId {
                    peer_id: state.peer_id.clone(),
                    message: CFNMessage::CommitmentSigned(commitment_signed),
                }),
            ))
            .expect(ASSUME_NETWORK_ACTOR_ALIVE);
        self.network
            .send_message(NetworkActorMessage::new_event(
                NetworkActorEvent::NetworkServiceEvent(NetworkServiceEvent::LocalCommitmentSigned(
                    state.peer_id.clone(),
                    state.get_id(),
                    version,
                    tx,
                    witnesses,
                )),
            ))
            .expect("myself alive");

        match flags {
            CommitmentSignedFlags::SigningCommitment(flags) => {
                let flags = flags | SigningCommitmentFlags::OUR_COMMITMENT_SIGNED_SENT;
                state.update_state(ChannelState::SigningCommitment(flags));
                state.maybe_transition_to_tx_signatures(flags, &self.network)?;
            }
            CommitmentSignedFlags::ChannelReady() => {}
            CommitmentSignedFlags::PendingShutdown(_) => {
                state.maybe_transition_to_shutdown(&self.network)?;
            }
        }
        Ok(())
    }

    pub fn handle_add_tlc_command(
        &self,
        state: &mut ChannelActorState,
        command: AddTlcCommand,
    ) -> Result<u64, ProcessingChannelError> {
        debug!("handle add tlc command : {:?}", &command);
        state.check_state_for_tlc_update()?;
        let tlc = state.create_outbounding_tlc(command);
        state.insert_tlc(tlc)?;

        debug!("Inserted tlc into channel state: {:?}", &tlc);
        // TODO: Note that since message sending is async,
        // we can't guarantee anything about the order of message sending
        // and state updating. And any of these may fail while the other succeeds.
        // We may need to handle all these possibilities.
        // To make things worse, we currently don't have a way to ACK all the messages.

        // Send tlc update message to peer.
        let msg = CFNMessageWithPeerId {
            peer_id: self.peer_id.clone(),
            message: CFNMessage::AddTlc(AddTlc {
                channel_id: state.get_id(),
                tlc_id: tlc.id.into(),
                amount: tlc.amount,
                payment_hash: tlc.payment_hash,
                expiry: tlc.lock_time,
                hash_algorithm: tlc.hash_algorithm,
            }),
        };
        debug!("Sending AddTlc message: {:?}", &msg);
        self.network
            .send_message(NetworkActorMessage::new_command(
                NetworkActorCommand::SendCFNMessage(msg),
            ))
            .expect(ASSUME_NETWORK_ACTOR_ALIVE);

        Ok(tlc.id.into())
    }

    pub fn handle_remove_tlc_command(
        &self,
        state: &mut ChannelActorState,
        command: RemoveTlcCommand,
    ) -> ProcessingChannelResult {
        state.check_state_for_tlc_update()?;
        let tlc = state.remove_tlc_with_reason(TLCId::Received(command.id), command.reason)?;
        let msg = CFNMessageWithPeerId {
            peer_id: self.peer_id.clone(),
            message: CFNMessage::RemoveTlc(RemoveTlc {
                channel_id: state.get_id(),
                tlc_id: command.id,
                reason: command.reason,
            }),
        };
        self.network
            .send_message(NetworkActorMessage::new_command(
                NetworkActorCommand::SendCFNMessage(msg),
            ))
            .expect(ASSUME_NETWORK_ACTOR_ALIVE);

        debug!(
            "Channel ({:?}) balance after removing tlc {:?}: local balance: {}, remote balance: {}",
            state.get_id(),
            tlc,
            state.to_local_amount,
            state.to_remote_amount
        );
        state.maybe_transition_to_shutdown(&self.network)?;

        Ok(())
    }

    pub fn handle_shutdown_command(
        &self,
        state: &mut ChannelActorState,
        command: ShutdownCommand,
    ) -> ProcessingChannelResult {
        debug!("Handling shutdown command: {:?}", &command);
        let flags = match state.state {
            ChannelState::Closed(_) => {
                debug!("Channel already closed, ignoring shutdown command");
                return Ok(());
            }
            ChannelState::ChannelReady() => {
                debug!("Handling shutdown command in ChannelReady state");
                ShuttingDownFlags::empty()
            }
            ChannelState::ShuttingDown(flags) => {
                debug!("we already in shutting down state: {:?}", &flags);
                return Ok(());
            }
            _ => {
                debug!("Handling shutdown command in state {:?}", &state.state);
                return Err(ProcessingChannelError::InvalidState(format!(
                    "Trying to send shutdown message while in invalid state {:?}",
                    &state.state
                )));
            }
        };

<<<<<<< HEAD
        state.check_shutdown_fee_rate(command.fee_rate)?;

        if command.force {
            if let Some(tx) = &state.latest_commitment_transaction {
                let transaction = tx.clone();
                self.network
                    .send_message(NetworkActorMessage::new_event(
                        NetworkActorEvent::CommitmentTransactionPending(
                            transaction,
                            state.get_id(),
                        ),
                    ))
                    .expect(ASSUME_NETWORK_ACTOR_ALIVE);

                let flags = ShuttingDownFlags::WAITING_COMMITMENT_CONFIRMATION;
                state.update_state(ChannelState::ShuttingDown(flags));
            } else {
                return Err(ProcessingChannelError::InvalidState(
                    "Force shutdown without a valid commitment transaction".to_string(),
                ));
            }
        } else {
            self.network
                .send_message(NetworkActorMessage::new_command(
                    NetworkActorCommand::SendCFNMessage(CFNMessageWithPeerId {
                        peer_id: self.peer_id.clone(),
                        message: CFNMessage::Shutdown(Shutdown {
                            channel_id: state.get_id(),
                            close_script: command.close_script.clone(),
                            fee_rate: command.fee_rate,
                            force: command.force,
                        }),
=======
        state.check_shutdown_fee_rate(command.fee_rate, &command.close_script)?;
        self.network
            .send_message(NetworkActorMessage::new_command(
                NetworkActorCommand::SendCFNMessage(CFNMessageWithPeerId {
                    peer_id: self.peer_id.clone(),
                    message: CFNMessage::Shutdown(Shutdown {
                        channel_id: state.get_id(),
                        close_script: command.close_script.clone(),
                        fee_rate: command.fee_rate,
>>>>>>> 5167a03f
                    }),
                ))
                .expect(ASSUME_NETWORK_ACTOR_ALIVE);

            state.local_shutdown_script = Some(command.close_script.clone());
            state.local_shutdown_fee_rate = Some(command.fee_rate.as_u64());
            let flags = flags | ShuttingDownFlags::OUR_SHUTDOWN_SENT;
            state.update_state(ChannelState::ShuttingDown(flags));
            debug!(
                "Channel state updated to {:?} after processing shutdown command",
                &state.state
            );

            state.maybe_transition_to_shutdown(&self.network)?;
        }
        Ok(())
    }

    // This is the dual of `handle_tx_collaboration_msg`. Any logic error here is likely
    // to present in the other function as well.
    pub fn handle_tx_collaboration_command(
        &self,
        state: &mut ChannelActorState,
        command: TxCollaborationCommand,
    ) -> Result<(), ProcessingChannelError> {
        debug!("Handling tx collaboration command: {:?}", &command);
        let is_complete_command = matches!(command, TxCollaborationCommand::TxComplete());
        let is_waiting_for_remote = match state.state {
            ChannelState::CollaboratingFundingTx(flags) => {
                flags.contains(CollaboratingFundingTxFlags::AWAITING_REMOTE_TX_COLLABORATION_MSG)
            }
            _ => false,
        };

        // We first exclude below cases that are invalid for tx collaboration,
        // and then process the commands.
        let flags = match state.state {
            ChannelState::NegotiatingFunding(NegotiatingFundingFlags::INIT_SENT)
                if state.is_acceptor =>
            {
                return Err(ProcessingChannelError::InvalidState(
                    "Acceptor tries to start sending tx collaboration message".to_string(),
                ));
            }
            ChannelState::NegotiatingFunding(_) => {
                debug!("Beginning processing tx collaboration command");
                CollaboratingFundingTxFlags::empty()
            }
            ChannelState::CollaboratingFundingTx(_)
                if !is_complete_command && is_waiting_for_remote =>
            {
                return Err(ProcessingChannelError::InvalidState(format!(
                    "Trying to process command {:?} while in {:?} (should only send non-complete message after received response from peer)",
                    &command, state.state
                )));
            }
            ChannelState::CollaboratingFundingTx(flags) => {
                debug!(
                    "Processing tx collaboration command {:?} for state {:?}",
                    &command, &state.state
                );
                flags
            }
            _ => {
                return Err(ProcessingChannelError::InvalidState(format!(
                    "Invalid tx collaboration command {:?} for state {:?}",
                    &command, state.state
                )));
            }
        };

        // TODO: Note that we may deadlock here if send_tx_collaboration_command does successfully send the message,
        // as in that case both us and the remote are waiting for each other to send the message.
        match command {
            TxCollaborationCommand::TxUpdate(tx_update) => {
                let cfn_msg = CFNMessage::TxUpdate(TxUpdate {
                    channel_id: state.get_id(),
                    tx: tx_update.transaction.clone(),
                });
                self.network
                    .send_message(NetworkActorMessage::new_command(
                        NetworkActorCommand::SendCFNMessage(CFNMessageWithPeerId::new(
                            self.peer_id.clone(),
                            cfn_msg,
                        )),
                    ))
                    .expect(ASSUME_NETWORK_ACTOR_ALIVE);

                state.update_state(ChannelState::CollaboratingFundingTx(
                    CollaboratingFundingTxFlags::AWAITING_REMOTE_TX_COLLABORATION_MSG,
                ));
                state.funding_tx = Some(tx_update.transaction.clone());
                state.funding_source_lock_script = Some(tx_update.funding_source_lock_script);
                state.maybe_complete_tx_collaboration(tx_update.transaction, &self.network)?;
            }
            TxCollaborationCommand::TxComplete() => {
                state.check_tx_complete_preconditions()?;
                let cfn_msg = CFNMessage::TxComplete(TxComplete {
                    channel_id: state.get_id(),
                });
                self.network
                    .send_message(NetworkActorMessage::new_command(
                        NetworkActorCommand::SendCFNMessage(CFNMessageWithPeerId::new(
                            self.peer_id.clone(),
                            cfn_msg,
                        )),
                    ))
                    .expect(ASSUME_NETWORK_ACTOR_ALIVE);

                state.update_state(ChannelState::CollaboratingFundingTx(
                    flags | CollaboratingFundingTxFlags::OUR_TX_COMPLETE_SENT,
                ));
            }
        }

        Ok(())
    }

    pub fn handle_command(
        &self,
        state: &mut ChannelActorState,
        command: ChannelCommand,
    ) -> Result<(), ProcessingChannelError> {
        match command {
            ChannelCommand::TxCollaborationCommand(tx_collaboration_command) => {
                self.handle_tx_collaboration_command(state, tx_collaboration_command)
            }
            ChannelCommand::CommitmentSigned() => self.handle_commitment_signed_command(state),
            ChannelCommand::AddTlc(command, reply) => {
                match self.handle_add_tlc_command(state, command) {
                    Ok(tlc_id) => {
                        self.handle_commitment_signed_command(state)?;
                        let _ = reply.send(Ok(AddTlcResponse { tlc_id }));
                        Ok(())
                    }
                    Err(err) => {
                        let _ = reply.send(Err(err.to_string()));
                        Err(err)
                    }
                }
            }
            ChannelCommand::RemoveTlc(command, reply) => {
                match self.handle_remove_tlc_command(state, command) {
                    Ok(_) => {
                        self.handle_commitment_signed_command(state)?;
                        let _ = reply.send(Ok(()));
                        Ok(())
                    }
                    Err(err) => {
                        let _ = reply.send(Err(err.to_string()));
                        Err(err)
                    }
                }
            }
            ChannelCommand::Shutdown(command, reply) => {
                match self.handle_shutdown_command(state, command) {
                    Ok(_) => {
                        debug!("Shutdown command processed successfully");
                        let _ = reply.send(Ok(()));
                        Ok(())
                    }
                    Err(err) => {
                        debug!("Error processing shutdown command: {:?}", &err);
                        let _ = reply.send(Err(err.to_string()));
                        Err(err)
                    }
                }
            }
        }
    }

    pub fn handle_event(
        &self,
        myself: &ActorRef<ChannelActorMessage>,
        state: &mut ChannelActorState,
        event: ChannelEvent,
    ) -> Result<(), ProcessingChannelError> {
        match event {
            ChannelEvent::FundingTransactionConfirmed => {
                let flags = match state.state {
                    ChannelState::AwaitingChannelReady(flags) => flags,
                    ChannelState::AwaitingTxSignatures(f)
                        if f.contains(AwaitingTxSignaturesFlags::TX_SIGNATURES_SENT) =>
                    {
                        AwaitingChannelReadyFlags::empty()
                    }
                    _ => {
                        return Err(ProcessingChannelError::InvalidState(format!(
                            "Expecting funding transaction confirmed event in state AwaitingChannelReady or after TX_SIGNATURES_SENT, but got state {:?}", &state.state)));
                    }
                };
                self.network
                    .send_message(NetworkActorMessage::new_command(
                        NetworkActorCommand::SendCFNMessage(CFNMessageWithPeerId {
                            peer_id: state.peer_id.clone(),
                            message: CFNMessage::ChannelReady(ChannelReady {
                                channel_id: state.get_id(),
                            }),
                        }),
                    ))
                    .expect(ASSUME_NETWORK_ACTOR_ALIVE);
                let flags = flags | AwaitingChannelReadyFlags::OUR_CHANNEL_READY;
                state.update_state(ChannelState::AwaitingChannelReady(flags));
                if flags.contains(AwaitingChannelReadyFlags::CHANNEL_READY) {
                    state.on_channel_ready(&self.network);
                }
            }
            ChannelEvent::CommitmentTransactionConfirmed => {
                match state.state {
                    ChannelState::ShuttingDown(flags)
                        if flags.contains(ShuttingDownFlags::WAITING_COMMITMENT_CONFIRMATION) => {}
                    _ => {
                        return Err(ProcessingChannelError::InvalidState(format!(
                            "Expecting commitment transaction confirmed event in state ShuttingDown, but got state {:?}", &state.state)
                        ));
                    }
                };
                state.update_state(ChannelState::Closed(CloseFlags::UNCOOPERATIVE));
                debug!("Channel closed with uncooperative close");
            }
            ChannelEvent::PeerDisconnected => {
                myself.stop(Some("PeerDisconnected".to_string()));
            }
            ChannelEvent::ClosingTransactionConfirmed => {
                myself.stop(Some("ChannelClosed".to_string()));
            }
        }
        Ok(())
    }

    fn get_funding_and_reserved_amount(
        &self,
        funding_amount: u128,
        udt_type_script: &Option<Script>,
    ) -> Result<(u128, u64), ProcessingChannelError> {
        match udt_type_script {
            Some(_) => Ok((funding_amount, DEFAULT_UDT_MINIMAL_CKB_AMOUNT)),
            _ => {
                let reserved_ckb_amount = DEFAULT_CHANNEL_MINIMAL_CKB_AMOUNT;
                if funding_amount < reserved_ckb_amount.into() {
                    return Err(ProcessingChannelError::InvalidParameter(format!(
                        "The value of the channel should be greater than the reserved amount: {}",
                        reserved_ckb_amount
                    )));
                }
                let funding_amount = funding_amount - reserved_ckb_amount as u128;
                Ok((funding_amount, reserved_ckb_amount))
            }
        }
    }
}

#[rasync_trait]
impl<S> Actor for ChannelActor<S>
where
    S: ChannelActorStateStore + Send + Sync + 'static,
{
    type Msg = ChannelActorMessage;
    type State = ChannelActorState;
    type Arguments = ChannelInitializationParameter;

    async fn pre_start(
        &self,
        myself: ActorRef<Self::Msg>,
        args: Self::Arguments,
    ) -> Result<Self::State, ActorProcessingErr> {
        // startup the event processing
        match args {
            ChannelInitializationParameter::AcceptChannel(AcceptChannelParameter {
                funding_amount: my_funding_amount,
                reserved_ckb_amount: my_reserved_ckb_amount,
                seed,
                open_channel,
                channel_id_sender,
            }) => {
                let peer_id = self.peer_id.clone();
                debug!(
                    "Accepting channel {:?} to peer {:?}",
                    &open_channel, &peer_id
                );

                let counterpart_pubkeys = (&open_channel).into();
                let OpenChannel {
                    channel_id,
                    chain_hash,
                    commitment_fee_rate,
                    funding_fee_rate,
                    funding_udt_type_script,
                    funding_amount,
                    reserved_ckb_amount,
                    to_local_delay,
                    first_per_commitment_point,
                    second_per_commitment_point,
                    next_local_nonce,
                    ..
                } = &open_channel;

                if *chain_hash != [0u8; 32].into() {
                    return Err(Box::new(ProcessingChannelError::InvalidParameter(format!(
                        "Invalid chain hash {:?}",
                        chain_hash
                    ))));
                }

                let mut state = ChannelActorState::new_inbound_channel(
                    *channel_id,
                    my_funding_amount,
                    my_reserved_ckb_amount,
                    *commitment_fee_rate,
                    *funding_fee_rate,
                    funding_udt_type_script.clone(),
                    &seed,
                    peer_id.clone(),
                    *funding_amount,
                    *reserved_ckb_amount,
                    *to_local_delay,
                    counterpart_pubkeys,
                    next_local_nonce.clone(),
                    *first_per_commitment_point,
                    *second_per_commitment_point,
                );

                state.check_ckb_params(vec![
                    "local_reserved_ckb_amount",
                    "remote_reserved_ckb_amount",
                    "commitment_fee_rate",
                    "funding_fee_rate",
                ])?;

                let commitment_number = INITIAL_COMMITMENT_NUMBER;

                let accept_channel = AcceptChannel {
                    channel_id: *channel_id,
                    funding_amount: my_funding_amount,
                    reserved_ckb_amount: my_reserved_ckb_amount,
                    max_tlc_value_in_flight: DEFAULT_MAX_TLC_VALUE_IN_FLIGHT,
                    max_accept_tlcs: DEFAULT_MAX_ACCEPT_TLCS,
                    to_local_delay: *to_local_delay,
                    funding_pubkey: state.signer.funding_key.pubkey(),
                    revocation_basepoint: state.signer.revocation_base_key.pubkey(),
                    payment_basepoint: state.signer.payment_key.pubkey(),
                    min_tlc_value: DEFAULT_MIN_TLC_VALUE,
                    delayed_payment_basepoint: state.signer.delayed_payment_base_key.pubkey(),
                    tlc_basepoint: state.signer.tlc_base_key.pubkey(),
                    first_per_commitment_point: state
                        .signer
                        .get_commitment_point(commitment_number),
                    second_per_commitment_point: state
                        .signer
                        .get_commitment_point(commitment_number + 1),
                    next_local_nonce: state.get_local_musig2_pubnonce(),
                };

                let command = CFNMessageWithPeerId {
                    peer_id,
                    message: CFNMessage::AcceptChannel(accept_channel),
                };
                // TODO: maybe we should not use try_send here.
                self.network
                    .send_message(NetworkActorMessage::new_command(
                        NetworkActorCommand::SendCFNMessage(command),
                    ))
                    .expect(ASSUME_NETWORK_ACTOR_ALIVE);

                self.network
                    .send_message(NetworkActorMessage::new_event(
                        NetworkActorEvent::ChannelCreated(
                            state.get_id(),
                            self.peer_id.clone(),
                            myself,
                        ),
                    ))
                    .expect(ASSUME_NETWORK_ACTOR_ALIVE);
                state.update_state(ChannelState::NegotiatingFunding(
                    NegotiatingFundingFlags::INIT_SENT,
                ));
                if let Some(sender) = channel_id_sender {
                    sender.send(state.get_id()).expect("Receive not dropped");
                }
                Ok(state)
            }
            ChannelInitializationParameter::OpenChannel(OpenChannelParameter {
                funding_amount,
                seed,
                funding_udt_type_script,
                channel_id_sender,
                commitment_fee_rate,
                funding_fee_rate,
            }) => {
                let peer_id = self.peer_id.clone();
                info!("Trying to open a channel to {:?}", &peer_id);

                let commitment_fee_rate =
                    commitment_fee_rate.unwrap_or(DEFAULT_COMMITMENT_FEE_RATE);
                let funding_fee_rate = funding_fee_rate.unwrap_or(DEFAULT_FEE_RATE);

                let (funding_amount, reserved_ckb_amount) =
                    self.get_funding_and_reserved_amount(funding_amount, &funding_udt_type_script)?;

                let mut channel = ChannelActorState::new_outbound_channel(
                    &seed,
                    self.peer_id.clone(),
                    funding_amount,
                    reserved_ckb_amount,
                    commitment_fee_rate,
                    funding_fee_rate,
                    funding_udt_type_script.clone(),
                    LockTime::new(DEFAULT_TO_LOCAL_DELAY_BLOCKS),
                );

                channel.check_ckb_params(vec![
                    "commitment_fee_rate",
                    "funding_fee_rate",
                    "local_reserved_ckb_amount",
                ])?;

                let commitment_number = INITIAL_COMMITMENT_NUMBER;
                let message = CFNMessage::OpenChannel(OpenChannel {
                    chain_hash: Hash256::default(),
                    channel_id: channel.get_id(),
                    funding_udt_type_script,
                    funding_amount: channel.to_local_amount,
                    reserved_ckb_amount: channel.local_reserved_ckb_amount,
                    funding_fee_rate,
                    commitment_fee_rate,
                    max_tlc_value_in_flight: DEFAULT_MAX_TLC_VALUE_IN_FLIGHT,
                    max_accept_tlcs: DEFAULT_MAX_ACCEPT_TLCS,
                    min_tlc_value: DEFAULT_MIN_TLC_VALUE,
                    to_local_delay: LockTime::new(DEFAULT_TO_LOCAL_DELAY_BLOCKS),
                    channel_flags: 0,
                    first_per_commitment_point: channel
                        .signer
                        .get_commitment_point(commitment_number),
                    second_per_commitment_point: channel
                        .signer
                        .get_commitment_point(commitment_number + 1),
                    funding_pubkey: channel
                        .get_local_channel_parameters()
                        .pubkeys
                        .funding_pubkey,
                    revocation_basepoint: channel
                        .get_local_channel_parameters()
                        .pubkeys
                        .revocation_base_key,
                    payment_basepoint: channel
                        .get_local_channel_parameters()
                        .pubkeys
                        .payment_base_key,
                    delayed_payment_basepoint: channel
                        .get_local_channel_parameters()
                        .pubkeys
                        .delayed_payment_base_key,
                    tlc_basepoint: channel.get_local_channel_parameters().pubkeys.tlc_base_key,
                    next_local_nonce: channel.get_local_musig2_pubnonce(),
                });

                debug!(
                    "Created OpenChannel message to {:?}: {:?}",
                    &peer_id, &message
                );
                self.network
                    .send_message(NetworkActorMessage::new_command(
                        NetworkActorCommand::SendCFNMessage(CFNMessageWithPeerId {
                            peer_id,
                            message,
                        }),
                    ))
                    .expect(ASSUME_NETWORK_ACTOR_ALIVE);
                // TODO: note that we can't actually guarantee that this OpenChannel message is sent here.
                // It is even possible that the peer_id is bogus, and we can't send a message to it.
                // We need some book-keeping service to remove all the OUR_INIT_SENT channels.
                channel.update_state(ChannelState::NegotiatingFunding(
                    NegotiatingFundingFlags::OUR_INIT_SENT,
                ));
                debug!(
                    "Channel to peer {:?} with id {:?} created: {:?}",
                    &self.peer_id,
                    &channel.get_id(),
                    &channel
                );

                // There is a slim chance that this message is not immediately processed by
                // the network actor, while the peer already receive the message AcceptChannel and
                // starts sending following messages. This is a problem of transactionally updating
                // states across multiple actors (NetworkActor and ChannelActor).
                // See also the notes [state updates across multiple actors](docs/notes/state-update-across-multiple-actors.md).
                self.network
                    .send_message(NetworkActorMessage::new_event(
                        // TODO: The channel id here is a temporary channel id,
                        // while the ChannelCreated event emitted by the counterpart
                        // is a real channel id. This may cause confusion.
                        NetworkActorEvent::ChannelCreated(
                            channel.get_id(),
                            self.peer_id.clone(),
                            myself,
                        ),
                    ))
                    .expect(ASSUME_NETWORK_ACTOR_ALIVE);

                channel_id_sender
                    .send(channel.get_id())
                    .expect("Receive not dropped");
                Ok(channel)
            }
            ChannelInitializationParameter::ReestablishChannel(channel_id) => {
                let mut channel = self
                    .store
                    .get_channel_actor_state(&channel_id)
                    .expect("channel should exist");
                channel.reestablishing = true;

                let reestablish_channel = ReestablishChannel {
                    channel_id,
                    local_commitment_number: channel.get_current_commitment_number(true),
                    remote_commitment_number: channel.get_current_commitment_number(false),
                };

                let command = CFNMessageWithPeerId {
                    peer_id: self.peer_id.clone(),
                    message: CFNMessage::ReestablishChannel(reestablish_channel),
                };

                self.network
                    .send_message(NetworkActorMessage::new_command(
                        NetworkActorCommand::SendCFNMessage(command),
                    ))
                    .expect(ASSUME_NETWORK_ACTOR_ALIVE);

                self.network
                    .send_message(NetworkActorMessage::new_event(
                        NetworkActorEvent::ChannelCreated(
                            channel.get_id(),
                            self.peer_id.clone(),
                            myself,
                        ),
                    ))
                    .expect(ASSUME_NETWORK_ACTOR_ALIVE);
                Ok(channel)
            }
        }
    }

    async fn handle(
        &self,
        myself: ActorRef<Self::Msg>,
        message: Self::Msg,
        state: &mut Self::State,
    ) -> Result<(), ActorProcessingErr> {
        match message {
            ChannelActorMessage::PeerMessage(message) => {
                if state.reestablishing {
                    match message {
                        CFNMessage::ReestablishChannel(reestablish_channel) => {
                            state.handle_reestablish_channel_message(
                                reestablish_channel,
                                &self.network,
                            )?;
                        }
                        _ => {
                            debug!("Ignoring message while reestablishing: {:?}", message);
                        }
                    }
                } else if let Err(error) = self.handle_peer_message(state, message) {
                    error!("Error while processing channel message: {:?}", error);
                }
            }
            ChannelActorMessage::Command(command) => {
                if let Err(err) = self.handle_command(state, command) {
                    error!("Error while processing channel command: {:?}", err);
                }
            }
            ChannelActorMessage::Event(e) => {
                if let Err(err) = self.handle_event(&myself, state, e) {
                    error!("Error while processing channel event: {:?}", err);
                }
            }
        }

        self.store.insert_channel_actor_state(state.clone());
        Ok(())
    }
}

#[derive(Copy, Clone, Debug, PartialEq, Eq, Serialize, Deserialize)]
pub struct CommitmentNumbers {
    pub local: u64,
    pub remote: u64,
}

impl Default for CommitmentNumbers {
    fn default() -> Self {
        Self::new()
    }
}

impl CommitmentNumbers {
    pub fn new() -> Self {
        Self {
            local: INITIAL_COMMITMENT_NUMBER,
            remote: INITIAL_COMMITMENT_NUMBER,
        }
    }

    pub fn get_local(&self) -> u64 {
        self.local
    }

    pub fn get_remote(&self) -> u64 {
        self.remote
    }

    pub fn increment_local(&mut self) {
        self.local += 1;
    }

    pub fn increment_remote(&mut self) {
        self.remote += 1;
    }

    pub fn flip(&self) -> Self {
        Self {
            local: self.remote,
            remote: self.local,
        }
    }
}

#[derive(Copy, Clone, Debug, Serialize, Deserialize)]
pub struct TLCIds {
    pub offering: u64,
    pub received: u64,
}

impl Default for TLCIds {
    fn default() -> Self {
        Self::new()
    }
}

impl TLCIds {
    pub fn new() -> Self {
        Self {
            offering: 0,
            received: 0,
        }
    }

    pub fn get_next_offering(&self) -> u64 {
        self.offering
    }

    pub fn get_next_received(&self) -> u64 {
        self.received
    }

    pub fn increment_offering(&mut self) {
        self.offering += 1;
    }

    pub fn increment_received(&mut self) {
        self.received += 1;
    }
}

#[derive(Copy, Clone, Debug, PartialEq, Eq, Serialize, Deserialize, PartialOrd, Ord)]
pub enum TLCId {
    Offered(u64),
    Received(u64),
}

impl From<TLCId> for u64 {
    fn from(id: TLCId) -> u64 {
        match id {
            TLCId::Offered(id) => id,
            TLCId::Received(id) => id,
        }
    }
}

impl TLCId {
    pub fn is_offered(&self) -> bool {
        matches!(self, TLCId::Offered(_))
    }

    pub fn is_received(&self) -> bool {
        !self.is_offered()
    }

    pub fn flip(&self) -> Self {
        match self {
            TLCId::Offered(id) => TLCId::Received(*id),
            TLCId::Received(id) => TLCId::Offered(*id),
        }
    }

    pub fn flip_mut(&mut self) {
        *self = self.flip();
    }
}

#[serde_as]
#[derive(Clone, Debug, Serialize, Deserialize)]
pub struct ChannelActorState {
    pub state: ChannelState,
    #[serde_as(as = "DisplayFromStr")]
    pub peer_id: PeerId,
    pub id: Hash256,
    #[serde_as(as = "Option<EntityHex>")]
    pub funding_tx: Option<Transaction>,

    #[serde_as(as = "Option<EntityHex>")]
    pub funding_udt_type_script: Option<Script>,

    #[serde_as(as = "Option<EntityHex>")]
    pub funding_source_lock_script: Option<Script>,

    // Is this channel initially inbound?
    // An inbound channel is one where the counterparty is the funder of the channel.
    pub is_acceptor: bool,

    // TODO: consider transaction fee while building the commitment transaction.

    // The invariant here is that the sum of `to_local_amount` and `to_remote_amount`
    // should be equal to the total amount of the channel.
    // The changes of both `to_local_amount` and `to_remote_amount`
    // will always happen after a revoke_and_ack message is sent/received.
    // This means that while calculating the amounts for commitment transactions,
    // processing add_tlc command and messages, we need to take into account that
    // the amounts are not decremented/incremented yet.

    // The amount of CKB/UDT that we own in the channel.
    // This value will only change after we have resolved a tlc.
    pub to_local_amount: u128,
    // The amount of CKB/UDT that the remote owns in the channel.
    // This value will only change after we have resolved a tlc.
    pub to_remote_amount: u128,

    // these two amounts used to keep the minimal ckb amount for the two parties
    // TLC operations will not affect these two amounts, only used to keep the commitment transactions
    // to be valid, so that any party can close the channel at any time.
    // Note: the values are different for the UDT scenario
    pub local_reserved_ckb_amount: u64,
    pub remote_reserved_ckb_amount: u64,

    // The commitment fee rate is used to calculate the fee for the commitment transactions.
    // The side who want to submit the commitment transaction will pay fee
    pub commitment_fee_rate: u64,

    // The fee rate used for funding transaction, the initiator may set it as `funding_fee_rate` option,
    // if it's not set, DEFAULT_FEE_RATE will be used as default value, two sides will use the same fee rate
    pub funding_fee_rate: u64,

    // Signer is used to sign the commitment transactions.
    pub signer: InMemorySigner,

    // Cached channel parameter for easier of access.
    pub local_channel_parameters: ChannelParametersOneParty,
    // The holder has set a shutdown script.
    #[serde_as(as = "Option<EntityHex>")]
    pub local_shutdown_script: Option<Script>,

    // Commitment numbers that are used to derive keys.
    // This value is guaranteed to be 0 when channel is just created.
    pub commitment_numbers: CommitmentNumbers,

    // Below are fields that are only usable after the channel is funded,
    // (or at some point of the state).

    // The id of next offering/received tlc, must increment by 1 for each new tlc.
    pub tlc_ids: TLCIds,

    // BtreeMap of tlc ids to pending tlcs.
    // serde_as is required for serde to json, as json requires keys to be strings.
    // See https://stackoverflow.com/questions/51276896/how-do-i-use-serde-to-serialize-a-hashmap-with-structs-as-keys-to-json
    #[serde_as(as = "Vec<(_, _)>")]
    pub tlcs: BTreeMap<TLCId, DetailedTLCInfo>,

    // The counterparty has already sent a shutdown message with this script.
    #[serde_as(as = "Option<EntityHex>")]
    pub remote_shutdown_script: Option<Script>,

    pub remote_nonce: Option<PubNonce>,

    // The latest commitment transaction we're holding
    #[serde_as(as = "Option<EntityHex>")]
    pub latest_commitment_transaction: Option<Transaction>,

    // All the commitment point that are sent from the counterparty.
    // We need to save all these points to derive the keys for the commitment transactions.
    pub remote_commitment_points: Vec<Pubkey>,
    pub remote_channel_parameters: Option<ChannelParametersOneParty>,
    pub local_shutdown_signature: Option<PartialSignature>,
    pub local_shutdown_fee_rate: Option<u64>,
    pub remote_shutdown_fee_rate: Option<u64>,
    pub remote_shutdown_signature: Option<PartialSignature>,

    // A flag to indicate whether the channel is reestablishing, we won't process any messages until the channel is reestablished.
    pub reestablishing: bool,

    // A redundant field to record the total amount of the channel.
    // Used only for debugging purposes.
    #[cfg(debug_assertions)]
    pub total_amount: u128,

    pub created_at: SystemTime,
}

#[derive(PartialEq, Eq, Clone, Debug)]
pub struct ClosedChannel {}

#[derive(Debug)]
pub enum ChannelEvent {
    PeerDisconnected,
    FundingTransactionConfirmed,
    CommitmentTransactionConfirmed,
    ClosingTransactionConfirmed,
}

pub type ProcessingChannelResult = Result<(), ProcessingChannelError>;

#[derive(Error, Debug)]
pub enum ProcessingChannelError {
    #[error("Invalid state: {0}")]
    InvalidState(String),
    #[error("Repeated processing message: {0}")]
    RepeatedProcessing(String),
    #[error("Invalid parameter: {0}")]
    InvalidParameter(String),
    #[error("Failed to spawn actor: {0}")]
    SpawnErr(#[from] SpawnErr),
    #[error("Musig2 VerifyError: {0}")]
    Musig2VerifyError(#[from] VerifyError),
    #[error("Musig2 SigningError: {0}")]
    Musig2SigningError(#[from] SigningError),
}

bitflags! {
    #[derive(Copy, Clone, Debug, PartialEq, Eq, Serialize, Deserialize)]
    #[serde(transparent)]
    pub struct NegotiatingFundingFlags: u32 {
        const OUR_INIT_SENT = 1;
        const THEIR_INIT_SENT = 1 << 1;
        const INIT_SENT = NegotiatingFundingFlags::OUR_INIT_SENT.bits() | NegotiatingFundingFlags::THEIR_INIT_SENT.bits();
    }

    #[derive(Copy, Clone, Debug, PartialEq, Eq, Serialize, Deserialize)]
    #[serde(transparent)]
    pub struct CollaboratingFundingTxFlags: u32 {
        const AWAITING_REMOTE_TX_COLLABORATION_MSG = 1;
        const PREPARING_LOCAL_TX_COLLABORATION_MSG = 1 << 1;
        const OUR_TX_COMPLETE_SENT = 1 << 2;
        const THEIR_TX_COMPLETE_SENT = 1 << 3;
        const COLLABRATION_COMPLETED = CollaboratingFundingTxFlags::OUR_TX_COMPLETE_SENT.bits() | CollaboratingFundingTxFlags::THEIR_TX_COMPLETE_SENT.bits();
    }

    #[derive(Copy, Clone, Debug, PartialEq, Eq, Serialize, Deserialize)]
    #[serde(transparent)]
    pub struct SigningCommitmentFlags: u32 {
        const OUR_COMMITMENT_SIGNED_SENT = 1;
        const THEIR_COMMITMENT_SIGNED_SENT = 1 << 1;
        const COMMITMENT_SIGNED_SENT = SigningCommitmentFlags::OUR_COMMITMENT_SIGNED_SENT.bits() | SigningCommitmentFlags::THEIR_COMMITMENT_SIGNED_SENT.bits();
    }

    #[derive(Copy, Clone, Debug, PartialEq, Eq, Serialize, Deserialize)]
    #[serde(transparent)]
    pub struct AwaitingTxSignaturesFlags: u32 {
        const OUR_TX_SIGNATURES_SENT = 1;
        const THEIR_TX_SIGNATURES_SENT = 1 << 1;
        const TX_SIGNATURES_SENT = AwaitingTxSignaturesFlags::OUR_TX_SIGNATURES_SENT.bits() | AwaitingTxSignaturesFlags::THEIR_TX_SIGNATURES_SENT.bits();
    }

    #[derive(Copy, Clone, Debug, PartialEq, Eq, Serialize, Deserialize)]
    #[serde(transparent)]
    pub struct AwaitingChannelReadyFlags: u32 {
        const OUR_CHANNEL_READY = 1;
        const THEIR_CHANNEL_READY = 1 << 1;
        const CHANNEL_READY = AwaitingChannelReadyFlags::OUR_CHANNEL_READY.bits() | AwaitingChannelReadyFlags::THEIR_CHANNEL_READY.bits();
    }

    #[derive(Copy, Clone, Debug, PartialEq, Eq, Serialize, Deserialize)]
    #[serde(transparent)]
    pub struct ShuttingDownFlags: u32 {
        /// Indicates that we have sent a `shutdown` message.
        const OUR_SHUTDOWN_SENT = 1;
        /// Indicates that they have sent a `shutdown` message.
        const THEIR_SHUTDOWN_SENT = 1 << 1;
        /// Indicates that both we and they have sent `shutdown` messages,
        /// but some HTLCs are still pending to be resolved.
        const AWAITING_PENDING_TLCS = ShuttingDownFlags::OUR_SHUTDOWN_SENT.bits() | ShuttingDownFlags::THEIR_SHUTDOWN_SENT.bits();
        /// Indicates all pending HTLCs are resolved, and this channel will be dropped.
        const DROPPING_PENDING = 1 << 2;
        /// Indicates we have submitted a commitment transaction, waiting for confirmation
        const WAITING_COMMITMENT_CONFIRMATION = 1 << 3;
    }

    #[derive(Copy, Clone, Debug, PartialEq, Eq, Serialize, Deserialize)]
    #[serde(transparent)]
    pub struct CloseFlags: u32 {
        /// Indicates that channel is closed cooperatively.
        const COOPERATIVE = 1;
        /// Indicates that channel is closed uncooperatively, initiated by one party forcely.
        const UNCOOPERATIVE = 1 << 1;
    }
}

// Depending on the state of the channel, we may process the commitment_signed command differently.
// Below are all the channel state flags variants that we may encounter
// in normal commitment_signed processing flow.
#[derive(Debug)]
enum CommitmentSignedFlags {
    SigningCommitment(SigningCommitmentFlags),
    PendingShutdown(ShuttingDownFlags),
    ChannelReady(),
}

#[derive(Copy, Clone, Debug, PartialEq, Eq, Serialize, Deserialize)]
#[serde(
    rename_all = "SCREAMING_SNAKE_CASE",
    tag = "state_name",
    content = "state_flags"
)]
pub enum ChannelState {
    /// We are negotiating the parameters required for the channel prior to funding it.
    NegotiatingFunding(NegotiatingFundingFlags),
    /// We're collaborating with the other party on the funding transaction.
    CollaboratingFundingTx(CollaboratingFundingTxFlags),
    /// We have collaborated over the funding and are now waiting for CommitmentSigned messages.
    SigningCommitment(SigningCommitmentFlags),
    /// We've received and sent `commitment_signed` and are now waiting for both
    /// party to collaborate on creating a valid funding transaction.
    AwaitingTxSignatures(AwaitingTxSignaturesFlags),
    /// We've received/sent `funding_created` and `funding_signed` and are thus now waiting on the
    /// funding transaction to confirm.
    AwaitingChannelReady(AwaitingChannelReadyFlags),
    /// Both we and our counterparty consider the funding transaction confirmed and the channel is
    /// now operational.
    ChannelReady(),
    /// We've successfully negotiated a `closing_signed` dance. At this point, the `ChannelManager`
    /// is about to drop us, but we store this anyway.
    ShuttingDown(ShuttingDownFlags),
    /// This channel is closed.
    Closed(CloseFlags),
}

impl ChannelState {
    fn is_closed(&self) -> bool {
        matches!(self, ChannelState::Closed(_))
    }
}

pub fn new_channel_id_from_seed(seed: &[u8]) -> Hash256 {
    blake2b_256(seed).into()
}

fn derive_channel_id_from_revocation_keys(
    revocation_basepoint1: &Pubkey,
    revocation_basepoint2: &Pubkey,
) -> Hash256 {
    let local_revocation = revocation_basepoint1.0.serialize();
    let remote_revocation = revocation_basepoint2.0.serialize();
    let mut preimage = [local_revocation, remote_revocation];
    preimage.sort();
    new_channel_id_from_seed(&preimage.concat())
}

fn derive_temp_channel_id_from_revocation_key(revocation_basepoint: &Pubkey) -> Hash256 {
    let revocation = revocation_basepoint.0.serialize();
    let zero_point = [0; 33];
    let preimage = [zero_point, revocation].concat();
    new_channel_id_from_seed(&preimage)
}

pub fn get_commitment_secret(commitment_seed: &[u8; 32], commitment_number: u64) -> [u8; 32] {
    // Note that here, we hold the same assumption to bolts for commitment number,
    // i.e. this number should be in the range [0, 2^48).
    let mut res: [u8; 32] = *commitment_seed;
    for i in 0..48 {
        let bitpos = 47 - i;
        if commitment_number & (1 << bitpos) == (1 << bitpos) {
            res[bitpos / 8] ^= 1 << (bitpos & 7);
            res = blake2b_256(res);
        }
    }
    res
}

pub fn get_commitment_point(commitment_seed: &[u8; 32], commitment_number: u64) -> Pubkey {
    Privkey::from(&get_commitment_secret(commitment_seed, commitment_number)).pubkey()
}

// Constructors for the channel actor state.
#[allow(clippy::too_many_arguments)]
impl ChannelActorState {
    pub fn new_inbound_channel(
        temp_channel_id: Hash256,
        local_value: u128,
        local_reserved_ckb_amount: u64,
        commitment_fee_rate: u64,
        funding_fee_rate: u64,
        funding_udt_type_script: Option<Script>,
        seed: &[u8],
        peer_id: PeerId,
        remote_value: u128,
        remote_reserved_ckb_amount: u64,
        remote_delay: LockTime,
        remote_pubkeys: ChannelBasePublicKeys,
        remote_nonce: PubNonce,
        first_commitment_point: Pubkey,
        second_commitment_point: Pubkey,
    ) -> Self {
        let signer = InMemorySigner::generate_from_seed(seed);
        let local_base_pubkeys = signer.get_base_public_keys();

        let channel_id = derive_channel_id_from_revocation_keys(
            &local_base_pubkeys.revocation_base_key,
            &remote_pubkeys.revocation_base_key,
        );

        debug!(
            "Generated channel id ({:?}) for temporary channel {:?}",
            &channel_id, &temp_channel_id,
        );

        Self {
            state: ChannelState::NegotiatingFunding(NegotiatingFundingFlags::THEIR_INIT_SENT),
            peer_id,
            funding_tx: None,
            is_acceptor: true,
            funding_udt_type_script,
            to_local_amount: local_value,
            to_remote_amount: remote_value,
            commitment_fee_rate,
            funding_fee_rate,
            id: channel_id,
            tlc_ids: Default::default(),
            tlcs: Default::default(),
            local_shutdown_script: None,
            funding_source_lock_script: None,
            local_channel_parameters: ChannelParametersOneParty {
                pubkeys: local_base_pubkeys,
                selected_contest_delay: remote_delay,
            },
            signer,
            remote_channel_parameters: Some(ChannelParametersOneParty {
                pubkeys: remote_pubkeys,
                selected_contest_delay: remote_delay,
            }),
            commitment_numbers: Default::default(),
            remote_shutdown_script: None,
            remote_nonce: Some(remote_nonce),
            remote_commitment_points: vec![first_commitment_point, second_commitment_point],
            local_shutdown_signature: None,
            local_shutdown_fee_rate: None,
            remote_shutdown_signature: None,
            remote_shutdown_fee_rate: None,
            local_reserved_ckb_amount,
            remote_reserved_ckb_amount,
            latest_commitment_transaction: None,

            reestablishing: false,
            #[cfg(debug_assertions)]
            total_amount: local_value + remote_value,
            created_at: SystemTime::now(),
        }
    }

    #[allow(clippy::too_many_arguments)]
    pub fn new_outbound_channel(
        seed: &[u8],
        peer_id: PeerId,
        value: u128,
        local_reserved_ckb_amount: u64,
        commitment_fee_rate: u64,
        funding_fee_rate: u64,
        funding_udt_type_script: Option<Script>,
        to_local_delay: LockTime,
    ) -> Self {
        let signer = InMemorySigner::generate_from_seed(seed);
        let local_pubkeys = signer.get_base_public_keys();
        let temp_channel_id =
            derive_temp_channel_id_from_revocation_key(&local_pubkeys.revocation_base_key);
        Self {
            state: ChannelState::NegotiatingFunding(NegotiatingFundingFlags::empty()),
            peer_id,
            funding_tx: None,
            funding_udt_type_script,
            is_acceptor: false,
            to_local_amount: value,
            to_remote_amount: 0,
            commitment_fee_rate,
            funding_fee_rate,
            id: temp_channel_id,
            tlc_ids: Default::default(),
            tlcs: Default::default(),
            signer,
            local_channel_parameters: ChannelParametersOneParty {
                pubkeys: local_pubkeys,
                selected_contest_delay: to_local_delay,
            },
            remote_channel_parameters: None,
            remote_nonce: None,
            commitment_numbers: Default::default(),
            remote_commitment_points: vec![],
            funding_source_lock_script: None,
            local_shutdown_script: None,
            local_shutdown_fee_rate: None,
            remote_shutdown_script: None,
            remote_shutdown_fee_rate: None,
            local_shutdown_signature: None,
            remote_shutdown_signature: None,
            local_reserved_ckb_amount,
            remote_reserved_ckb_amount: 0,
            latest_commitment_transaction: None,

            reestablishing: false,
            created_at: SystemTime::now(),
            #[cfg(debug_assertions)]
            total_amount: value,
        }
    }

    fn check_reserved_ckb_amount(
        &self,
        field: &'static str,
        reserved_ckb_amount: u64,
    ) -> ProcessingChannelResult {
        let minimal_reserved_amount =
            default_minimal_ckb_amount(self.funding_udt_type_script.is_some());
        if reserved_ckb_amount < minimal_reserved_amount {
            return Err(ProcessingChannelError::InvalidParameter(format!(
                "The {} should be greater than {}",
                field, minimal_reserved_amount
            )));
        }
        Ok(())
    }

    fn check_ckb_params(&self, check_fields: Vec<&'static str>) -> ProcessingChannelResult {
        for field in check_fields {
            match field {
                "local_reserved_ckb_amount" => {
                    return self.check_reserved_ckb_amount(field, self.local_reserved_ckb_amount);
                }
                "remote_reserved_ckb_amount" => {
                    return self.check_reserved_ckb_amount(field, self.remote_reserved_ckb_amount);
                }
                "funding_fee_rate" => {
                    if self.funding_fee_rate < DEFAULT_FEE_RATE {
                        return Err(ProcessingChannelError::InvalidParameter(format!(
                            "Funding fee rate is less than {}",
                            DEFAULT_FEE_RATE,
                        )));
                    }
                }
                "commitment_fee_rate" => {
                    if self.commitment_fee_rate < DEFAULT_COMMITMENT_FEE_RATE {
                        return Err(ProcessingChannelError::InvalidParameter(format!(
                            "Commitment fee rate is less than {}",
                            DEFAULT_COMMITMENT_FEE_RATE,
                        )));
                    }

                    let commitment_fee = calculate_commitment_tx_fee(
                        self.commitment_fee_rate,
                        &self.funding_udt_type_script,
                    );

                    let expected_minimal_reserved_ckb_amount = commitment_fee * 2;
                    debug!(
                        "expected_minimal_reserved_ckb_amount: {}, reserved_ckb_amount: {}",
                        expected_minimal_reserved_ckb_amount, self.local_reserved_ckb_amount
                    );
                    if self.local_reserved_ckb_amount < expected_minimal_reserved_ckb_amount {
                        return Err(ProcessingChannelError::InvalidParameter(format!(
                        "Commitment fee rate is: {}, expect more CKB amount as reserved ckb amount expected to larger than {}, \
                        or you can set a lower commitment fee rate",
                        self.commitment_fee_rate, expected_minimal_reserved_ckb_amount
                    )));
                    }
                }
                _ => {
                    unimplemented!("Check field {} is not implemented", field);
                }
            }
        }
        Ok(())
    }

    fn check_shutdown_fee_rate(
        &self,
        fee_rate: FeeRate,
        close_script: &Script,
    ) -> ProcessingChannelResult {
        if fee_rate.as_u64() < self.commitment_fee_rate {
            return Err(ProcessingChannelError::InvalidParameter(format!(
                "Fee rate {} is less than commitment fee rate {}",
                fee_rate, self.commitment_fee_rate
            )));
        }

        let mut cloned = self.clone();
        cloned.local_shutdown_script = Some(close_script.clone());
        let fee = calculate_shutdown_tx_fee(fee_rate.as_u64(), &cloned);

        let available_max_fee = if self.funding_udt_type_script.is_none() {
            self.to_local_amount as u64 + self.local_reserved_ckb_amount - MIN_OCCUPIED_CAPACITY
        } else {
            self.local_reserved_ckb_amount - MIN_UDT_OCCUPIED_CAPACITY
        };
        debug!(
            "verify_shutdown_fee fee: {} available_max_fee: {}",
            fee, available_max_fee,
        );
        if fee > available_max_fee {
            return Err(ProcessingChannelError::InvalidParameter(format!(
                "Local balance is not enough to pay the fee, expect fee {} <= available_max_fee {}",
                fee, available_max_fee
            )));
        }
        Ok(())
    }

    pub fn get_local_balance(&self) -> u128 {
        self.to_local_amount
    }

    pub fn get_remote_balance(&self) -> u128 {
        self.to_remote_amount
    }

    pub fn get_sent_tlc_balance(&self) -> u128 {
        self.get_active_offered_tlcs(true)
            .map(|tlc| tlc.tlc.amount)
            .sum::<u128>()
    }

    pub fn get_received_tlc_balance(&self) -> u128 {
        self.get_active_received_tlcs(false)
            .map(|tlc| tlc.tlc.amount)
            .sum::<u128>()
    }

    pub fn get_created_at_in_microseconds(&self) -> u64 {
        self.created_at
            .duration_since(UNIX_EPOCH)
            .unwrap()
            .as_micros() as u64
    }

    pub fn is_closed(&self) -> bool {
        self.state.is_closed()
    }

    fn update_state(&mut self, new_state: ChannelState) {
        debug!(
            "Updating channel state from {:?} to {:?}",
            &self.state, &new_state
        );
        self.state = new_state;
    }

    // Send RevokeAndAck message to the counterparty, and update the
    // channel state accordingly.
    fn send_revoke_and_ack_message(&mut self, network: &ActorRef<NetworkActorMessage>) {
        // Now we should revoke previous transation by revealing preimage.
        let old_number = self.get_remote_commitment_number();
        let secret = self.signer.get_commitment_secret(old_number);

        self.update_state_on_raa_msg(false);

        let new_number = self.get_remote_commitment_number();
        let point = self.get_local_commitment_point(new_number);

        debug!(
            "Revealing revocation preimage #{}: {:?}",
            old_number, &secret
        );
        debug!("Sending new commitment point #{}: {:?}", new_number, &point);

        network
            .send_message(NetworkActorMessage::new_command(
                NetworkActorCommand::SendCFNMessage(CFNMessageWithPeerId {
                    peer_id: self.peer_id.clone(),
                    message: CFNMessage::RevokeAndAck(RevokeAndAck {
                        channel_id: self.get_id(),
                        per_commitment_secret: secret.into(),
                        next_per_commitment_point: point,
                    }),
                }),
            ))
            .expect(ASSUME_NETWORK_ACTOR_ALIVE);
    }

    // After sending or receiving a RevokeAndAck message, all messages before
    // are considered confirmed by both parties. These messages include
    // AddTlc and RemoveTlc to operate on TLCs.
    // Update state on revoke and ack message received on sent.
    // This may fill in the creation_confirmed_at and removal_confirmed_at fields
    // of the tlcs. And update the to_local_amount and to_remote_amount.
    fn update_state_on_raa_msg(&mut self, is_received: bool) {
        #[cfg(debug_assertions)]
        {
            self.total_amount = self.to_local_amount + self.to_remote_amount;
        }

        if is_received {
            self.increment_local_commitment_number();
        } else {
            self.increment_remote_commitment_number();
        }

        // If this revoke_and_ack message is received from the counterparty,
        // then we should be operating on remote commitment numbers.
        let commitment_numbers = self.get_current_commitment_numbers();

        let (mut to_local_amount, mut to_remote_amount) =
            (self.to_local_amount, self.to_remote_amount);

        debug!("Updating local state on revoke_and_ack message {}, current commitment number: {:?}, to_local_amount: {}, to_remote_amount: {}",
            if is_received { "received" } else { "sent" }, commitment_numbers, to_local_amount, to_remote_amount);

        self.tlcs.values_mut().for_each(|tlc| {
            if tlc.removal_confirmed_at.is_some() {
                return;
            }

            let amount = tlc.tlc.amount;
            // This tlc has not been committed yet.
            if tlc.creation_confirmed_at.is_none() {
                debug!(
                    "Setting local_committed_at for tlc {:?} to commitment number {:?}",
                    tlc.tlc.id, commitment_numbers
                );
                tlc.creation_confirmed_at = Some(commitment_numbers);
            }
            match (tlc.removed_at, tlc.removal_confirmed_at) {
                (Some((_removed_at, reason)), None) => {
                    tlc.removal_confirmed_at = Some(commitment_numbers);
                     match reason {
                        RemoveTlcReason::RemoveTlcFulfill(_)  => {
                            if tlc.is_offered(){
                                to_local_amount -= amount;
                                to_remote_amount += amount;
                            } else {
                                to_local_amount += amount;
                                to_remote_amount -= amount;
                            };
                            debug!(
                                "Updated local amount to {} and remote amount to {} by removing fulfilled tlc {:?} from channel {:?} with reason {:?}",
                                to_local_amount, to_remote_amount, tlc.tlc.id, self.id, reason
                            );
                        },
                        RemoveTlcReason::RemoveTlcFail(_) => {
                            debug!("Removing failed tlc {:?} from channel {:?} with reason {:?}", tlc.tlc.id, self.id, reason);
                        },
                    };
                    debug!(
                        "Setting removal_confirmed_at for tlc {:?} to commitment number {:?}",
                        tlc.tlc.id, commitment_numbers)
                }
                (Some((removed_at, reason)), Some(removal_confirmed_at)) => {
                    debug!(
                        "TLC {:?} is already removed with reason {:?} at commitment number {:?} and is confirmed at {:?}",
                        tlc.tlc.id, reason, removed_at, removal_confirmed_at
                    );
                }
                _ => {
                    debug!("Ignoring processing TLC {:?} as it is not removed yet", tlc.tlc.id);
                }
            }
        });
        self.to_local_amount = to_local_amount;
        self.to_remote_amount = to_remote_amount;
        debug!("Updated local state on revoke_and_ack message {}: current commitment number: {:?}, to_local_amount: {}, to_remote_amount: {}",
        if is_received { "received" } else { "sent" }, commitment_numbers, to_local_amount, to_remote_amount);
        #[cfg(debug_assertions)]
        {
            self.total_amount = self.to_local_amount + self.to_remote_amount;
        }
    }
}

// Properties for the channel actor state.
impl ChannelActorState {
    pub fn get_id(&self) -> Hash256 {
        self.id
    }

    pub fn get_local_secnonce(&self) -> SecNonce {
        self.signer
            .derive_musig2_nonce(self.get_local_commitment_number())
    }

    pub fn get_local_nonce(&self) -> impl Borrow<PubNonce> {
        self.get_local_secnonce().public_nonce()
    }

    pub fn get_next_local_secnonce(&self) -> SecNonce {
        self.signer
            .derive_musig2_nonce(self.get_next_commitment_number(true))
    }

    pub fn get_next_local_nonce(&self) -> PubNonce {
        self.get_next_local_secnonce().public_nonce()
    }

    pub fn get_remote_nonce(&self) -> &PubNonce {
        self.remote_nonce.as_ref().unwrap()
    }

    pub fn get_current_commitment_numbers(&self) -> CommitmentNumbers {
        self.commitment_numbers
    }

    pub fn get_local_commitment_number(&self) -> u64 {
        self.commitment_numbers.get_local()
    }

    pub fn get_remote_commitment_number(&self) -> u64 {
        self.commitment_numbers.get_remote()
    }

    fn set_remote_commitment_number(&mut self, number: u64) {
        debug!(
            "Setting remote commitment number from {} to {}",
            self.commitment_numbers.remote, number
        );
        self.commitment_numbers.remote = number;
    }

    pub fn increment_local_commitment_number(&mut self) {
        debug!(
            "Incrementing local commitment number from {} to {}",
            self.get_local_commitment_number(),
            self.get_local_commitment_number() + 1
        );
        self.commitment_numbers.increment_local();
    }

    pub fn increment_remote_commitment_number(&mut self) {
        debug!(
            "Incrementing remote commitment number from {} to {}",
            self.get_remote_commitment_number(),
            self.get_remote_commitment_number() + 1
        );
        self.commitment_numbers.increment_remote();
    }

    pub fn get_current_commitment_number(&self, local: bool) -> u64 {
        if local {
            self.get_local_commitment_number()
        } else {
            self.get_remote_commitment_number()
        }
    }

    pub fn get_next_commitment_number(&self, local: bool) -> u64 {
        self.get_current_commitment_number(local) + 1
    }

    pub fn get_next_offering_tlc_id(&self) -> u64 {
        self.tlc_ids.get_next_offering()
    }

    pub fn get_next_received_tlc_id(&self) -> u64 {
        self.tlc_ids.get_next_received()
    }

    pub fn increment_next_offered_tlc_id(&mut self) {
        self.tlc_ids.increment_offering();
    }

    pub fn increment_next_received_tlc_id(&mut self) {
        self.tlc_ids.increment_received();
    }

    pub fn get_offered_tlc(&self, tlc_id: u64) -> Option<&DetailedTLCInfo> {
        self.tlcs.get(&TLCId::Offered(tlc_id))
    }

    pub fn get_received_tlc(&self, tlc_id: u64) -> Option<&DetailedTLCInfo> {
        self.tlcs.get(&TLCId::Received(tlc_id))
    }

    pub fn insert_tlc(&mut self, tlc: TLC) -> Result<DetailedTLCInfo, ProcessingChannelError> {
        if let Some(current) = self.tlcs.get(&tlc.id) {
            if current.tlc == tlc {
                debug!(
                    "Repeated processing of AddTlcCommand with id {:?}: current tlc {:?}",
                    tlc.id, current,
                );
                return Ok(*current);
            } else {
                return Err(ProcessingChannelError::InvalidParameter(format!(
                        "Trying to insert different tlcs with identical id {:?}: current tlc {:?}, new tlc {:?}",
                        tlc.id, current, tlc
                    )));
            }
        };
        if tlc.amount == 0 {
            return Err(ProcessingChannelError::InvalidParameter(format!(
                "Expect the amount of tlc with id {:?} is larger than zero",
                tlc.id
            )));
        }
        if tlc.is_offered() {
            // TODO: We should actually also consider all our fulfilled tlcs here.
            // Because this is also the amount that we can actually spend.
            let sent_tlc_value = self.get_sent_tlc_balance();
            debug!("Value of local sent tlcs: {}", sent_tlc_value);
            debug_assert!(self.to_local_amount >= sent_tlc_value);
            // TODO: handle transaction fee here.
            if sent_tlc_value + tlc.amount > self.to_local_amount {
                return Err(ProcessingChannelError::InvalidParameter(format!(
                    "Adding tlc {:?} with amount {} exceeds local balance {}",
                    tlc.id,
                    tlc.amount,
                    self.to_local_amount - sent_tlc_value
                )));
            }
        } else {
            // TODO: We should actually also consider all their fulfilled tlcs here.
            // Because this is also the amount that we can actually spend.
            let received_tlc_value = self.get_received_tlc_balance();
            debug!("Value of remote received tlcs: {}", received_tlc_value);
            debug_assert!(self.to_remote_amount >= received_tlc_value);
            // TODO: handle transaction fee here.
            if received_tlc_value + tlc.amount > self.to_remote_amount {
                return Err(ProcessingChannelError::InvalidParameter(format!(
                    "Adding tlc {:?} with amount {} exceeds remote balance {}",
                    tlc.id,
                    tlc.amount,
                    self.to_remote_amount - received_tlc_value
                )));
            }
        }
        debug!(
            "Adding new tlc {:?} to channel {:?} with local balance {} and remote balance {}",
            &tlc,
            &self.get_id(),
            self.to_local_amount,
            self.to_remote_amount
        );
        let detailed_tlc = DetailedTLCInfo {
            tlc,
            created_at: self.get_current_commitment_numbers(),
            creation_confirmed_at: None,
            removed_at: None,
            removal_confirmed_at: None,
        };
        self.tlcs.insert(tlc.id, detailed_tlc);
        if tlc.is_offered() {
            self.increment_next_offered_tlc_id();
        } else {
            self.increment_next_received_tlc_id();
        }
        Ok(detailed_tlc)
    }

    // Remove a tlc with a reason. If the tlc is removed, then the channel
    // balance will be updated accordingly. Otherwise, it is guaranteed that
    // the channel state is not updated.
    pub fn remove_tlc_with_reason(
        &mut self,
        tlc_id: TLCId,
        reason: RemoveTlcReason,
    ) -> Result<DetailedTLCInfo, ProcessingChannelError> {
        let removed_at = self.get_current_commitment_numbers();

        let tlc = match self.tlcs.get_mut(&tlc_id) {
            None => {
                return Err(ProcessingChannelError::InvalidParameter(format!(
                    "Trying to remove non-existing tlc with id {:?}",
                    tlc_id
                )))
            }
            Some(current) => {
                match current.removed_at {
                    Some((current_removed_at, current_remove_reason))
                        if current_remove_reason == reason && removed_at == current_removed_at =>
                    {
                        debug!(
                            "Skipping removing of tlc {:?} as it is already removed at {:?} with the same reason {:?}", tlc_id, removed_at, reason
                        );
                        return Ok(*current);
                    }
                    Some((current_remove_reason, current_removed_at)) => {
                        return Err(ProcessingChannelError::InvalidParameter(
                            format!("Illegally removing the same tlc: {:?} was previously removed at {:?} for {:?}, and trying to remove it again at {:?} for {:?}",
                                tlc_id,  current_removed_at, reason, removed_at, current_remove_reason)));
                    }
                    None => {
                        debug!(
                            "Inserting remove reason {:?} at commitment number {:?} for tlc {:?}",
                            reason, removed_at, current
                        );
                        if let RemoveTlcReason::RemoveTlcFulfill(fulfill) = reason {
                            let filled_payment_hash: Hash256 = current
                                .tlc
                                .hash_algorithm
                                .hash(fulfill.payment_preimage)
                                .into();
                            if current.tlc.payment_hash != filled_payment_hash {
                                return Err(ProcessingChannelError::InvalidParameter(format!(
                                    "Preimage {:?} is hashed to {}, which does not match payment hash {:?}",
                                    fulfill.payment_preimage, filled_payment_hash, current.tlc.payment_hash,
                                )));
                            }
                        }
                    }
                };
                current.removed_at = Some((removed_at, reason));
                current
            }
        };
        Ok(*tlc)
    }

    pub fn get_local_channel_parameters(&self) -> &ChannelParametersOneParty {
        &self.local_channel_parameters
    }

    pub fn get_remote_channel_parameters(&self) -> &ChannelParametersOneParty {
        self.remote_channel_parameters.as_ref().unwrap()
    }

    pub fn get_funding_transaction(&self) -> &Transaction {
        self.funding_tx
            .as_ref()
            .expect("Funding transaction is present")
    }

    pub fn get_funding_transaction_outpoint(&self) -> OutPoint {
        let tx = self.get_funding_transaction();
        // By convention, the funding tx output for the channel is the first output.
        OutPoint::new(tx.calc_tx_hash(), 0)
    }

    pub fn get_local_shutdown_script(&self) -> &Script {
        // TODO: what is the best strategy for shutdown script here?
        self.local_shutdown_script
            .as_ref()
            .expect("Holder shutdown script is present")
    }

    pub fn get_remote_shutdown_script(&self) -> &Script {
        self.remote_shutdown_script
            .as_ref()
            .expect("Counterparty shutdown script is present")
    }

    fn get_local_commitment_point(&self, commitment_number: u64) -> Pubkey {
        let commitment_point = self.signer.get_commitment_point(commitment_number);
        debug!(
            "Obtained {}th local commitment point: {:?}",
            commitment_number, commitment_point
        );
        commitment_point
    }

    /// Get the counterparty commitment point for the given commitment number.
    fn get_remote_commitment_point(&self, commitment_number: u64) -> Pubkey {
        debug!("Getting remote commitment point #{}", commitment_number);
        let index = commitment_number as usize;
        let commitment_point = self.remote_commitment_points[index];
        debug!(
            "Obtained remote commitment point #{} (counting from 0) out of total {} commitment points: {:?}",
            index,
            self.remote_commitment_points.len(),
            commitment_point
        );
        commitment_point
    }

    pub fn get_funding_lock_script_xonly(&self) -> [u8; 32] {
        let point: musig2::secp::Point = self.get_musig2_agg_context().aggregated_pubkey();
        point.serialize_xonly()
    }

    pub fn get_funding_lock_script(&self) -> Script {
        let args = blake2b_256(self.get_funding_lock_script_xonly());
        debug!(
            "Aggregated pubkey: {:?}, hash: {:?}",
            hex::encode(args),
            hex::encode(&args[..20])
        );
        get_script_by_contract(Contract::FundingLock, args.as_slice())
    }

    pub fn get_funding_request(&self) -> FundingRequest {
        FundingRequest {
            script: self.get_funding_lock_script(),
            udt_type_script: self.funding_udt_type_script.clone(),
            local_amount: self.to_local_amount as u64,
            funding_fee_rate: self.funding_fee_rate,
            remote_amount: self.to_remote_amount as u64,
            local_reserved_ckb_amount: self.local_reserved_ckb_amount,
            remote_reserved_ckb_amount: self.remote_reserved_ckb_amount,
        }
    }

    pub fn get_musig2_agg_pubkey(&self) -> Pubkey {
        self.get_musig2_agg_context().aggregated_pubkey()
    }

    pub fn get_musig2_agg_context(&self) -> KeyAggContext {
        let local_pubkey = self.get_local_channel_parameters().pubkeys.funding_pubkey;
        let remote_pubkey = self.get_remote_channel_parameters().pubkeys.funding_pubkey;
        let keys = self.order_things_for_musig2(local_pubkey, remote_pubkey);
        KeyAggContext::new(keys).expect("Valid pubkeys")
    }

    pub fn get_local_musig2_secnonce(&self) -> SecNonce {
        self.signer
            .derive_musig2_nonce(self.get_local_commitment_number())
    }

    pub fn get_local_musig2_pubnonce(&self) -> PubNonce {
        self.get_local_musig2_secnonce().public_nonce()
    }

    pub fn get_musig2_agg_pubnonce(&self) -> AggNonce {
        let local_nonce = self.get_local_nonce();
        let local_nonce = local_nonce.borrow();
        let remote_nonce = self.get_remote_nonce();
        let nonces = self.order_things_for_musig2(local_nonce, remote_nonce);
        debug!(
            "Got agg nonces {:?} from peer {:?}: {:?}",
            AggNonce::sum(nonces),
            &self.peer_id,
            nonces
        );
        AggNonce::sum(nonces)
    }

    // The parameter `local_commitment` indicates whether we are building a local or remote
    // commitment. This field is used in some edge cases where we need to know whether we are
    // safe to include a TLC in the commitment transaction.
    // For example, if A sends a AddTlc to B, then A immediately sends a CommitmentSigned to B,
    // this CommitmentSigned message should be the commitment transaction that includes the TLC.
    // Now imagine while A sends CommitmentSigned to B, B also sends a CommitmentSigned message to A,
    // then to verify this CommitmentSigned message, A needs to determine whether to include
    // the TLC in the commitment transaction. Because it is possible that B has not received the
    // AddTlc message from A, so A should not include the TLC in the commitment transaction.
    fn should_tlc_be_included_in_commitment_tx(
        info: &DetailedTLCInfo,
        local_commitment: bool,
    ) -> bool {
        let DetailedTLCInfo {
            tlc,
            creation_confirmed_at,
            removed_at,
            removal_confirmed_at,
            ..
        } = info;
        {
            let am_i_sending_add_tlc_message = {
                if tlc.is_offered() {
                    local_commitment
                } else {
                    !local_commitment
                }
            };
            let am_i_sending_remove_tlc_message = !am_i_sending_add_tlc_message;
            match (removal_confirmed_at, removed_at, creation_confirmed_at) {
                (Some(_), _, _) => {
                    debug!(
                        "Not including TLC {:?} to commitment transction as it is already removed",
                        tlc.id
                    );
                    return false;
                }
                (_, Some(_), Some(_)) => {
                    debug!("Will only include TLC {:?} to commitment transaction if I am sending remove tlc message ({})", tlc.id,am_i_sending_remove_tlc_message);
                    return am_i_sending_remove_tlc_message;
                }
                (_, Some(_), None) => {
                    panic!("TLC {:?} is removed but not confirmed yet", info);
                }
                (_, _, Some(n)) => {
                    debug!("Including TLC {:?} to commitment transaction because tlc confirmed at {:?}", tlc.id, n);
                    return true;
                }
                (None, None, None) => {
                    debug!("Will only include TLC {:?} to commitment transaction if I am sending add tlc message ({})", tlc.id, am_i_sending_add_tlc_message);
                    am_i_sending_add_tlc_message
                }
            }
        }
    }

    pub fn get_active_received_tlcs(
        &self,
        local_commitment: bool,
    ) -> impl Iterator<Item = &DetailedTLCInfo> {
        self.tlcs.values().filter(move |info| {
            Self::should_tlc_be_included_in_commitment_tx(info, local_commitment)
                && !info.is_offered()
        })
    }

    pub fn get_active_offered_tlcs(
        &self,
        local_commitment: bool,
    ) -> impl Iterator<Item = &DetailedTLCInfo> {
        self.tlcs.values().filter(move |info| {
            Self::should_tlc_be_included_in_commitment_tx(info, local_commitment)
                && info.is_offered()
        })
    }

    // The parameter local indicates whether we are interested in the value sent by the local party.
    fn get_tlc_value_received_from_remote(&self, local_commitment: bool) -> u128 {
        if local_commitment {
            self.get_active_received_tlcs(local_commitment)
                .map(|tlc| tlc.tlc.amount)
                .sum::<u128>()
        } else {
            self.get_active_offered_tlcs(local_commitment)
                .map(|tlc| tlc.tlc.amount)
                .sum::<u128>()
        }
    }

    // Get the pubkeys for the tlc. Tlc pubkeys are the pubkeys held by each party
    // while this tlc was created (pubkeys are derived from the commitment number
    // when this tlc was created). The pubkeys returned here are sorted.
    // The offerer who offered this tlc will have the first pubkey, and the receiver
    // will have the second pubkey.
    // This tlc must have valid local_committed_at and remote_committed_at fields.
    pub fn get_tlc_pubkeys(&self, tlc: &DetailedTLCInfo, local: bool) -> (Pubkey, Pubkey) {
        debug!("Getting tlc pubkeys for tlc: {:?}", tlc);
        let is_offered = tlc.tlc.is_offered();
        let CommitmentNumbers {
            local: local_commitment_number,
            remote: remote_commitment_number,
        } = tlc.get_commitment_numbers(local);
        debug!(
            "Local commitment number: {}, remote commitment number: {}",
            local_commitment_number, remote_commitment_number
        );
        let local_pubkey = derive_tlc_pubkey(
            &self.get_local_channel_parameters().pubkeys.tlc_base_key,
            &self.get_local_commitment_point(remote_commitment_number),
        );
        let remote_pubkey = derive_tlc_pubkey(
            &self.get_remote_channel_parameters().pubkeys.tlc_base_key,
            &self.get_remote_commitment_point(local_commitment_number),
        );

        if is_offered {
            (local_pubkey, remote_pubkey)
        } else {
            (remote_pubkey, local_pubkey)
        }
    }

    pub fn get_active_received_tlc_with_pubkeys(
        &self,
        local: bool,
    ) -> impl Iterator<Item = (&DetailedTLCInfo, Pubkey, Pubkey)> {
        self.get_active_received_tlcs(local).map(move |tlc| {
            let (k1, k2) = self.get_tlc_pubkeys(tlc, local);
            (tlc, k1, k2)
        })
    }

    pub fn get_active_offered_tlc_with_pubkeys(
        &self,
        local: bool,
    ) -> impl Iterator<Item = (&DetailedTLCInfo, Pubkey, Pubkey)> {
        self.get_active_offered_tlcs(local).map(move |tlc| {
            let (k1, k2) = self.get_tlc_pubkeys(tlc, local);
            (tlc, k1, k2)
        })
    }

    pub fn get_witness_args_for_active_tlcs(&self, local: bool) -> Vec<u8> {
        // Build a sorted array of TLC so that both party can generate the same commitment transaction.
        debug!("All tlcs: {:?}", self.tlcs);
        let tlcs = {
            let (mut received_tlcs, mut offered_tlcs) = (
                self.get_active_received_tlc_with_pubkeys(local)
                    .map(|(tlc, local, remote)| (*tlc, local, remote))
                    .collect::<Vec<_>>(),
                self.get_active_offered_tlc_with_pubkeys(local)
                    .map(|(tlc, local, remote)| (*tlc, local, remote))
                    .collect::<Vec<_>>(),
            );
            debug!("Received tlcs: {:?}", &received_tlcs);
            debug!("Offered tlcs: {:?}", &offered_tlcs);
            let (mut a, mut b) = if local {
                (received_tlcs, offered_tlcs)
            } else {
                for (tlc, _, _) in received_tlcs.iter_mut().chain(offered_tlcs.iter_mut()) {
                    // Need to flip these fields for the counterparty.
                    tlc.tlc.flip_mut();
                }
                (offered_tlcs, received_tlcs)
            };
            a.sort_by(|x, y| u64::from(x.0.tlc.id).cmp(&u64::from(y.0.tlc.id)));
            b.sort_by(|x, y| u64::from(x.0.tlc.id).cmp(&u64::from(y.0.tlc.id)));
            [a, b].concat()
        };
        debug!("Sorted tlcs: {:?}", &tlcs);
        tlcs.iter()
            .flat_map(|(tlc, local, remote)| {
                [
                    vec![tlc.tlc.get_htlc_type()],
                    tlc.tlc.amount.to_le_bytes().to_vec(),
                    tlc.tlc.get_hash().to_vec(),
                    local.serialize().to_vec(),
                    remote.serialize().to_vec(),
                    Since::from(tlc.tlc.lock_time)
                        .value()
                        .to_le_bytes()
                        .to_vec(),
                ]
                .concat()
            })
            .collect()
    }

    fn any_tlc_pending(&self) -> bool {
        self.tlcs.values().any(|tlc| {
            tlc.creation_confirmed_at.is_none()
                || tlc.removal_confirmed_at.is_none()
                || tlc.removed_at.is_none()
        })
    }

    pub fn get_remote_funding_pubkey(&self) -> &Pubkey {
        &self.get_remote_channel_parameters().pubkeys.funding_pubkey
    }

    fn check_valid_to_auto_accept_shutdown(&self) -> bool {
        let Some(remote_fee_rate) = self.remote_shutdown_fee_rate else {
            return false;
        };
        if remote_fee_rate < self.commitment_fee_rate {
            return false;
        }
        let fee = calculate_shutdown_tx_fee(remote_fee_rate, &self);
        let remote_available_max_fee = if self.funding_udt_type_script.is_none() {
            self.to_remote_amount as u64 + self.remote_reserved_ckb_amount - MIN_OCCUPIED_CAPACITY
        } else {
            self.remote_reserved_ckb_amount - MIN_UDT_OCCUPIED_CAPACITY
        };
        return fee <= remote_available_max_fee;
    }

    pub fn check_state_for_tlc_update(&self) -> ProcessingChannelResult {
        match self.state {
            ChannelState::ChannelReady() => Ok(()),
            ChannelState::ShuttingDown(_) => Ok(()),
            _ => Err(ProcessingChannelError::InvalidState(format!(
                "Invalid state {:?} for adding tlc",
                self.state
            ))),
        }
    }

    pub fn create_outbounding_tlc(&self, command: AddTlcCommand) -> TLC {
        // TODO: we are filling the user command with a new id here.
        // The advantage of this is that we don't need to burden the users to
        // provide a next id for each tlc. The disadvantage is that users may
        // inadvertently click the same button twice, and we will process the same
        // twice, the frontend needs to prevent this kind of behaviour.
        // Is this what we want?
        let id = self.get_next_offering_tlc_id();
        assert!(
            self.get_offered_tlc(id).is_none(),
            "Must not have the same id in pending offered tlcs"
        );

        let preimage = command.preimage.unwrap_or(get_random_preimage());
        let payment_hash = command
            .payment_hash
            .unwrap_or_else(|| command.hash_algorithm.hash(preimage).into());

        TLC {
            id: TLCId::Offered(id),
            amount: command.amount,
            payment_hash,
            lock_time: command.expiry,
            payment_preimage: Some(preimage),
            hash_algorithm: command.hash_algorithm,
        }
    }

    pub fn create_inbounding_tlc(&self, message: AddTlc) -> Result<TLC, ProcessingChannelError> {
        if self.get_received_tlc(message.tlc_id).is_some() {
            return Err(ProcessingChannelError::InvalidParameter(format!(
                "Trying to add tlc with existing id {:?}",
                message.tlc_id
            )));
        }
        if message.tlc_id != self.get_next_received_tlc_id() {
            return Err(ProcessingChannelError::InvalidParameter(format!(
                "Trying to add tlc with id {:?} while expecting id {:?}",
                message.tlc_id,
                self.get_next_received_tlc_id()
            )));
        }
        Ok(TLC {
            id: TLCId::Received(message.tlc_id),
            amount: message.amount,
            payment_hash: message.payment_hash,
            lock_time: message.expiry,
            payment_preimage: None,
            hash_algorithm: message.hash_algorithm,
        })
    }
}

impl From<&ChannelActorState> for Musig2SignContext {
    fn from(value: &ChannelActorState) -> Self {
        Musig2SignContext {
            key_agg_ctx: value.get_musig2_agg_context(),
            agg_nonce: value.get_musig2_agg_pubnonce(),
            seckey: value.signer.funding_key,
            secnonce: value.get_local_musig2_secnonce(),
        }
    }
}

impl From<&ChannelActorState> for Musig2VerifyContext {
    fn from(value: &ChannelActorState) -> Self {
        Musig2VerifyContext {
            key_agg_ctx: value.get_musig2_agg_context(),
            agg_nonce: value.get_musig2_agg_pubnonce(),
            pubkey: *value.get_remote_funding_pubkey(),
            pubnonce: value.get_remote_nonce().clone(),
        }
    }
}

// State transition handlers for the channel actor state.
impl ChannelActorState {
    pub fn create_witness_for_funding_cell(
        &self,
        signature: CompactSignature,
        version: u64,
    ) -> [u8; FUNDING_CELL_WITNESS_LEN] {
        create_witness_for_funding_cell(
            self.get_funding_lock_script_xonly(),
            self.get_funding_transaction_outpoint(),
            signature,
            version,
        )
    }

    pub fn aggregate_partial_signatures_to_consume_funding_cell(
        &self,
        partial_signatures: [PartialSignature; 2],
        version: u64,
        tx: &TransactionView,
    ) -> Result<TransactionView, ProcessingChannelError> {
        let funding_out_point = self.get_funding_transaction_outpoint();
        debug_assert_eq!(
            tx.input_pts_iter().next().as_ref(),
            Some(&funding_out_point),
            "The first input of the tx must be the funding cell outpoint"
        );

        let message = get_funding_cell_message_to_sign(version, funding_out_point, tx);
        debug!(
            "Message to sign to consume funding cell {:?} with version {:?}",
            hex::encode(message.as_slice()),
            version
        );

        let verify_ctx = Musig2VerifyContext::from(self);

        let signature = aggregate_partial_signatures_for_msg(
            message.as_slice(),
            verify_ctx,
            partial_signatures,
        )?;

        let witness = self.create_witness_for_funding_cell(signature, version);
        Ok(tx
            .as_advanced_builder()
            .set_witnesses(vec![witness.pack()])
            .build())
    }

    pub fn sign_tx_to_consume_funding_cell(
        &self,
        tx: &PartiallySignedCommitmentTransaction,
    ) -> Result<TransactionView, ProcessingChannelError> {
        debug!(
            "Signing and verifying commitment tx with message {:?} (version {})",
            hex::encode(tx.msg.as_slice()),
            tx.version
        );
        let sign_ctx = Musig2SignContext::from(self);
        let signature2 = sign_ctx.sign(tx.msg.as_slice())?;

        self.aggregate_partial_signatures_to_consume_funding_cell(
            [tx.signature, signature2],
            tx.version,
            &tx.tx,
        )
    }

    pub fn maybe_transition_to_shutdown(
        &mut self,
        network: &ActorRef<NetworkActorMessage>,
    ) -> ProcessingChannelResult {
        // This function will also be called when we resolve all pending tlcs.
        // If we are not in the ShuttingDown state, we should not do anything.
        let flags = match self.state {
            ChannelState::ShuttingDown(flags) => flags,
            _ => {
                return Ok(());
            }
        };

        if !flags.contains(ShuttingDownFlags::AWAITING_PENDING_TLCS) || self.any_tlc_pending() {
            debug!(
                "Will not shutdown the channel because we require all tlcs resolved and both parties sent the Shutdown message, current state: {:?}, pending tlcs: {:?}",
                &self.state,
                &self.tlcs
            );
            return Ok(());
        }

        debug!("All pending tlcs are resolved, transitioning to Shutdown state");
        self.update_state(ChannelState::ShuttingDown(
            flags | ShuttingDownFlags::DROPPING_PENDING,
        ));

        let (shutdown_tx, message) = self.build_shutdown_tx()?;
        let sign_ctx = Musig2SignContext::from(&*self);

        // Create our shutdown signature if we haven't already.
        let local_shutdown_signature = match self.local_shutdown_signature {
            Some(signature) => signature,
            None => {
                let signature = sign_ctx.sign(message.as_slice())?;
                self.local_shutdown_signature = Some(signature);
                debug!(
                    "We have signed shutdown tx ({:?}) message {:?} with signature {:?}",
                    &shutdown_tx, &message, &signature,
                );

                network
                    .send_message(NetworkActorMessage::new_command(
                        NetworkActorCommand::SendCFNMessage(CFNMessageWithPeerId {
                            peer_id: self.peer_id.clone(),
                            message: CFNMessage::ClosingSigned(ClosingSigned {
                                partial_signature: signature,
                                channel_id: self.get_id(),
                            }),
                        }),
                    ))
                    .expect(ASSUME_NETWORK_ACTOR_ALIVE);
                signature
            }
        };

        match self.remote_shutdown_signature {
            Some(remote_shutdown_signature) => {
                self.update_state(ChannelState::Closed(CloseFlags::COOPERATIVE));
                let tx = self.aggregate_partial_signatures_to_consume_funding_cell(
                    [local_shutdown_signature, remote_shutdown_signature],
                    u64::MAX,
                    &shutdown_tx,
                )?;

                assert_eq!(
                    tx.data().serialized_size_in_block(),
                    commitment_tx_size(
                        &self.funding_udt_type_script,
                        Some((
                            self.local_shutdown_script.clone().unwrap(),
                            self.remote_shutdown_script.clone().unwrap()
                        ))
                    )
                );

                network
                    .send_message(NetworkActorMessage::new_event(
                        NetworkActorEvent::ClosingTransactionPending(
                            self.get_id(),
                            self.peer_id.clone(),
                            tx,
                        ),
                    ))
                    .expect(ASSUME_NETWORK_ACTOR_ALIVE);
            }

            None => {
                debug!("We have sent our shutdown signature, waiting for counterparty's signature");
            }
        }

        Ok(())
    }

    pub fn handle_accept_channel_message(
        &mut self,
        accept_channel: AcceptChannel,
    ) -> ProcessingChannelResult {
        if self.state != ChannelState::NegotiatingFunding(NegotiatingFundingFlags::OUR_INIT_SENT) {
            return Err(ProcessingChannelError::InvalidState(format!(
                "accepting a channel while in state {:?}, expecting NegotiatingFundingFlags::OUR_INIT_SENT",
                self.state
            )));
        }

        self.check_reserved_ckb_amount(
            "remote_reserved_ckb_amount",
            accept_channel.reserved_ckb_amount,
        )?;

        self.update_state(ChannelState::NegotiatingFunding(
            NegotiatingFundingFlags::INIT_SENT,
        ));

        self.to_remote_amount = accept_channel.funding_amount;
        self.remote_reserved_ckb_amount = accept_channel.reserved_ckb_amount;

        #[cfg(debug_assertions)]
        {
            self.total_amount = self.to_local_amount + self.to_remote_amount;
        }

        self.remote_nonce = Some(accept_channel.next_local_nonce.clone());
        let remote_pubkeys = (&accept_channel).into();
        self.remote_channel_parameters = Some(ChannelParametersOneParty {
            pubkeys: remote_pubkeys,
            selected_contest_delay: accept_channel.to_local_delay,
        });
        self.remote_commitment_points = vec![
            accept_channel.first_per_commitment_point,
            accept_channel.second_per_commitment_point,
        ];

        debug!(
            "Successfully processed AcceptChannel message {:?}",
            &accept_channel
        );
        Ok(())
    }

    // This is the dual of `handle_tx_collaboration_command`. Any logic error here is likely
    // to present in the other function as well.
    pub fn handle_tx_collaboration_msg(
        &mut self,
        msg: TxCollaborationMsg,
        network: &ActorRef<NetworkActorMessage>,
    ) -> ProcessingChannelResult {
        debug!("Processing tx collaboration message: {:?}", &msg);
        let is_complete_message = matches!(msg, TxCollaborationMsg::TxComplete(_));
        let is_waiting_for_remote = match self.state {
            ChannelState::CollaboratingFundingTx(flags) => {
                flags.contains(CollaboratingFundingTxFlags::AWAITING_REMOTE_TX_COLLABORATION_MSG)
            }
            _ => false,
        };
        let flags = match self.state {
            // Starting transaction collaboration
            ChannelState::NegotiatingFunding(NegotiatingFundingFlags::INIT_SENT)
                if !self.is_acceptor =>
            {
                return Err(ProcessingChannelError::InvalidState(
                    "Initiator received a tx collaboration message".to_string(),
                ));
            }
            ChannelState::NegotiatingFunding(_) => {
                debug!("Started negotiating funding tx collaboration");
                CollaboratingFundingTxFlags::empty()
            }
            ChannelState::CollaboratingFundingTx(_)
                if !is_complete_message && !is_waiting_for_remote =>
            {
                return Err(ProcessingChannelError::InvalidState(format!(
                    "Trying to process message {:?} while in {:?} (should only receive non-complete message after sent response from peer)",
                    &msg, self.state
                )));
            }
            ChannelState::CollaboratingFundingTx(flags) => {
                if flags.contains(CollaboratingFundingTxFlags::THEIR_TX_COMPLETE_SENT) {
                    return Err(ProcessingChannelError::InvalidState(format!(
                        "Received a tx collaboration message {:?}, but we are already in the state {:?} where the remote has sent a complete message",
                        &msg, &self.state
                    )));
                }
                debug!(
                    "Processing tx collaboration message {:?} for state {:?}",
                    &msg, &self.state
                );
                flags
            }
            _ => {
                return Err(ProcessingChannelError::InvalidState(format!(
                    "Invalid tx collaboration message {:?} for state {:?}",
                    &msg, &self.state
                )));
            }
        };
        match msg {
            TxCollaborationMsg::TxUpdate(msg) => {
                // TODO check if the tx is valid.
                self.funding_tx = Some(msg.tx.clone());
                if self.is_tx_final(&msg.tx)? {
                    self.maybe_complete_tx_collaboration(msg.tx, network)?;
                } else {
                    network
                        .send_message(NetworkActorMessage::new_command(
                            NetworkActorCommand::UpdateChannelFunding(
                                self.get_id(),
                                msg.tx,
                                self.get_funding_request(),
                            ),
                        ))
                        .expect(ASSUME_NETWORK_ACTOR_ALIVE);
                    self.update_state(ChannelState::CollaboratingFundingTx(
                        CollaboratingFundingTxFlags::PREPARING_LOCAL_TX_COLLABORATION_MSG,
                    ));
                }
            }
            TxCollaborationMsg::TxComplete(_msg) => {
                self.check_tx_complete_preconditions()?;
                let flags = flags | CollaboratingFundingTxFlags::THEIR_TX_COMPLETE_SENT;
                self.update_state(ChannelState::CollaboratingFundingTx(flags));
                if flags.contains(CollaboratingFundingTxFlags::COLLABRATION_COMPLETED) {
                    // Notify outside observers.
                    network
                        .send_message(NetworkActorMessage::new_event(
                            NetworkActorEvent::NetworkServiceEvent(
                                NetworkServiceEvent::CommitmentSignaturePending(
                                    self.peer_id.clone(),
                                    self.get_id(),
                                    self.get_current_commitment_number(false),
                                ),
                            ),
                        ))
                        .expect(ASSUME_NETWORK_ACTOR_ALIVE);
                }
            }
        }
        Ok(())
    }

    pub fn handle_commitment_signed_message(
        &mut self,
        commitment_signed: CommitmentSigned,
        network: &ActorRef<NetworkActorMessage>,
    ) -> ProcessingChannelResult {
        let flags = match self.state {
            ChannelState::CollaboratingFundingTx(flags)
                if !flags.contains(CollaboratingFundingTxFlags::COLLABRATION_COMPLETED) =>
            {
                return Err(ProcessingChannelError::InvalidState(format!(
                    "Unable to process commitment_signed message in state {:?}, as collaboration is not completed yet.",
                    &self.state
                )));
            }
            ChannelState::CollaboratingFundingTx(_) => {
                debug!(
                    "Processing commitment_signed message in state {:?}",
                    &self.state
                );
                CommitmentSignedFlags::SigningCommitment(SigningCommitmentFlags::empty())
            }
            ChannelState::SigningCommitment(flags)
                if flags.contains(SigningCommitmentFlags::THEIR_COMMITMENT_SIGNED_SENT) =>
            {
                return Err(ProcessingChannelError::InvalidState(format!(
                    "Unable to process commitment_signed message in state {:?}, as we have already received our commitment_signed message.",
                    &self.state
                )));
            }
            ChannelState::SigningCommitment(flags) => {
                debug!(
                    "Processing commitment_signed message in state {:?}",
                    &self.state
                );
                CommitmentSignedFlags::SigningCommitment(flags)
            }
            ChannelState::ChannelReady() => {
                debug!("Processing commitment_signed message while channel ready");
                CommitmentSignedFlags::ChannelReady()
            }
            ChannelState::ShuttingDown(flags) => {
                if flags.contains(ShuttingDownFlags::AWAITING_PENDING_TLCS) {
                    debug!(
                        "Signing commitment transactions while shutdown is pending, current state {:?}",
                        &self.state
                    );
                    CommitmentSignedFlags::PendingShutdown(flags)
                } else {
                    return Err(ProcessingChannelError::InvalidState(format!(
                        "Unable to process commitment_signed message in shutdowning state with flags {:?}",
                        &flags
                    )));
                }
            }
            _ => {
                return Err(ProcessingChannelError::InvalidState(format!(
                    "Unable to send commitment signed message in state {:?}",
                    &self.state
                )));
            }
        };

        let tx = self.verify_and_complete_tx(commitment_signed.partial_signature)?;
        // This is the commitment transaction that both parties signed,
        // can be broadcasted to the network if necessary

        assert_eq!(
            tx.data().serialized_size_in_block(),
            commitment_tx_size(&self.funding_udt_type_script, None)
        );

        let num = self.get_current_commitment_number(false);

        debug!(
            "Successfully handled commitment signed message: {:?}, tx: {:?}",
            &commitment_signed, &tx
        );

        // Notify outside observers.
        network
            .send_message(NetworkActorMessage::new_event(
                NetworkActorEvent::NetworkServiceEvent(
                    NetworkServiceEvent::RemoteCommitmentSigned(
                        self.peer_id.clone(),
                        self.get_id(),
                        num,
                        tx.clone(),
                    ),
                ),
            ))
            .expect(ASSUME_NETWORK_ACTOR_ALIVE);

        debug!(
            "Updating peer next remote nonce from {:?} to {:?}",
            self.get_remote_nonce(),
            &commitment_signed.next_local_nonce
        );
        self.remote_nonce = Some(commitment_signed.next_local_nonce);
        self.latest_commitment_transaction = Some(tx.data());
        match flags {
            CommitmentSignedFlags::SigningCommitment(flags) => {
                let flags = flags | SigningCommitmentFlags::THEIR_COMMITMENT_SIGNED_SENT;
                self.update_state(ChannelState::SigningCommitment(flags));
                self.maybe_transition_to_tx_signatures(flags, network)?;
            }
            CommitmentSignedFlags::ChannelReady() | CommitmentSignedFlags::PendingShutdown(_) => {
                self.send_revoke_and_ack_message(network);
                match flags {
                    CommitmentSignedFlags::ChannelReady() => {}
                    CommitmentSignedFlags::PendingShutdown(_) => {
                        // TODO: Handle error in the below function call.
                        // We've already updated our state, we should never fail here.
                        self.maybe_transition_to_shutdown(network)?;
                    }
                    _ => {
                        unreachable!(
                            "Invalid flags for commitment signed message, should have handled {:?}",
                            flags
                        );
                    }
                }
            }
        }
        Ok(())
    }

    pub fn maybe_transition_to_tx_signatures(
        &mut self,
        flags: SigningCommitmentFlags,
        network: &ActorRef<NetworkActorMessage>,
    ) -> ProcessingChannelResult {
        if flags.contains(SigningCommitmentFlags::COMMITMENT_SIGNED_SENT) {
            debug!("Commitment signed message sent by both sides, tranitioning to AwaitingTxSignatures state");
            self.update_state(ChannelState::AwaitingTxSignatures(
                AwaitingTxSignaturesFlags::empty(),
            ));
            if self.should_local_send_tx_signatures_first() {
                debug!("It is our turn to send tx_signatures, so we will do it now.");
                self.handle_tx_signatures(network, None)?;
            }
        }
        Ok(())
    }

    // TODO: currently witnesses in the tx_signatures molecule message are a list of bytes.
    // It is unclear how can we compose two partial sets witnesses into a complete
    // set of witnesses.
    pub fn handle_tx_signatures(
        &mut self,
        network: &ActorRef<NetworkActorMessage>,
        // If partial_witnesses is given, then it is the counterparty that send a message
        // to us, and we must combine them to make a full list of witnesses.
        // Otherwise, we are the one who is to start send the tx_signatures.
        // We can just create a partial set of witnesses, and sent them to the peer.
        partial_witnesses: Option<Vec<Vec<u8>>>,
    ) -> ProcessingChannelResult {
        let flags = match self.state {
            ChannelState::AwaitingTxSignatures(flags)
                if flags.contains(AwaitingTxSignaturesFlags::THEIR_TX_SIGNATURES_SENT)
                    && partial_witnesses.is_some() =>
            {
                return Err(ProcessingChannelError::RepeatedProcessing(format!(
                    "tx_signatures partial witnesses {:?}",
                    partial_witnesses.unwrap()
                )));
            }
            ChannelState::AwaitingTxSignatures(flags)
                if flags.contains(AwaitingTxSignaturesFlags::OUR_TX_SIGNATURES_SENT)
                    && partial_witnesses.is_none() =>
            {
                return Err(ProcessingChannelError::RepeatedProcessing(
                    "We have already sent our tx_signatures".to_string(),
                ));
            }
            ChannelState::SigningCommitment(flags)
                if flags.contains(SigningCommitmentFlags::COMMITMENT_SIGNED_SENT) =>
            {
                AwaitingTxSignaturesFlags::empty()
            }
            ChannelState::AwaitingTxSignatures(flags) => flags,
            _ => {
                return Err(ProcessingChannelError::InvalidState(format!(
                    "Unable to build and sign funding tx in state {:?}",
                    &self.state
                )));
            }
        };

        let flags = if partial_witnesses.is_some() {
            flags | AwaitingTxSignaturesFlags::THEIR_TX_SIGNATURES_SENT
        } else {
            flags | AwaitingTxSignaturesFlags::OUR_TX_SIGNATURES_SENT
        };
        self.update_state(ChannelState::AwaitingTxSignatures(flags));

        let funding_tx = self
            .funding_tx
            .clone()
            .ok_or(ProcessingChannelError::InvalidState(
                "Funding transaction is not present".to_string(),
            ))?;

        network
            .send_message(NetworkActorMessage::new_command(
                NetworkActorCommand::SignTx(
                    self.peer_id.clone(),
                    self.get_id(),
                    funding_tx,
                    partial_witnesses,
                ),
            ))
            .expect(ASSUME_NETWORK_ACTOR_ALIVE);
        let flags = flags | AwaitingTxSignaturesFlags::OUR_TX_SIGNATURES_SENT;
        self.update_state(ChannelState::AwaitingTxSignatures(flags));

        Ok(())
    }

    pub fn on_channel_ready(&mut self, network: &ActorRef<NetworkActorMessage>) {
        self.update_state(ChannelState::ChannelReady());
        self.increment_local_commitment_number();
        self.increment_remote_commitment_number();
        network
            .send_message(NetworkActorMessage::new_event(
                NetworkActorEvent::ChannelReady(self.get_id(), self.peer_id.clone()),
            ))
            .expect(ASSUME_NETWORK_ACTOR_ALIVE);
    }

    pub fn append_remote_commitment_point(&mut self, commitment_point: Pubkey) {
        debug!(
            "Setting remote commitment point #{} (counting from 0)): {:?}",
            self.remote_commitment_points.len(),
            commitment_point
        );
        assert_eq!(
            self.remote_commitment_points.len() as u64,
            self.get_local_commitment_number()
        );
        self.remote_commitment_points.push(commitment_point);
    }

    pub fn handle_revoke_and_ack_message(
        &mut self,
        revoke_and_ack: RevokeAndAck,
    ) -> ProcessingChannelResult {
        let RevokeAndAck {
            channel_id: _,
            per_commitment_secret,
            next_per_commitment_point,
        } = revoke_and_ack;
        let commitment_number = self.get_local_commitment_number();
        debug!(
            "Checking commitment secret and point for revocation #{}",
            commitment_number
        );
        let per_commitment_point = self.get_remote_commitment_point(commitment_number);
        if per_commitment_point != Privkey::from(per_commitment_secret).pubkey() {
            return Err(ProcessingChannelError::InvalidParameter(format!(
                "Per commitment secret and per commitment point mismatch #{}: secret {:?}, point: {:?}",
                commitment_number, per_commitment_secret, per_commitment_point
            )));
        }
        self.update_state_on_raa_msg(true);
        self.append_remote_commitment_point(next_per_commitment_point);
        Ok(())
    }

    fn handle_reestablish_channel_message(
        &mut self,
        reestablish_channel: ReestablishChannel,
        network: &ActorRef<NetworkActorMessage>,
    ) -> ProcessingChannelResult {
        debug!(
            "Handling reestablish channel message: {:?}, our commitment_numbers {:?}",
            reestablish_channel, self.commitment_numbers,
        );
        self.reestablishing = false;
        match self.state {
            ChannelState::NegotiatingFunding(_flags) => {
                // TODO: in current implementation, we don't store the channel when we are in NegotiatingFunding state.
                // This is an unreachable state for reestablish channel message. we may need to handle this case in the future.
            }
            ChannelState::ChannelReady() => {
                let expected_local_commitment_number = self.get_local_commitment_number();
                let acutal_local_commitment_number = reestablish_channel.remote_commitment_number;
                if acutal_local_commitment_number == expected_local_commitment_number {
                    // resend AddTlc, RemoveTlc and CommitmentSigned messages if needed
                    let mut need_resend_commitment_signed = false;
                    for info in self.tlcs.values() {
                        if info.is_offered() {
                            if info.created_at.get_local() >= acutal_local_commitment_number
                                && info.creation_confirmed_at.is_none()
                            {
                                // resend AddTlc message
                                network
                                    .send_message(NetworkActorMessage::new_command(
                                        NetworkActorCommand::SendCFNMessage(CFNMessageWithPeerId {
                                            peer_id: self.peer_id.clone(),
                                            message: CFNMessage::AddTlc(AddTlc {
                                                channel_id: self.get_id(),
                                                tlc_id: info.tlc.get_id(),
                                                amount: info.tlc.amount,
                                                payment_hash: info.tlc.payment_hash,
                                                expiry: info.tlc.lock_time,
                                                hash_algorithm: info.tlc.hash_algorithm,
                                            }),
                                        }),
                                    ))
                                    .expect(ASSUME_NETWORK_ACTOR_ALIVE);

                                need_resend_commitment_signed = true;
                            }
                        } else if let Some((commitment_number, remove_reason)) = info.removed_at {
                            if commitment_number.get_local() >= acutal_local_commitment_number {
                                // resend RemoveTlc message
                                network
                                    .send_message(NetworkActorMessage::new_command(
                                        NetworkActorCommand::SendCFNMessage(CFNMessageWithPeerId {
                                            peer_id: self.peer_id.clone(),
                                            message: CFNMessage::RemoveTlc(RemoveTlc {
                                                channel_id: self.get_id(),
                                                tlc_id: info.tlc.get_id(),
                                                reason: remove_reason,
                                            }),
                                        }),
                                    ))
                                    .expect(ASSUME_NETWORK_ACTOR_ALIVE);

                                need_resend_commitment_signed = true;
                            }
                        }
                    }
                    if need_resend_commitment_signed {
                        debug!("Resend CommitmentSigned message");
                        network
                            .send_message(NetworkActorMessage::new_command(
                                NetworkActorCommand::ControlCfnChannel(ChannelCommandWithId {
                                    channel_id: self.get_id(),
                                    command: ChannelCommand::CommitmentSigned(),
                                }),
                            ))
                            .expect(ASSUME_NETWORK_ACTOR_ALIVE);
                    }
                } else if acutal_local_commitment_number == expected_local_commitment_number + 1 {
                    // wait for remote to resend the RevokeAndAck message, do nothing here
                } else {
                    // unreachable state, just log an error for potential bugs
                    error!(
                        "Reestablish channel message with invalid local commitment number: expected {}, actual {}",
                        expected_local_commitment_number, acutal_local_commitment_number
                    );
                }

                let expected_remote_commitment_number = self.get_remote_commitment_number();
                let acutal_remote_commitment_number = reestablish_channel.local_commitment_number;
                if expected_remote_commitment_number == acutal_remote_commitment_number {
                    // synced with remote, do nothing
                } else if expected_remote_commitment_number == acutal_remote_commitment_number + 1 {
                    // Resetting our remote commitment number to the actual remote commitment number
                    // and resend the RevokeAndAck message.
                    self.set_remote_commitment_number(acutal_remote_commitment_number);
                    self.send_revoke_and_ack_message(network);
                } else {
                    // unreachable state, just log an error for potential bugs
                    error!(
                        "Reestablish channel message with invalid remote commitment number: expected {}, actual {}",
                        expected_remote_commitment_number, acutal_remote_commitment_number
                    );
                }
            }
            _ => {
                // TODO: @quake we need to handle other states.
                warn!(
                    "Unhandled reestablish channel message in state {:?}",
                    &self.state
                );
            }
        }
        Ok(())
    }

    pub fn is_tx_final(&self, tx: &Transaction) -> Result<bool, ProcessingChannelError> {
        // TODO: check if the tx is valid
        let tx = tx.clone().into_view();

        let first_output = tx
            .outputs()
            .get(0)
            .ok_or(ProcessingChannelError::InvalidParameter(
                "Funding transaction should have at least one output".to_string(),
            ))?;

        if first_output.lock() != self.get_funding_lock_script() {
            error!("Checking if transaction final failed as tx's first output's script is not funding lock: tx: {:?}, first output lock script: {:?}, funding lock script: {:?}",
                 &tx, first_output.lock(), self.get_funding_lock_script());
            // TODO: return an error here. We panic because we want to move fast.
            panic!("Invalid funding transation")
        }

        if self.funding_udt_type_script.is_some() {
            let (_output, data) =
                tx.output_with_data(0)
                    .ok_or(ProcessingChannelError::InvalidParameter(
                        "Funding transaction should have at least one output".to_string(),
                    ))?;
            assert!(data.as_ref().len() >= 16);
            let mut amount_bytes = [0u8; 16];
            amount_bytes.copy_from_slice(&data.as_ref()[0..16]);
            let udt_amount = u128::from_le_bytes(amount_bytes);
            debug!(
                "udt_amount: {}, to_remote_amount: {}, to_local_amount: {}",
                udt_amount, self.to_remote_amount, self.to_local_amount
            );
            return Ok(udt_amount == self.to_remote_amount + self.to_local_amount);
        } else {
            let current_capacity: u64 = first_output.capacity().unpack();
            let is_complete = current_capacity
                == (self.to_local_amount
                    + self.to_remote_amount
                    + self.local_reserved_ckb_amount as u128
                    + self.remote_reserved_ckb_amount as u128) as u64;
            Ok(is_complete)
        }
    }

    pub fn maybe_complete_tx_collaboration(
        &mut self,
        tx: Transaction,
        network: &ActorRef<NetworkActorMessage>,
    ) -> ProcessingChannelResult {
        let is_complete = self.is_tx_final(&tx)?;

        debug!(
            "Checking if funding transaction {:?} is complete: {}",
            &tx, is_complete
        );

        if is_complete {
            // We need to send a SendCFNMessage command here (instead of a ControlCfnChannel),
            // to guarantee that the TxComplete message immediately is sent to the network actor.
            // Otherwise, it is possible that when the network actor is processing ControlCfnChannel,
            // it receives another SendCFNMessage command, and that message (e.g. CommitmentSigned)
            // is processed first, thus breaking the order of messages.
            network
                .send_message(NetworkActorMessage::new_command(
                    NetworkActorCommand::SendCFNMessage(CFNMessageWithPeerId::new(
                        self.peer_id.clone(),
                        CFNMessage::TxComplete(TxComplete {
                            channel_id: self.get_id(),
                        }),
                    )),
                ))
                .expect(ASSUME_NETWORK_ACTOR_ALIVE);
            let old_flags = match self.state {
                ChannelState::CollaboratingFundingTx(flags) => flags,
                _ => {
                    panic!(
                        "Must be in CollaboratingFundingTx state while running update_funding_tx"
                    );
                }
            };
            self.update_state(ChannelState::CollaboratingFundingTx(
                old_flags | CollaboratingFundingTxFlags::OUR_TX_COMPLETE_SENT,
            ));
        }
        Ok(())
    }

    // TODO: More checks to the funding tx.
    fn check_tx_complete_preconditions(&mut self) -> ProcessingChannelResult {
        match self.funding_tx.as_ref() {
            None => {
                return Err(ProcessingChannelError::InvalidState(
                    "Received TxComplete message without a funding transaction".to_string(),
                ));
            }
            Some(tx) => {
                debug!(
                    "Received TxComplete message, funding tx is present {:?}",
                    tx
                );
                let check = self.is_tx_final(tx);
                if !check.is_ok_and(|ok| ok) {
                    return Err(ProcessingChannelError::InvalidState(
                        "Received TxComplete message, but funding tx is not final".to_string(),
                    ));
                }
            }
        }
        Ok(())
    }

    pub fn fill_in_channel_id(&mut self) {
        assert!(
            self.remote_channel_parameters.is_some(),
            "Counterparty pubkeys is required to derive actual channel id"
        );
        let remote_revocation = &self
            .get_remote_channel_parameters()
            .pubkeys
            .revocation_base_key;
        let local_revocation = &self
            .get_local_channel_parameters()
            .pubkeys
            .revocation_base_key;
        let channel_id =
            derive_channel_id_from_revocation_keys(local_revocation, remote_revocation);

        debug!("Channel Id changed from {:?} to {:?}", self.id, channel_id,);

        self.id = channel_id;
    }

    // Whose pubkey should go first in musig2?
    // We define a definitive order for the pubkeys in musig2 to makes it easier
    // to aggregate musig2 signatures.
    fn should_local_go_first_in_musig2(&self) -> bool {
        let local_pubkey = self.get_local_channel_parameters().pubkeys.funding_pubkey;
        let remote_pubkey = self.get_remote_channel_parameters().pubkeys.funding_pubkey;
        local_pubkey <= remote_pubkey
    }

    // Order some items (like pubkey and nonce) from holders and counterparty in musig2.
    fn order_things_for_musig2<T>(&self, holder: T, counterparty: T) -> [T; 2] {
        if self.should_local_go_first_in_musig2() {
            [holder, counterparty]
        } else {
            [counterparty, holder]
        }
    }

    // Should the local send tx_signatures first?
    // In order to avoid deadlock, we need to define an order for sending tx_signatures.
    // Currently the order of sending tx_signatures is defined as follows:
    // If the amount to self is less than the amount to remote, then we should send,
    // else if the amount to self is equal to the amount to remote and we have
    // smaller funding_pubkey, then we should send first. Otherwise, we should wait
    // the counterparty to send tx_signatures first.
    fn should_local_send_tx_signatures_first(&self) -> bool {
        self.to_local_amount < self.to_remote_amount
            || self.to_local_amount == self.to_remote_amount
                && self.should_local_go_first_in_musig2()
    }

    pub fn build_shutdown_tx(&self) -> Result<(TransactionView, [u8; 32]), ProcessingChannelError> {
        // Don't use get_local_shutdown_script and get_remote_shutdown_script here
        // as they will panic if the scripts are not present.
        // This function may be called in a state where these scripts are not present.
        let (
            local_shutdown_script,
            remote_shutdown_script,
            local_shutdown_fee,
            remote_shutdown_fee,
        ) = match (
            self.local_shutdown_script.clone(),
            self.remote_shutdown_script.clone(),
            self.local_shutdown_fee_rate,
            self.remote_shutdown_fee_rate,
        ) {
            (
                Some(local_shutdown_script),
                Some(remote_shutdown_script),
                Some(local_shutdown_fee_rate),
                Some(remote_shutdown_fee_rate),
            ) => (
                local_shutdown_script,
                remote_shutdown_script,
                calculate_shutdown_tx_fee(local_shutdown_fee_rate, &self),
                calculate_shutdown_tx_fee(remote_shutdown_fee_rate, &self),
            ),
            _ => {
                return Err(ProcessingChannelError::InvalidState(format!(
                    "Shutdown scripts are not present: local_shutdown_script {:?}, remote_shutdown_script {:?}, local_shutdown_fee_rate {:?}, remote_shutdown_fee_rate {:?}",
                    &self.local_shutdown_script, &self.remote_shutdown_script,
                    &self.local_shutdown_fee_rate, &self.remote_shutdown_fee_rate
                )));
            }
        };

        debug!(
            "build_shutdown_tx local_shutdown_fee: local {}, remote {}",
            local_shutdown_fee, remote_shutdown_fee
        );

        let cell_deps = get_cell_deps(vec![Contract::FundingLock], &self.funding_udt_type_script);
        let tx_builder = TransactionBuilder::default().cell_deps(cell_deps).input(
            CellInput::new_builder()
                .previous_output(self.get_funding_transaction_outpoint())
                .build(),
        );

        if let Some(type_script) = &self.funding_udt_type_script {
            debug!(
                "shutdown UDT local_amount: {}, remote_amount: {}",
                self.to_local_amount, self.to_remote_amount
            );

            let local_capacity: u64 = self.local_reserved_ckb_amount - local_shutdown_fee;
            debug!(
                "shutdown_tx local_capacity: {} - {} = {}",
                self.local_reserved_ckb_amount, local_shutdown_fee, local_capacity
            );
            let local_output = CellOutput::new_builder()
                .lock(local_shutdown_script)
                .type_(Some(type_script.clone()).pack())
                .capacity(local_capacity.pack())
                .build();
            let local_output_data = self.to_local_amount.to_le_bytes().pack();

            let remote_capacity: u64 = self.remote_reserved_ckb_amount - remote_shutdown_fee;
            debug!(
                "shutdown_tx remote_capacity: {} - {} = {}",
                self.remote_reserved_ckb_amount, remote_shutdown_fee, remote_capacity
            );
            let remote_output = CellOutput::new_builder()
                .lock(remote_shutdown_script)
                .type_(Some(type_script.clone()).pack())
                .capacity(remote_capacity.pack())
                .build();
            let remote_output_data = self.to_remote_amount.to_le_bytes().pack();

            let outputs = self.order_things_for_musig2(local_output, remote_output);
            let outputs_data = self.order_things_for_musig2(local_output_data, remote_output_data);
            let tx = tx_builder
                .set_outputs(outputs.to_vec())
                .set_outputs_data(outputs_data.to_vec())
                .build();
            let message = get_funding_cell_message_to_sign(
                u64::MAX,
                self.get_funding_transaction_outpoint(),
                &tx,
            );
            debug!(
                "Building message to sign for shutdown transaction {:?}",
                hex::encode(message.as_slice())
            );
            Ok((tx, message))
        } else {
            debug!(
                "Final balance partition before shutting down: local {} (fee {}), remote {} (fee {})",
                self.to_local_amount, local_shutdown_fee,
                self.to_remote_amount, remote_shutdown_fee
            );
            let local_value =
                self.to_local_amount as u64 + self.local_reserved_ckb_amount - local_shutdown_fee;
            let remote_value = self.to_remote_amount as u64 + self.remote_reserved_ckb_amount
                - remote_shutdown_fee;
            debug!(
                "Building shutdown transaction with values: local {}, remote {}",
                local_value, remote_value
            );
            let local_output = CellOutput::new_builder()
                .capacity(local_value.pack())
                .lock(local_shutdown_script)
                .build();
            let remote_output = CellOutput::new_builder()
                .capacity(remote_value.pack())
                .lock(remote_shutdown_script)
                .build();
            let outputs = self.order_things_for_musig2(local_output, remote_output);
            let tx = tx_builder
                .set_outputs(outputs.to_vec())
                .set_outputs_data(vec![Default::default(), Default::default()])
                .build();

            let message = get_funding_cell_message_to_sign(
                u64::MAX,
                self.get_funding_transaction_outpoint(),
                &tx,
            );
            debug!(
                "Building message to sign for shutdown transaction {:?}",
                hex::encode(message.as_slice())
            );
            Ok((tx, message))
        }
    }

    // The parameter `local` here specifies whether we are building the commitment transaction
    // for the local party or the remote party. If `local` is true, then we are building a
    // commitment transaction which can be broadcasted by ourself (with valid partial
    // signature from the other party), else we are building a commitment transaction
    // for the remote party (we build this commitment transaction
    // normally because we want to send a partial signature to remote).
    // The function returns a tuple, the first element is the commitment transaction itself,
    // and the second element is the message to be signed by the each party,
    // so as to consume the funding cell. The last element is the witnesses for the
    // commitment transaction.
    pub fn build_commitment_tx(&self, local: bool) -> (TransactionView, [u8; 32], Vec<u8>) {
        let version = self.get_current_commitment_number(local);
        debug!(
            "Building {} commitment transaction #{} with local commtiment number {} and remote commitment number {}",
            if local { "local" } else { "remote" }, version,
            self.get_local_commitment_number(), self.get_remote_commitment_number()
        );

        let funding_out_point = self.get_funding_transaction_outpoint();
        let cell_deps = get_cell_deps(vec![Contract::FundingLock], &self.funding_udt_type_script);
        let tx_builder = TransactionBuilder::default().cell_deps(cell_deps).input(
            CellInput::new_builder()
                .previous_output(funding_out_point.clone())
                .build(),
        );

        let (outputs, outputs_data, witnesses) =
            self.build_commitment_transaction_parameters(local);
        debug!(
            "Building {} commitment transaction #{}'s outputs: {:?}",
            if local { "local" } else { "remote" },
            version,
            &outputs
        );
        let tx_builder = tx_builder.set_outputs(outputs);
        let tx_builder = tx_builder.set_outputs_data(outputs_data);
        let tx = tx_builder.build();
        let message = get_funding_cell_message_to_sign(version, funding_out_point, &tx);
        debug!(
            "Built {} commitment transaction #{}: transaction: {:?}, signing message: {:?}, witnesses: {:?}",
            if local { "local" } else { "remote" }, version,
            &tx, hex::encode(message.as_slice()), hex::encode(&witnesses)
        );
        (tx, message, witnesses)
    }

    fn build_current_commitment_transaction_witnesses(&self, local: bool) -> Vec<u8> {
        let local_commitment_number = self.get_local_commitment_number();
        let remote_commitment_number = self.get_remote_commitment_number();
        let commitment_number = if local {
            local_commitment_number
        } else {
            remote_commitment_number
        };
        debug!(
            "Building {} commitment transaction #{}'s witnesses (commitment numbers: local {}, remote {})",
            if local { "local" } else { "remote" },
            commitment_number,
            local_commitment_number,
            remote_commitment_number
        );
        let (delayed_epoch, delayed_payment_key, revocation_key) = {
            let (
                delay,
                // delayed_payment and revocation keys.
                // The two fields below are used to derive a pubkey for the delayed payment.
                // The delayed_payment_commitment_point is held by the broadcaster.
                delayed_payment_commitment_point,
                delayed_payment_base_key,
                // The two fields below are used to derive a pubkey for the revocation.
                // Unlike delayed_payment_commitment_point above, the revocation key is held
                // by the counter-signatory until this commitment transaction is revoked.
                revocation_commitment_point,
                revocation_base_key,
            ) = if local {
                (
                    self.get_local_channel_parameters().selected_contest_delay,
                    self.get_local_commitment_point(remote_commitment_number),
                    self.get_local_channel_parameters()
                        .delayed_payment_base_key(),
                    self.get_remote_commitment_point(local_commitment_number),
                    self.get_local_channel_parameters().revocation_base_key(),
                )
            } else {
                (
                    self.get_remote_channel_parameters().selected_contest_delay,
                    self.get_remote_commitment_point(local_commitment_number),
                    self.get_remote_channel_parameters()
                        .delayed_payment_base_key(),
                    self.get_local_commitment_point(remote_commitment_number),
                    self.get_remote_channel_parameters().revocation_base_key(),
                )
            };
            debug!(
                "Got base witness parameters: delayed_time: {:?}, delayed_payment_key: {:?}, delayed_commitment_point {:?}, revocation_key: {:?}, revocation_commitment point: {:?}",
                delay, delayed_payment_base_key,
                delayed_payment_commitment_point,
                revocation_base_key, revocation_commitment_point
            );
            (
                delay,
                derive_delayed_payment_pubkey(
                    delayed_payment_base_key,
                    &delayed_payment_commitment_point,
                ),
                derive_revocation_pubkey(revocation_base_key, &revocation_commitment_point),
            )
        };

        debug!(
            "Parameters for witnesses: epoch {:?}, payment key: {:?}, revocation key: {:?}",
            delayed_epoch, delayed_payment_key, revocation_key
        );

        // for xudt compatibility issue,
        // refer to: https://github.com/nervosnetwork/cfn-scripts/pull/5
        let empty_witness_args: [u8; 16] = [16, 0, 0, 0, 16, 0, 0, 0, 16, 0, 0, 0, 16, 0, 0, 0];
        [
            empty_witness_args.to_vec(),
            (Since::from(delayed_epoch).value()).to_le_bytes().to_vec(),
            blake2b_256(delayed_payment_key.serialize())[0..20].to_vec(),
            blake2b_256(revocation_key.serialize())[0..20].to_vec(),
            self.get_witness_args_for_active_tlcs(local),
        ]
        .concat()
    }

    // Build the parameters for the commitment transaction. The first two elements for the
    // returning tuple are commitment outputs and commitment outputs data.
    // The last element is the witnesses for the commitment transaction.
    fn build_commitment_transaction_parameters(
        &self,
        local: bool,
    ) -> (Vec<CellOutput>, Vec<Bytes>, Vec<u8>) {
        #[cfg(debug_assertions)]
        {
            debug_assert_eq!(
                self.total_amount,
                self.to_local_amount + self.to_remote_amount
            );
        }

        // The time_locked_value is amount of assets locked by commitment-lock.
        // Our value is always time-locked. Additionally, we need to add the value of
        // all the TLCs that we have received from the counterparty.
        let (time_locked_value, immediately_spendable_value) = if local {
            (
                self.to_local_amount + self.local_reserved_ckb_amount as u128,
                self.to_remote_amount + self.remote_reserved_ckb_amount as u128,
            )
        } else {
            (
                self.to_remote_amount + self.remote_reserved_ckb_amount as u128,
                self.to_local_amount + self.local_reserved_ckb_amount as u128,
            )
        };

        // Only the received tlc value is added here because
        // sent tlc value is already included in the time_locked_value.
        let received_tlc_value = self.get_tlc_value_received_from_remote(local);
        debug!(
            "Got {} commitment transaction #{}'s values: time_locked_value: {}, tlc_value: {}, immediately_spendable_value: {}",
            if local { "local" } else { "remote" },
            self.get_current_commitment_number(local),
            time_locked_value, received_tlc_value, immediately_spendable_value);
        let mut time_locked_value = time_locked_value + received_tlc_value;
        let immediately_spendable_value = immediately_spendable_value - received_tlc_value;

        debug!("Building commitment transaction with time_locked_value: {}, immediately_spendable_value: {}", time_locked_value, immediately_spendable_value);
        let immediate_payment_key = {
            let (commitment_point, base_payment_key) = if local {
                (
                    // Note that we're building a local commitment transaction, so we need to use
                    // the local commitment number.
                    self.get_remote_commitment_point(self.get_local_commitment_number()),
                    self.get_remote_channel_parameters().payment_base_key(),
                )
            } else {
                (
                    // Note that we're building a remote commitment transaction, so we need to use
                    // the remote commitment number.
                    self.get_local_commitment_point(self.get_remote_commitment_number()),
                    self.get_local_channel_parameters().payment_base_key(),
                )
            };
            derive_payment_pubkey(base_payment_key, &commitment_point)
        };

        let witnesses: Vec<u8> = self.build_current_commitment_transaction_witnesses(local);

        let hash = blake2b_256(&witnesses);
        let script_arg: &[u8] = &hash[..20];
        debug!(
            "Building {} commitment transaction with witnesses {:?} and hash {:?} with local commitment number {} and remote commitment number {}",
            if local { "local" } else {"remote"},
            hex::encode(&witnesses),
            hex::encode(script_arg),
            self.get_local_commitment_number(),
            self.get_remote_commitment_number()
        );

        let immediate_secp256k1_lock_script = get_script_by_contract(
            Contract::Secp256k1Lock,
            &blake2b_256(immediate_payment_key.serialize())[0..20],
        );
        let commitment_lock_script = get_script_by_contract(Contract::CommitmentLock, script_arg);

        let commitment_tx_fee =
            calculate_commitment_tx_fee(self.commitment_fee_rate, &self.funding_udt_type_script);
        debug!("debug commitment_fee: {:?}", commitment_tx_fee);

        if let Some(udt_type_script) = &self.funding_udt_type_script {
            let (mut time_locked_ckb_amount, immediately_spendable_ckb_amount) = if local {
                (
                    self.local_reserved_ckb_amount,
                    self.remote_reserved_ckb_amount,
                )
            } else {
                (
                    self.remote_reserved_ckb_amount,
                    self.local_reserved_ckb_amount,
                )
            };

            // NOTE: we have already make sure the reserved_ckb_amount will enough for commitment tx fee
            // commitment tx fee is paid by the side who want to submit the commitment transaction
            time_locked_ckb_amount -= commitment_tx_fee;

            let immediate_output_data = immediately_spendable_value.to_le_bytes().pack();
            let immediate_output = CellOutput::new_builder()
                .lock(immediate_secp256k1_lock_script)
                .type_(Some(udt_type_script.clone()).pack())
                .capacity(immediately_spendable_ckb_amount.pack())
                .build();

            let commitment_lock_output_data = time_locked_value.to_le_bytes().pack();
            let commitment_lock_output = CellOutput::new_builder()
                .lock(commitment_lock_script)
                .type_(Some(udt_type_script.clone()).pack())
                .capacity(time_locked_ckb_amount.pack())
                .build();

            let outputs = vec![immediate_output, commitment_lock_output];
            let outputs_data = vec![immediate_output_data, commitment_lock_output_data];
            (outputs, outputs_data, witnesses)
        } else {
            let commitment_tx_fee = commitment_tx_fee as u128;

            // commitment tx fee is paid by the side who want to submit the commitment transaction
            time_locked_value -= commitment_tx_fee;

            let outputs = vec![
                CellOutput::new_builder()
                    .capacity((immediately_spendable_value as u64).pack())
                    .lock(immediate_secp256k1_lock_script)
                    .build(),
                CellOutput::new_builder()
                    .capacity((time_locked_value as u64).pack())
                    .lock(commitment_lock_script)
                    .build(),
            ];
            let outputs_data = vec![Bytes::default(); outputs.len()];
            (outputs, outputs_data, witnesses)
        }
    }

    pub fn build_and_verify_commitment_tx(
        &self,
        signature: PartialSignature,
    ) -> Result<PartiallySignedCommitmentTransaction, ProcessingChannelError> {
        let verify_ctx = Musig2VerifyContext::from(self);

        let (tx, msg, witnesses) = self.build_commitment_tx(false);
        debug!(
            "Verifying partial signature ({:?}) of commitment tx ({:?}) message {:?}",
            &signature,
            &tx,
            hex::encode(msg)
        );
        verify_ctx.verify(signature, msg.as_slice())?;
        Ok(PartiallySignedCommitmentTransaction {
            msg,
            version: self.get_current_commitment_number(false),
            tx,
            signature,
            witnesses,
        })
    }

    pub fn build_and_sign_commitment_tx(
        &self,
    ) -> Result<PartiallySignedCommitmentTransaction, ProcessingChannelError> {
        let sign_ctx = Musig2SignContext::from(self);

        let (tx, msg, witnesses) = self.build_commitment_tx(true);

        debug!(
            "Signing commitment tx with message {:?}",
            hex::encode(msg.as_slice())
        );
        let signature = sign_ctx.sign(msg.as_slice())?;
        debug!(
            "Signed commitment tx ({:?}) message {:?} with signature {:?}",
            &tx,
            hex::encode(msg),
            &signature,
        );

        Ok(PartiallySignedCommitmentTransaction {
            msg,
            tx,
            signature,
            witnesses,
            version: self.get_current_commitment_number(true),
        })
    }

    /// Verify the partial signature from the peer and create a complete transaction
    /// with valid witnesses.
    pub fn verify_and_complete_tx(
        &self,
        signature: PartialSignature,
    ) -> Result<TransactionView, ProcessingChannelError> {
        let tx = self.build_and_verify_commitment_tx(signature)?;
        debug!(
            "Trying to complete tx with partial remote signature {:?}",
            &tx
        );
        self.sign_tx_to_consume_funding_cell(&tx)
    }
}

pub trait ChannelActorStateStore {
    fn get_channel_actor_state(&self, id: &Hash256) -> Option<ChannelActorState>;
    fn insert_channel_actor_state(&self, state: ChannelActorState);
    fn delete_channel_actor_state(&self, id: &Hash256);
    fn get_channel_ids_by_peer(&self, peer_id: &PeerId) -> Vec<Hash256>;
    fn get_active_channel_ids_by_peer(&self, peer_id: &PeerId) -> Vec<Hash256> {
        self.get_channel_ids_by_peer(peer_id)
            .into_iter()
            .filter(
                |id| matches!(self.get_channel_actor_state(id), Some(state) if !state.is_closed()),
            )
            .collect()
    }
    fn get_channel_states(&self, peer_id: Option<PeerId>) -> Vec<(PeerId, Hash256, ChannelState)>;
    fn get_active_channel_states(
        &self,
        peer_id: Option<PeerId>,
    ) -> Vec<(PeerId, Hash256, ChannelState)> {
        self.get_channel_states(peer_id)
            .into_iter()
            .filter(|(_, _, state)| !state.is_closed())
            .collect()
    }
}

/// A wrapper on CommitmentTransaction that has a partial signature along with
/// the ckb transaction.
#[derive(Clone, Debug)]
pub struct PartiallySignedCommitmentTransaction {
    // The message that was signed by the partial signature.
    // This partial signature is going to be verified by the funding lock.
    // We have to follow funding lock's rules to generate this message.
    pub msg: [u8; 32],
    // The version number of the commitment transaction.
    pub version: u64,
    // The commitment transaction.
    pub tx: TransactionView,
    // The witnesses in the commitment transaction.
    pub witnesses: Vec<u8>,
    // The partial signature of the commitment transaction.
    pub signature: PartialSignature,
}

pub fn create_witness_for_funding_cell(
    lock_key_xonly: [u8; 32],
    out_point: OutPoint,
    signature: CompactSignature,
    version: u64,
) -> [u8; FUNDING_CELL_WITNESS_LEN] {
    let mut witness = Vec::with_capacity(FUNDING_CELL_WITNESS_LEN);

    // for xudt compatibility issue,
    // refer to: https://github.com/nervosnetwork/cfn-scripts/pull/5
    let empty_witness_args = [16, 0, 0, 0, 16, 0, 0, 0, 16, 0, 0, 0, 16, 0, 0, 0];
    witness.extend_from_slice(&empty_witness_args);
    for bytes in [
        version.to_le_bytes().as_ref(),
        out_point.as_slice(),
        lock_key_xonly.as_slice(),
        signature.serialize().as_slice(),
    ] {
        debug!(
            "Extending witness with {} bytes: {:?}",
            bytes.len(),
            hex::encode(bytes)
        );
        witness.extend_from_slice(bytes);
    }

    debug!(
        "Building witnesses for transaction to consume funding cell: {:?}",
        hex::encode(&witness)
    );

    witness
        .try_into()
        .expect("Witness length should be correct")
}

pub struct Musig2VerifyContext {
    pub key_agg_ctx: KeyAggContext,
    pub agg_nonce: AggNonce,
    pub pubkey: Pubkey,
    pub pubnonce: PubNonce,
}

impl From<Musig2SignContext> for Musig2VerifyContext {
    fn from(value: Musig2SignContext) -> Self {
        Musig2VerifyContext {
            key_agg_ctx: value.key_agg_ctx,
            agg_nonce: value.agg_nonce,
            pubkey: value.seckey.pubkey(),
            pubnonce: value.secnonce.public_nonce(),
        }
    }
}

impl Musig2VerifyContext {
    pub fn verify(&self, signature: PartialSignature, message: &[u8]) -> ProcessingChannelResult {
        let result = verify_partial(
            &self.key_agg_ctx,
            signature,
            &self.agg_nonce,
            self.pubkey,
            &self.pubnonce,
            message,
        );
        debug!(
            "Verifying partial signature {:?} with message {:?}, nonce {:?}, agg nonce {:?}, result {:?}",
            &signature,
            hex::encode(message),
            &self.pubnonce,
            &self.agg_nonce,
            result
        );
        Ok(result?)
    }
}

#[derive(Debug, Clone)]
pub struct Musig2SignContext {
    key_agg_ctx: KeyAggContext,
    agg_nonce: AggNonce,
    seckey: Privkey,
    secnonce: SecNonce,
}

impl Musig2SignContext {
    pub fn sign(self, message: &[u8]) -> Result<PartialSignature, ProcessingChannelError> {
        debug!(
            "Musig2 signing partial message {:?} with nonce {:?} (public nonce: {:?}), agg nonce {:?}",
            hex::encode(message),
            self.secnonce,
            self.secnonce.public_nonce(),
            &self.agg_nonce
        );
        Ok(sign_partial(
            &self.key_agg_ctx,
            self.seckey,
            self.secnonce,
            &self.agg_nonce,
            message,
        )?)
    }
}

fn get_funding_cell_message_to_sign(
    version: u64,
    funding_out_point: OutPoint,
    tx: &TransactionView,
) -> [u8; 32] {
    let version = version.to_le_bytes();
    let version = version.as_ref();
    let funding_out_point = funding_out_point.as_slice();
    let tx_hash = tx.hash();
    let tx_hash = tx_hash.as_slice();
    blake2b_256([version, funding_out_point, tx_hash].concat())
}

pub fn aggregate_partial_signatures_for_msg(
    message: &[u8],
    verify_ctx: Musig2VerifyContext,
    partial_signatures: [PartialSignature; 2],
) -> Result<CompactSignature, ProcessingChannelError> {
    debug!(
        "Message to aggregate signatures: {:?}",
        hex::encode(message)
    );
    let signature: CompactSignature = aggregate_partial_signatures(
        &verify_ctx.key_agg_ctx,
        &verify_ctx.agg_nonce,
        partial_signatures,
        message,
    )?;
    Ok(signature)
}

#[derive(Clone, Debug, PartialEq, Eq, Serialize, Deserialize)]
pub struct ChannelParametersOneParty {
    pub pubkeys: ChannelBasePublicKeys,
    pub selected_contest_delay: LockTime,
}

impl ChannelParametersOneParty {
    pub fn funding_pubkey(&self) -> &Pubkey {
        &self.pubkeys.funding_pubkey
    }

    pub fn payment_base_key(&self) -> &Pubkey {
        &self.pubkeys.payment_base_key
    }

    pub fn delayed_payment_base_key(&self) -> &Pubkey {
        &self.pubkeys.delayed_payment_base_key
    }

    pub fn revocation_base_key(&self) -> &Pubkey {
        &self.pubkeys.revocation_base_key
    }

    pub fn tlc_base_key(&self) -> &Pubkey {
        &self.pubkeys.tlc_base_key
    }
}

/// One counterparty's public keys which do not change over the life of a channel.
#[derive(Clone, Debug, PartialEq, Eq, Serialize, Deserialize)]
pub struct ChannelBasePublicKeys {
    /// The public key which is used to sign all commitment transactions, as it appears in the
    /// on-chain channel lock-in 2-of-2 multisig output.
    pub funding_pubkey: Pubkey,
    /// The base point which is used (with derive_public_revocation_key) to derive per-commitment
    /// revocation keys. This is combined with the per-commitment-secret generated by the
    /// counterparty to create a secret which the counterparty can reveal to revoke previous
    /// states.
    pub revocation_base_key: Pubkey,
    /// The public key on which the non-broadcaster (ie the countersignatory) receives an immediately
    /// spendable primary channel balance on the broadcaster's commitment transaction. This key is
    /// static across every commitment transaction.
    pub payment_base_key: Pubkey,
    /// The base point which is used (with derive_public_key) to derive a per-commitment payment
    /// public key which receives non-HTLC-encumbered funds which are only available for spending
    /// after some delay (or can be claimed via the revocation path).
    pub delayed_payment_base_key: Pubkey,
    /// The base point which is used (with derive_public_key) to derive a per-commitment public key
    /// which is used to encumber HTLC-in-flight outputs.
    pub tlc_base_key: Pubkey,
}

impl From<&OpenChannel> for ChannelBasePublicKeys {
    fn from(value: &OpenChannel) -> Self {
        ChannelBasePublicKeys {
            funding_pubkey: value.funding_pubkey,
            revocation_base_key: value.revocation_basepoint,
            payment_base_key: value.payment_basepoint,
            delayed_payment_base_key: value.delayed_payment_basepoint,
            tlc_base_key: value.tlc_basepoint,
        }
    }
}

impl From<&AcceptChannel> for ChannelBasePublicKeys {
    fn from(value: &AcceptChannel) -> Self {
        ChannelBasePublicKeys {
            funding_pubkey: value.funding_pubkey,
            revocation_base_key: value.revocation_basepoint,
            payment_base_key: value.payment_basepoint,
            delayed_payment_base_key: value.delayed_payment_basepoint,
            tlc_base_key: value.tlc_basepoint,
        }
    }
}

type ShortHash = [u8; 20];

/// A tlc output.
#[derive(Copy, Clone, Debug, PartialEq, Eq, Serialize, Deserialize)]
pub struct TLC {
    /// The id of a TLC.
    pub id: TLCId,
    /// The value as it appears in the commitment transaction
    pub amount: u128,
    /// The CLTV lock-time at which this HTLC expires.
    pub lock_time: LockTime,
    /// The hash of the preimage which unlocks this HTLC.
    pub payment_hash: Hash256,
    /// The preimage of the hash to be sent to the counterparty.
    pub payment_preimage: Option<Hash256>,
    /// Which hash algorithm is applied on the preimage
    pub hash_algorithm: HashAlgorithm,
}

impl TLC {
    pub fn is_offered(&self) -> bool {
        self.id.is_offered()
    }

    pub fn is_received(&self) -> bool {
        !self.is_offered()
    }

    // Change this tlc to the opposite side.
    pub fn flip_mut(&mut self) {
        self.id.flip_mut()
    }

    /// Get the value for the field `htlc_type` in commitment lock witness.
    /// - Lowest 1 bit: 0 if the tlc is offered by the remote party, 1 otherwise.
    /// - High 7 bits:
    ///     - 0: ckb hash
    ///     - 1: sha256
    pub fn get_htlc_type(&self) -> u8 {
        let offered_flag = if self.is_offered() { 0u8 } else { 1u8 };
        ((self.hash_algorithm as u8) << 1) + offered_flag
    }

    fn get_hash(&self) -> ShortHash {
        self.payment_hash.as_ref()[..20].try_into().unwrap()
    }

    fn get_id(&self) -> u64 {
        match self.id {
            TLCId::Offered(id) => id,
            TLCId::Received(id) => id,
        }
    }
}

/// A tlc output in a commitment transaction, including both the tlc output
/// and the commitment_number that it first appeared (will appear) in the
/// commitment transaction.
#[derive(Copy, Clone, Debug, PartialEq, Eq, Serialize, Deserialize)]
pub struct DetailedTLCInfo {
    tlc: TLC,
    // The commitment numbers of both parties when this tlc is created
    // as the offerer sees it.
    // TODO: There is a potential bug here. The commitment number of the
    // receiver may have been updated by the time this tlc is included
    // in a commitment of the offerer. Currently we assume that the commitment
    // number of the receiver when the time this tlc is actually committed by
    // the offerer is just the same as the commitment number of the receiver
    // when the this tlc is created.
    created_at: CommitmentNumbers,
    // The commitment number of the party that received this tlc
    // (also called receiver) when this tlc is first included in
    // the commitment transaction of the receiver.
    creation_confirmed_at: Option<CommitmentNumbers>,
    // The commitment number of the party that removed this tlc
    // (only the receiver is allowed to remove) when the tlc is removed.
    removed_at: Option<(CommitmentNumbers, RemoveTlcReason)>,
    // The initial commitment number of the party (the offerer) that
    // has confirmed the removal of this tlc.
    removal_confirmed_at: Option<CommitmentNumbers>,
}

impl DetailedTLCInfo {
    fn is_offered(&self) -> bool {
        self.tlc.is_offered()
    }

    fn get_commitment_numbers(&self, local: bool) -> CommitmentNumbers {
        let am_i_sending_the_tlc = {
            if self.is_offered() {
                local
            } else {
                !local
            }
        };
        if am_i_sending_the_tlc {
            self.created_at
        } else {
            self.creation_confirmed_at
                .expect("Commitment number is present")
        }
    }
}

pub fn get_tweak_by_commitment_point(commitment_point: &Pubkey) -> [u8; 32] {
    let mut hasher = new_blake2b();
    hasher.update(&commitment_point.serialize());
    let mut result = [0u8; 32];
    hasher.finalize(&mut result);
    result
}

fn derive_private_key(secret: &Privkey, commitment_point: &Pubkey) -> Privkey {
    secret.tweak(get_tweak_by_commitment_point(commitment_point))
}

fn derive_public_key(base_key: &Pubkey, commitment_point: &Pubkey) -> Pubkey {
    base_key.tweak(get_tweak_by_commitment_point(commitment_point))
}

pub fn derive_revocation_pubkey(base_key: &Pubkey, commitment_point: &Pubkey) -> Pubkey {
    derive_public_key(base_key, commitment_point)
}

pub fn derive_payment_pubkey(base_key: &Pubkey, commitment_point: &Pubkey) -> Pubkey {
    derive_public_key(base_key, commitment_point)
}

pub fn derive_delayed_payment_pubkey(base_key: &Pubkey, commitment_point: &Pubkey) -> Pubkey {
    derive_public_key(base_key, commitment_point)
}

pub fn derive_tlc_pubkey(base_key: &Pubkey, commitment_point: &Pubkey) -> Pubkey {
    derive_public_key(base_key, commitment_point)
}

/// A simple implementation of [`WriteableEcdsaChannelSigner`] that just keeps the private keys in memory.
///
/// This implementation performs no policy checks and is insufficient by itself as
/// a secure external signer.
#[derive(Clone, Eq, PartialEq, Debug, Serialize, Deserialize)]
pub struct InMemorySigner {
    /// Holder secret key in the 2-of-2 multisig script of a channel. This key also backs the
    /// holder's anchor output in a commitment transaction, if one is present.
    pub funding_key: Privkey,
    /// Holder secret key for blinded revocation pubkey.
    pub revocation_base_key: Privkey,
    /// Holder secret key used for our balance in counterparty-broadcasted commitment transactions.
    pub payment_key: Privkey,
    /// Holder secret key used in an HTLC transaction.
    pub delayed_payment_base_key: Privkey,
    /// Holder HTLC secret key used in commitment transaction HTLC outputs.
    pub tlc_base_key: Privkey,
    /// SecNonce used to generate valid signature in musig.
    // TODO: use rust's ownership to make sure musig_nonce is used once.
    pub musig2_base_nonce: Privkey,
    /// Seed to derive above keys (per commitment).
    pub commitment_seed: [u8; 32],
}

impl InMemorySigner {
    pub fn generate_from_seed(params: &[u8]) -> Self {
        let seed = ckb_hash::blake2b_256(params);

        let commitment_seed = {
            let mut hasher = new_blake2b();
            hasher.update(&seed);
            hasher.update(&b"commitment seed"[..]);
            let mut result = [0u8; 32];
            hasher.finalize(&mut result);
            result
        };

        let key_derive = |seed: &[u8], info: &[u8]| {
            let result = blake2b_hash_with_salt(seed, info);
            Privkey::from_slice(&result)
        };

        let funding_key = key_derive(&seed, b"funding key");
        let revocation_base_key = key_derive(funding_key.as_ref(), b"revocation base key");
        let payment_key = key_derive(revocation_base_key.as_ref(), b"payment key");
        let delayed_payment_base_key =
            key_derive(payment_key.as_ref(), b"delayed payment base key");
        let tlc_base_key = key_derive(delayed_payment_base_key.as_ref(), b"HTLC base key");
        let musig2_base_nonce = key_derive(tlc_base_key.as_ref(), b"musig nocne");

        Self {
            funding_key,
            revocation_base_key,
            payment_key,
            delayed_payment_base_key,
            tlc_base_key,
            musig2_base_nonce,
            commitment_seed,
        }
    }

    fn get_base_public_keys(&self) -> ChannelBasePublicKeys {
        ChannelBasePublicKeys {
            funding_pubkey: self.funding_key.pubkey(),
            revocation_base_key: self.revocation_base_key.pubkey(),
            payment_base_key: self.payment_key.pubkey(),
            delayed_payment_base_key: self.delayed_payment_base_key.pubkey(),
            tlc_base_key: self.tlc_base_key.pubkey(),
        }
    }

    pub fn get_commitment_point(&self, commitment_number: u64) -> Pubkey {
        get_commitment_point(&self.commitment_seed, commitment_number)
    }

    pub fn get_commitment_secret(&self, commitment_number: u64) -> [u8; 32] {
        get_commitment_secret(&self.commitment_seed, commitment_number)
    }

    pub fn derive_revocation_key(&self, commitment_number: u64) -> Privkey {
        let per_commitment_point = self.get_commitment_point(commitment_number);
        debug!(
            "Revocation key: {}",
            hex::encode(
                derive_private_key(&self.revocation_base_key, &per_commitment_point).as_ref()
            )
        );
        derive_private_key(&self.revocation_base_key, &per_commitment_point)
    }

    pub fn derive_payment_key(&self, new_commitment_number: u64) -> Privkey {
        let per_commitment_point = self.get_commitment_point(new_commitment_number);
        derive_private_key(&self.payment_key, &per_commitment_point)
    }

    pub fn derive_delayed_payment_key(&self, new_commitment_number: u64) -> Privkey {
        let per_commitment_point = self.get_commitment_point(new_commitment_number);
        derive_private_key(&self.delayed_payment_base_key, &per_commitment_point)
    }

    pub fn derive_tlc_key(&self, new_commitment_number: u64) -> Privkey {
        let per_commitment_point = self.get_commitment_point(new_commitment_number);
        derive_private_key(&self.tlc_base_key, &per_commitment_point)
    }

    // TODO: Verify that this is a secure way to derive the nonce.
    pub fn derive_musig2_nonce(&self, commitment_number: u64) -> SecNonce {
        let commitment_point = self.get_commitment_point(commitment_number);
        let seckey = derive_private_key(&self.musig2_base_nonce, &commitment_point);
        debug!(
            "Deriving Musig2 nonce: commitment number: {}, commitment point: {:?}",
            commitment_number, commitment_point
        );
        SecNonce::build(seckey.as_ref()).build()
    }
}

#[cfg(test)]
mod tests {
    use crate::{
        ckb::{
            channel::{
                AddTlcCommand, ChannelCommand, ChannelCommandWithId, RemoveTlcCommand,
                ShutdownCommand, DEFAULT_COMMITMENT_FEE_RATE,
            },
            hash_algorithm::HashAlgorithm,
            network::{AcceptChannelCommand, OpenChannelCommand},
            test_utils::NetworkNode,
            types::{Hash256, LockTime, RemoveTlcFulfill, RemoveTlcReason},
            NetworkActorCommand, NetworkActorMessage,
        },
        NetworkServiceEvent,
    };

    use super::{super::types::Privkey, derive_private_key, derive_tlc_pubkey, InMemorySigner};
    use ckb_jsonrpc_types::Status;
    use ckb_types::{
        core::FeeRate,
        packed::Script,
        prelude::{Builder, Entity},
    };
    use ractor::call;

    #[test]
    fn test_per_commitment_point_and_secret_consistency() {
        let signer = InMemorySigner::generate_from_seed(&[1; 32]);
        assert_eq!(
            signer.get_commitment_point(0),
            Privkey::from(&signer.get_commitment_secret(0)).pubkey()
        );
    }

    #[test]
    fn test_derive_private_and_public_keys() {
        let privkey = Privkey::from(&[1; 32]);
        let per_commitment_point = Privkey::from(&[2; 32]).pubkey();
        let derived_privkey = derive_private_key(&privkey, &per_commitment_point);
        let derived_pubkey = derive_tlc_pubkey(&privkey.pubkey(), &per_commitment_point);
        assert_eq!(derived_privkey.pubkey(), derived_pubkey);
    }

    #[tokio::test]
    async fn test_open_channel_to_peer() {
        let [node_a, mut node_b] = NetworkNode::new_n_interconnected_nodes(2)
            .await
            .try_into()
            .unwrap();

        let message = |rpc_reply| {
            NetworkActorMessage::Command(NetworkActorCommand::OpenChannel(
                OpenChannelCommand {
                    peer_id: node_b.peer_id.clone(),
                    funding_amount: 100000000000,
                    funding_udt_type_script: None,
                    commitment_fee_rate: None,
                    funding_fee_rate: None,
                },
                rpc_reply,
            ))
        };
        let _open_channel_result = call!(node_a.network_actor, message)
            .expect("node_a alive")
            .expect("open channel success");

        node_b
            .expect_event(|event| match event {
                NetworkServiceEvent::ChannelPendingToBeAccepted(peer_id, channel_id) => {
                    println!("A channel ({:?}) to {:?} create", channel_id, peer_id);
                    assert_eq!(peer_id, &node_a.peer_id);
                    true
                }
                _ => false,
            })
            .await;
    }

    #[tokio::test]
    async fn test_open_and_accept_channel() {
        use crate::ckb::channel::DEFAULT_CHANNEL_MINIMAL_CKB_AMOUNT;

        let [node_a, mut node_b] = NetworkNode::new_n_interconnected_nodes(2)
            .await
            .try_into()
            .unwrap();

        let message = |rpc_reply| {
            NetworkActorMessage::Command(NetworkActorCommand::OpenChannel(
                OpenChannelCommand {
                    peer_id: node_b.peer_id.clone(),
                    funding_amount: 100000000000,
                    funding_udt_type_script: None,
                    commitment_fee_rate: None,
                    funding_fee_rate: None,
                },
                rpc_reply,
            ))
        };
        let open_channel_result = call!(node_a.network_actor, message)
            .expect("node_a alive")
            .expect("open channel success");

        node_b
            .expect_event(|event| match event {
                NetworkServiceEvent::ChannelPendingToBeAccepted(peer_id, channel_id) => {
                    println!("A channel ({:?}) to {:?} create", &channel_id, peer_id);
                    assert_eq!(peer_id, &node_a.peer_id);
                    true
                }
                _ => false,
            })
            .await;

        let message = |rpc_reply| {
            NetworkActorMessage::Command(NetworkActorCommand::AcceptChannel(
                AcceptChannelCommand {
                    temp_channel_id: open_channel_result.channel_id,
                    funding_amount: DEFAULT_CHANNEL_MINIMAL_CKB_AMOUNT as u128,
                },
                rpc_reply,
            ))
        };

        let _accept_channel_result = call!(node_b.network_actor, message)
            .expect("node_b alive")
            .expect("accept channel success");
    }

    async fn do_test_channel_commitment_tx_after_add_tlc(algorithm: HashAlgorithm) {
        let [mut node_a, mut node_b] = NetworkNode::new_n_interconnected_nodes(2)
            .await
            .try_into()
            .unwrap();

        let node_a_funding_amount = 100000000000;
        let node_b_funidng_amount = 6200000000;

        let message = |rpc_reply| {
            NetworkActorMessage::Command(NetworkActorCommand::OpenChannel(
                OpenChannelCommand {
                    peer_id: node_b.peer_id.clone(),
                    funding_amount: node_a_funding_amount,
                    funding_udt_type_script: None,
                    commitment_fee_rate: None,
                    funding_fee_rate: None,
                },
                rpc_reply,
            ))
        };
        let open_channel_result = call!(node_a.network_actor, message)
            .expect("node_a alive")
            .expect("open channel success");

        node_b
            .expect_event(|event| match event {
                NetworkServiceEvent::ChannelPendingToBeAccepted(peer_id, channel_id) => {
                    println!("A channel ({:?}) to {:?} create", &channel_id, peer_id);
                    assert_eq!(peer_id, &node_a.peer_id);
                    true
                }
                _ => false,
            })
            .await;
        let message = |rpc_reply| {
            NetworkActorMessage::Command(NetworkActorCommand::AcceptChannel(
                AcceptChannelCommand {
                    temp_channel_id: open_channel_result.channel_id,
                    funding_amount: node_b_funidng_amount,
                },
                rpc_reply,
            ))
        };
        let accept_channel_result = call!(node_b.network_actor, message)
            .expect("node_b alive")
            .expect("accept channel success");
        let new_channel_id = accept_channel_result.new_channel_id;

        node_a
            .expect_event(|event| match event {
                NetworkServiceEvent::ChannelReady(peer_id, channel_id) => {
                    println!(
                        "A channel ({:?}) to {:?} is now ready",
                        &channel_id, &peer_id
                    );
                    assert_eq!(peer_id, &node_b.peer_id);
                    assert_eq!(channel_id, &new_channel_id);
                    true
                }
                _ => false,
            })
            .await;

        node_b
            .expect_event(|event| match event {
                NetworkServiceEvent::ChannelReady(peer_id, channel_id) => {
                    println!(
                        "A channel ({:?}) to {:?} is now ready",
                        &channel_id, &peer_id
                    );
                    assert_eq!(peer_id, &node_a.peer_id);
                    assert_eq!(channel_id, &new_channel_id);
                    true
                }
                _ => false,
            })
            .await;

        let preimage = [1; 32];
        let digest = algorithm.hash(&preimage);
        let tlc_amount = 1000000000;

        let add_tlc_result = call!(node_a.network_actor, |rpc_reply| {
            NetworkActorMessage::Command(NetworkActorCommand::ControlCfnChannel(
                ChannelCommandWithId {
                    channel_id: new_channel_id,
                    command: ChannelCommand::AddTlc(
                        AddTlcCommand {
                            amount: tlc_amount,
                            hash_algorithm: algorithm,
                            payment_hash: Some(digest.into()),
                            expiry: LockTime::new(100),
                            preimage: None,
                        },
                        rpc_reply,
                    ),
                },
            ))
        })
        .expect("node_b alive")
        .expect("successfully added tlc");

        dbg!(&add_tlc_result);

        // Since we currently automatically send a `CommitmentSigned` message
        // after sending a `AddTlc` message, we can expect the `RemoteCommitmentSigned`
        // to be received by node b.
        let node_b_commitment_tx = node_b
            .expect_to_process_event(|event| match event {
                NetworkServiceEvent::RemoteCommitmentSigned(peer_id, channel_id, num, tx) => {
                    println!(
                        "Commitment tx (#{}) {:?} from {:?} for channel {:?} received",
                        num, &tx, peer_id, channel_id
                    );
                    assert_eq!(peer_id, &node_a.peer_id);
                    assert_eq!(channel_id, &new_channel_id);
                    Some(tx.clone())
                }
                _ => None,
            })
            .await;

        let remove_tlc_result = call!(node_b.network_actor, |rpc_reply| {
            NetworkActorMessage::Command(NetworkActorCommand::ControlCfnChannel(
                ChannelCommandWithId {
                    channel_id: new_channel_id,
                    command: ChannelCommand::RemoveTlc(
                        RemoveTlcCommand {
                            id: add_tlc_result.tlc_id,
                            reason: RemoveTlcReason::RemoveTlcFulfill(RemoveTlcFulfill {
                                payment_preimage: preimage.into(),
                            }),
                        },
                        rpc_reply,
                    ),
                },
            ))
        })
        .expect("node_b alive")
        .expect("successfully removed tlc");

        dbg!(&remove_tlc_result);

        // Since we currently automatically send a `CommitmentSigned` message
        // after sending a `RemoveTlc` message, we can expect the `RemoteCommitmentSigned`
        // to be received by node a.
        let node_a_commitment_tx = node_a
            .expect_to_process_event(|event| match event {
                NetworkServiceEvent::RemoteCommitmentSigned(peer_id, channel_id, num, tx) => {
                    println!(
                        "Commitment tx (#{}) {:?} from {:?} for channel {:?} received",
                        num, &tx, peer_id, channel_id
                    );
                    assert_eq!(peer_id, &node_b.peer_id);
                    assert_eq!(channel_id, &new_channel_id);
                    Some(tx.clone())
                }
                _ => None,
            })
            .await;

        assert_eq!(
            node_a.submit_tx(node_a_commitment_tx.clone()).await,
            Status::Committed
        );

        assert_eq!(
            node_b.submit_tx(node_b_commitment_tx.clone()).await,
            Status::Committed
        );
    }

    #[tokio::test]
    async fn test_channel_commitment_tx_after_add_tlc_ckbhash() {
        do_test_channel_commitment_tx_after_add_tlc(HashAlgorithm::CkbHash).await
    }

    #[tokio::test]
    async fn test_channel_commitment_tx_after_add_tlc_sha256() {
        do_test_channel_commitment_tx_after_add_tlc(HashAlgorithm::Sha256).await
    }

    async fn create_nodes_with_established_channel(
        node_a_funding_amount: u128,
        node_b_funding_amount: u128,
    ) -> (NetworkNode, NetworkNode, Hash256) {
        let [mut node_a, mut node_b] = NetworkNode::new_n_interconnected_nodes(2)
            .await
            .try_into()
            .unwrap();

        let message = |rpc_reply| {
            NetworkActorMessage::Command(NetworkActorCommand::OpenChannel(
                OpenChannelCommand {
                    peer_id: node_b.peer_id.clone(),
                    funding_amount: node_a_funding_amount,
                    funding_udt_type_script: None,
                    commitment_fee_rate: None,
                    funding_fee_rate: None,
                },
                rpc_reply,
            ))
        };
        let open_channel_result = call!(node_a.network_actor, message)
            .expect("node_a alive")
            .expect("open channel success");

        node_b
            .expect_event(|event| match event {
                NetworkServiceEvent::ChannelPendingToBeAccepted(peer_id, channel_id) => {
                    println!("A channel ({:?}) to {:?} create", &channel_id, peer_id);
                    assert_eq!(peer_id, &node_a.peer_id);
                    true
                }
                _ => false,
            })
            .await;
        let message = |rpc_reply| {
            NetworkActorMessage::Command(NetworkActorCommand::AcceptChannel(
                AcceptChannelCommand {
                    temp_channel_id: open_channel_result.channel_id,
                    funding_amount: node_b_funding_amount,
                },
                rpc_reply,
            ))
        };
        let accept_channel_result = call!(node_b.network_actor, message)
            .expect("node_b alive")
            .expect("accept channel success");
        let new_channel_id = accept_channel_result.new_channel_id;

        node_a
            .expect_event(|event| match event {
                NetworkServiceEvent::ChannelReady(peer_id, channel_id) => {
                    println!(
                        "A channel ({:?}) to {:?} is now ready",
                        &channel_id, &peer_id
                    );
                    assert_eq!(peer_id, &node_b.peer_id);
                    assert_eq!(channel_id, &new_channel_id);
                    true
                }
                _ => false,
            })
            .await;

        node_b
            .expect_event(|event| match event {
                NetworkServiceEvent::ChannelReady(peer_id, channel_id) => {
                    println!(
                        "A channel ({:?}) to {:?} is now ready",
                        &channel_id, &peer_id
                    );
                    assert_eq!(peer_id, &node_a.peer_id);
                    assert_eq!(channel_id, &new_channel_id);
                    true
                }
                _ => false,
            })
            .await;
        (node_a, node_b, new_channel_id)
    }

    async fn do_test_remove_tlc_with_wrong_hash_algorithm(
        correct_algorithm: HashAlgorithm,
        wrong_algorithm: HashAlgorithm,
    ) {
        let node_a_funding_amount = 100000000000;
        let node_b_funding_amount = 6200000000;

        let (node_a, node_b, new_channel_id) =
            create_nodes_with_established_channel(node_a_funding_amount, node_b_funding_amount)
                .await;

        let preimage = [1; 32];
        let digest = correct_algorithm.hash(&preimage);
        let tlc_amount = 1000000000;

        let add_tlc_result = call!(node_a.network_actor, |rpc_reply| {
            NetworkActorMessage::Command(NetworkActorCommand::ControlCfnChannel(
                ChannelCommandWithId {
                    channel_id: new_channel_id,
                    command: ChannelCommand::AddTlc(
                        AddTlcCommand {
                            amount: tlc_amount,
                            hash_algorithm: correct_algorithm,
                            payment_hash: Some(digest.into()),
                            expiry: LockTime::new(100),
                            preimage: None,
                        },
                        rpc_reply,
                    ),
                },
            ))
        })
        .expect("node_b alive")
        .expect("successfully added tlc");

        dbg!(&add_tlc_result);

        dbg!("Sleeping for some time to wait for the AddTlc processed by both party");
        tokio::time::sleep(tokio::time::Duration::from_secs(1)).await;

        call!(node_b.network_actor, |rpc_reply| {
            NetworkActorMessage::Command(NetworkActorCommand::ControlCfnChannel(
                ChannelCommandWithId {
                    channel_id: new_channel_id,
                    command: ChannelCommand::RemoveTlc(
                        RemoveTlcCommand {
                            id: add_tlc_result.tlc_id,
                            reason: RemoveTlcReason::RemoveTlcFulfill(RemoveTlcFulfill {
                                payment_preimage: preimage.into(),
                            }),
                        },
                        rpc_reply,
                    ),
                },
            ))
        })
        .expect("node_b alive")
        .expect("successfully removed tlc");

        let add_tlc_result = call!(node_a.network_actor, |rpc_reply| {
            NetworkActorMessage::Command(NetworkActorCommand::ControlCfnChannel(
                ChannelCommandWithId {
                    channel_id: new_channel_id,
                    command: ChannelCommand::AddTlc(
                        AddTlcCommand {
                            amount: tlc_amount,
                            hash_algorithm: wrong_algorithm,
                            payment_hash: Some(digest.into()),
                            expiry: LockTime::new(100),
                            preimage: None,
                        },
                        rpc_reply,
                    ),
                },
            ))
        })
        .expect("node_b alive")
        .expect("successfully added tlc");

        dbg!(&add_tlc_result);

        dbg!("Sleeping for some time to wait for the AddTlc processed by both party");
        tokio::time::sleep(tokio::time::Duration::from_secs(1)).await;

        let remove_tlc_result = call!(node_b.network_actor, |rpc_reply| {
            NetworkActorMessage::Command(NetworkActorCommand::ControlCfnChannel(
                ChannelCommandWithId {
                    channel_id: new_channel_id,
                    command: ChannelCommand::RemoveTlc(
                        RemoveTlcCommand {
                            id: add_tlc_result.tlc_id,
                            reason: RemoveTlcReason::RemoveTlcFulfill(RemoveTlcFulfill {
                                payment_preimage: preimage.into(),
                            }),
                        },
                        rpc_reply,
                    ),
                },
            ))
        })
        .expect("node_b alive");

        dbg!(&remove_tlc_result);
        assert!(remove_tlc_result.is_err());
    }

    #[tokio::test]
    async fn test_remove_tlc_with_wrong_hash_algorithm() {
        let supported_algorithms = HashAlgorithm::supported_algorithms();
        for algorithm1 in &supported_algorithms {
            for algorithm2 in &supported_algorithms {
                if algorithm2 == algorithm1 {
                    continue;
                }
                do_test_remove_tlc_with_wrong_hash_algorithm(*algorithm1, *algorithm2).await;
            }
        }
    }

    async fn do_test_channel_with_simple_update_operation(algorithm: HashAlgorithm) {
        let node_a_funding_amount = 100000000000;
        let node_b_funding_amount = 6200000000;

        let (mut node_a, mut node_b, new_channel_id) =
            create_nodes_with_established_channel(node_a_funding_amount, node_b_funding_amount)
                .await;

        let preimage = [1; 32];
        let digest = algorithm.hash(&preimage);
        let tlc_amount = 1000000000;

        let add_tlc_result = call!(node_a.network_actor, |rpc_reply| {
            NetworkActorMessage::Command(NetworkActorCommand::ControlCfnChannel(
                ChannelCommandWithId {
                    channel_id: new_channel_id,
                    command: ChannelCommand::AddTlc(
                        AddTlcCommand {
                            amount: tlc_amount,
                            hash_algorithm: algorithm,
                            payment_hash: Some(digest.into()),
                            expiry: LockTime::new(100),
                            preimage: None,
                        },
                        rpc_reply,
                    ),
                },
            ))
        })
        .expect("node_b alive")
        .expect("successfully added tlc");

        dbg!(&add_tlc_result);

        dbg!("Sleeping for some time to wait for the AddTlc processed by both party");
        tokio::time::sleep(tokio::time::Duration::from_secs(1)).await;

        call!(node_b.network_actor, |rpc_reply| {
            NetworkActorMessage::Command(NetworkActorCommand::ControlCfnChannel(
                ChannelCommandWithId {
                    channel_id: new_channel_id,
                    command: ChannelCommand::RemoveTlc(
                        RemoveTlcCommand {
                            id: add_tlc_result.tlc_id,
                            reason: RemoveTlcReason::RemoveTlcFulfill(RemoveTlcFulfill {
                                payment_preimage: preimage.into(),
                            }),
                        },
                        rpc_reply,
                    ),
                },
            ))
        })
        .expect("node_b alive")
        .expect("successfully removed tlc");

        let fee_rate = FeeRate::from_u64(DEFAULT_COMMITMENT_FEE_RATE);
        call!(node_b.network_actor, |rpc_reply| {
            NetworkActorMessage::Command(NetworkActorCommand::ControlCfnChannel(
                ChannelCommandWithId {
                    channel_id: new_channel_id,
                    command: ChannelCommand::Shutdown(
                        ShutdownCommand {
                            close_script: Script::default().as_builder().build(),
                            fee_rate,
                            force: false,
                        },
                        rpc_reply,
                    ),
                },
            ))
        })
        .expect("node_b alive")
        .expect("successfully shutdown channel");

        let node_a_shutdown_tx_hash = node_a
            .expect_to_process_event(|event| match event {
                NetworkServiceEvent::ChannelClosed(peer_id, channel_id, tx_hash) => {
                    println!(
                        "Shutdown tx ({:?}) from {:?} for channel {:?} received",
                        &tx_hash, &peer_id, channel_id
                    );
                    assert_eq!(peer_id, &node_b.peer_id);
                    assert_eq!(channel_id, &new_channel_id);
                    Some(tx_hash.clone())
                }
                _ => None,
            })
            .await;

        dbg!(&node_a_shutdown_tx_hash);

        let node_b_shutdown_tx_hash = node_b
            .expect_to_process_event(|event| match event {
                NetworkServiceEvent::ChannelClosed(peer_id, channel_id, tx_hash) => {
                    println!(
                        "Shutdown tx ({:?}) from {:?} for channel {:?} received",
                        &tx_hash, &peer_id, channel_id
                    );
                    assert_eq!(peer_id, &node_a.peer_id);
                    assert_eq!(channel_id, &new_channel_id);
                    Some(tx_hash.clone())
                }
                _ => None,
            })
            .await;

        dbg!(&node_b_shutdown_tx_hash);

        assert_eq!(node_a_shutdown_tx_hash, node_b_shutdown_tx_hash);

        assert_eq!(
            node_a.trace_tx_hash(node_a_shutdown_tx_hash.clone()).await,
            Status::Committed
        );
        assert_eq!(
            node_b.trace_tx_hash(node_b_shutdown_tx_hash.clone()).await,
            Status::Committed
        );

        // TODO: maybe also check shutdown tx outputs and output balances here.
    }

    #[tokio::test]
    async fn test_channel_with_simple_update_operation() {
        for algorithm in HashAlgorithm::supported_algorithms() {
            do_test_channel_with_simple_update_operation(algorithm).await
        }
    }

    #[tokio::test]
    async fn test_create_channel() {
        let [mut node_a, mut node_b] = NetworkNode::new_n_interconnected_nodes(2)
            .await
            .try_into()
            .unwrap();

        let message = |rpc_reply| {
            NetworkActorMessage::Command(NetworkActorCommand::OpenChannel(
                OpenChannelCommand {
                    peer_id: node_b.peer_id.clone(),
                    funding_amount: 100000000000,
                    funding_udt_type_script: None,
                    commitment_fee_rate: None,
                    funding_fee_rate: None,
                },
                rpc_reply,
            ))
        };
        let open_channel_result = call!(node_a.network_actor, message)
            .expect("node_a alive")
            .expect("open channel success");

        node_b
            .expect_event(|event| match event {
                NetworkServiceEvent::ChannelPendingToBeAccepted(peer_id, channel_id) => {
                    println!("A channel ({:?}) to {:?} create", &channel_id, peer_id);
                    assert_eq!(peer_id, &node_a.peer_id);
                    true
                }
                _ => false,
            })
            .await;
        let message = |rpc_reply| {
            NetworkActorMessage::Command(NetworkActorCommand::AcceptChannel(
                AcceptChannelCommand {
                    temp_channel_id: open_channel_result.channel_id,
                    funding_amount: 6200000000,
                },
                rpc_reply,
            ))
        };
        let accept_channel_result = call!(node_b.network_actor, message)
            .expect("node_b alive")
            .expect("accept channel success");
        let new_channel_id = accept_channel_result.new_channel_id;

        let node_a_commitment_tx = node_a
            .expect_to_process_event(|event| match event {
                NetworkServiceEvent::RemoteCommitmentSigned(peer_id, channel_id, num, tx) => {
                    println!(
                        "Commitment tx (#{}) {:?} from {:?} for channel {:?} received",
                        num, &tx, peer_id, channel_id
                    );
                    assert_eq!(peer_id, &node_b.peer_id);
                    assert_eq!(channel_id, &new_channel_id);
                    Some(tx.clone())
                }
                _ => None,
            })
            .await;

        let node_b_commitment_tx = node_b
            .expect_to_process_event(|event| match event {
                NetworkServiceEvent::RemoteCommitmentSigned(peer_id, channel_id, num, tx) => {
                    println!(
                        "Commitment tx (#{}) {:?} from {:?} for channel {:?} received",
                        num, &tx, peer_id, channel_id
                    );
                    assert_eq!(peer_id, &node_a.peer_id);
                    assert_eq!(channel_id, &new_channel_id);
                    Some(tx.clone())
                }
                _ => None,
            })
            .await;

        node_a
            .expect_event(|event| match event {
                NetworkServiceEvent::ChannelReady(peer_id, channel_id) => {
                    println!(
                        "A channel ({:?}) to {:?} is now ready",
                        &channel_id, &peer_id
                    );
                    assert_eq!(peer_id, &node_b.peer_id);
                    assert_eq!(channel_id, &new_channel_id);
                    true
                }
                _ => false,
            })
            .await;

        node_b
            .expect_event(|event| match event {
                NetworkServiceEvent::ChannelReady(peer_id, channel_id) => {
                    println!(
                        "A channel ({:?}) to {:?} is now ready",
                        &channel_id, &peer_id
                    );
                    assert_eq!(peer_id, &node_a.peer_id);
                    assert_eq!(channel_id, &new_channel_id);
                    true
                }
                _ => false,
            })
            .await;

        // We can submit the commitment txs to the chain now.
        assert_eq!(
            node_a.submit_tx(node_a_commitment_tx.clone()).await,
            Status::Committed
        );
        assert_eq!(
            node_b.submit_tx(node_b_commitment_tx.clone()).await,
            Status::Committed
        );
    }

    #[tokio::test]
    async fn test_reestablish_channel() {
        let [mut node_a, mut node_b] = NetworkNode::new_n_interconnected_nodes(2)
            .await
            .try_into()
            .unwrap();

        let message = |rpc_reply| {
            NetworkActorMessage::Command(NetworkActorCommand::OpenChannel(
                OpenChannelCommand {
                    peer_id: node_b.peer_id.clone(),
                    funding_amount: 100000000000,
                    funding_udt_type_script: None,
                    commitment_fee_rate: None,
                    funding_fee_rate: None,
                },
                rpc_reply,
            ))
        };
        let open_channel_result = call!(node_a.network_actor, message)
            .expect("node_a alive")
            .expect("open channel success");

        node_b
            .expect_event(|event| match event {
                NetworkServiceEvent::ChannelPendingToBeAccepted(peer_id, channel_id) => {
                    println!("A channel ({:?}) to {:?} create", &channel_id, peer_id);
                    assert_eq!(peer_id, &node_a.peer_id);
                    true
                }
                _ => false,
            })
            .await;

        let message = |rpc_reply| {
            NetworkActorMessage::Command(NetworkActorCommand::AcceptChannel(
                AcceptChannelCommand {
                    temp_channel_id: open_channel_result.channel_id,
                    funding_amount: 6200000000,
                },
                rpc_reply,
            ))
        };
        let _accept_channel_result = call!(node_b.network_actor, message)
            .expect("node_b alive")
            .expect("accept channel success");

        node_a
            .expect_event(|event| match event {
                NetworkServiceEvent::ChannelCreated(peer_id, channel_id) => {
                    println!("A channel ({:?}) to {:?} create", channel_id, peer_id);
                    assert_eq!(peer_id, &node_b.peer_id);
                    true
                }
                _ => false,
            })
            .await;

        node_b
            .expect_event(|event| match event {
                NetworkServiceEvent::ChannelCreated(peer_id, channel_id) => {
                    println!("A channel ({:?}) to {:?} create", channel_id, peer_id);
                    assert_eq!(peer_id, &node_a.peer_id);
                    true
                }
                _ => false,
            })
            .await;

        node_a
            .network_actor
            .send_message(NetworkActorMessage::new_command(
                NetworkActorCommand::DisconnectPeer(node_b.peer_id.clone()),
            ))
            .expect("node_a alive");

        node_a
            .expect_event(|event| match event {
                NetworkServiceEvent::PeerDisConnected(peer_id, _) => {
                    assert_eq!(peer_id, &node_b.peer_id);
                    true
                }
                _ => false,
            })
            .await;

        node_b
            .expect_event(|event| match event {
                NetworkServiceEvent::PeerDisConnected(peer_id, _) => {
                    assert_eq!(peer_id, &node_a.peer_id);
                    true
                }
                _ => false,
            })
            .await;

        node_a.connect_to(&node_b).await;

        node_a
            .expect_event(|event| match event {
                NetworkServiceEvent::ChannelCreated(peer_id, channel_id) => {
                    println!("A channel ({:?}) to {:?} create", channel_id, peer_id);
                    assert_eq!(peer_id, &node_b.peer_id);
                    true
                }
                _ => false,
            })
            .await;

        node_b
            .expect_event(|event| match event {
                NetworkServiceEvent::ChannelCreated(peer_id, channel_id) => {
                    println!("A channel ({:?}) to {:?} create", channel_id, peer_id);
                    assert_eq!(peer_id, &node_a.peer_id);
                    true
                }
                _ => false,
            })
            .await;
    }
}<|MERGE_RESOLUTION|>--- conflicted
+++ resolved
@@ -670,8 +670,7 @@
             }
         };
 
-<<<<<<< HEAD
-        state.check_shutdown_fee_rate(command.fee_rate)?;
+        state.check_shutdown_fee_rate(command.fee_rate, &command.close_script)?;
 
         if command.force {
             if let Some(tx) = &state.latest_commitment_transaction {
@@ -703,17 +702,6 @@
                             fee_rate: command.fee_rate,
                             force: command.force,
                         }),
-=======
-        state.check_shutdown_fee_rate(command.fee_rate, &command.close_script)?;
-        self.network
-            .send_message(NetworkActorMessage::new_command(
-                NetworkActorCommand::SendCFNMessage(CFNMessageWithPeerId {
-                    peer_id: self.peer_id.clone(),
-                    message: CFNMessage::Shutdown(Shutdown {
-                        channel_id: state.get_id(),
-                        close_script: command.close_script.clone(),
-                        fee_rate: command.fee_rate,
->>>>>>> 5167a03f
                     }),
                 ))
                 .expect(ASSUME_NETWORK_ACTOR_ALIVE);
