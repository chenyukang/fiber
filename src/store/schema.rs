///
/// +--------------+----------------------+-----------------------------+
/// | KeyPrefix::  | Key::                | Value::                     |
/// +--------------+----------------------+-----------------------------+
/// | 0            | Hash256              | ChannelActorState           |
/// | 16           | PeerId               | PersistentNetworkActorState |
/// | 32           | Hash256              | CkbInvoice                  |
/// | 33           | Payment_hash         | CkbInvoice Preimage         |
/// | 34           | Payment_hash         | CkbInvoice Status           |
/// | 64           | PeerId | Hash256     | ChannelState                |
/// | 96           | Cursor               | BroadcastMessage            |
/// | 97           | BroadcastMessageID   | u64                         |
/// | 192          | Hash256              | PaymentSession              |
/// | 193          | OutPoint | Direction | TimedResult                 |
/// | 224          | Hash256              | ChannelData                 |
/// +--------------+----------------------+-----------------------------+
///

pub(crate) const CHANNEL_ACTOR_STATE_PREFIX: u8 = 0;
pub(crate) const PEER_ID_NETWORK_ACTOR_STATE_PREFIX: u8 = 16;
pub(crate) const CKB_INVOICE_PREFIX: u8 = 32;
pub(crate) const CKB_INVOICE_PREIMAGE_PREFIX: u8 = 33;
pub(crate) const CKB_INVOICE_STATUS_PREFIX: u8 = 34;
pub(crate) const PEER_ID_CHANNEL_ID_PREFIX: u8 = 64;
<<<<<<< HEAD
pub(crate) const CHANNEL_OUTPOINT_CHANNEL_ID_PREFIX: u8 = 65;
pub(crate) const CHANNEL_INFO_PREFIX: u8 = 96;
pub(crate) const CHANNEL_ANNOUNCEMENT_INDEX_PREFIX: u8 = 97;
pub(crate) const CHANNEL_UPDATE_INDEX_PREFIX: u8 = 98;
pub(crate) const NODE_INFO_PREFIX: u8 = 128;
pub(crate) const NODE_ANNOUNCEMENT_INDEX_PREFIX: u8 = 129;
=======
pub(crate) const BROADCAST_MESSAGE_PREFIX: u8 = 96;
pub(crate) const BROADCAST_MESSAGE_TIMESTAMP_PREFIX: u8 = 97;
>>>>>>> ccd7f339
pub(crate) const PAYMENT_SESSION_PREFIX: u8 = 192;
pub(crate) const PAYMENT_HISTORY_TIMED_RESULT_PREFIX: u8 = 193;
pub(crate) const WATCHTOWER_CHANNEL_PREFIX: u8 = 224;<|MERGE_RESOLUTION|>--- conflicted
+++ resolved
@@ -8,6 +8,7 @@
 /// | 33           | Payment_hash         | CkbInvoice Preimage         |
 /// | 34           | Payment_hash         | CkbInvoice Status           |
 /// | 64           | PeerId | Hash256     | ChannelState                |
+/// | 65...........| OutPoint             | ChannelId                   |
 /// | 96           | Cursor               | BroadcastMessage            |
 /// | 97           | BroadcastMessageID   | u64                         |
 /// | 192          | Hash256              | PaymentSession              |
@@ -22,17 +23,9 @@
 pub(crate) const CKB_INVOICE_PREIMAGE_PREFIX: u8 = 33;
 pub(crate) const CKB_INVOICE_STATUS_PREFIX: u8 = 34;
 pub(crate) const PEER_ID_CHANNEL_ID_PREFIX: u8 = 64;
-<<<<<<< HEAD
 pub(crate) const CHANNEL_OUTPOINT_CHANNEL_ID_PREFIX: u8 = 65;
-pub(crate) const CHANNEL_INFO_PREFIX: u8 = 96;
-pub(crate) const CHANNEL_ANNOUNCEMENT_INDEX_PREFIX: u8 = 97;
-pub(crate) const CHANNEL_UPDATE_INDEX_PREFIX: u8 = 98;
-pub(crate) const NODE_INFO_PREFIX: u8 = 128;
-pub(crate) const NODE_ANNOUNCEMENT_INDEX_PREFIX: u8 = 129;
-=======
 pub(crate) const BROADCAST_MESSAGE_PREFIX: u8 = 96;
 pub(crate) const BROADCAST_MESSAGE_TIMESTAMP_PREFIX: u8 = 97;
->>>>>>> ccd7f339
 pub(crate) const PAYMENT_SESSION_PREFIX: u8 = 192;
 pub(crate) const PAYMENT_HISTORY_TIMED_RESULT_PREFIX: u8 = 193;
 pub(crate) const WATCHTOWER_CHANNEL_PREFIX: u8 = 224;